// ****************************************************************************
//  equations.cc                                                  DB48X project
// ****************************************************************************
//
//   File Description:
//
//      Implementation of the equations library
//
//
//
//
//
//
//
//
// ****************************************************************************
//   (C) 2024 Christophe de Dinechin <christophe@dinechin.org>
//   This software is licensed under the terms outlined in LICENSE.txt
// ****************************************************************************
//   This file is part of DB48X.
//
//   DB48X is free software: you can redistribute it and/or modify
//   it under the terms outlined in the LICENSE.txt file
//
//   DB48X is distributed in the hope that it will be useful,
//   but WITHOUT ANY WARRANTY; without even the implied warranty of
//   MERCHANTABILITY or FITNESS FOR A PARTICULAR PURPOSE.
// ****************************************************************************

#include "equations.h"

#include "expression.h"
#include "grob.h"
#include "renderer.h"
#include "solve.h"
#include "variables.h"

RECORDER(equations,         16, "Equation objects");
RECORDER(equations_error,   16, "Error on equation objects");


// ============================================================================
//
//   Equation definitions
//
// ============================================================================

static const cstring basic_equations[] =
// ----------------------------------------------------------------------------
//   List of basic equations
// ----------------------------------------------------------------------------
//   clang-format off
{

    // ------------------------------------------------------------------------
    "Columns and Beams", nullptr,
    // ------------------------------------------------------------------------
    // 14 eqns

    "Elastic Buckling",  "{ "
    "  '(Pcr_kN)=(Ⓒπ²*(E_kPa)*(A_cm^2))/sq((K*(L_m))/(r_cm))' "
    "  '(Pcr_kN)=(Ⓒπ²*(E_kPa)*(I_mm^4))/sq(K*(L_m))' "
    "  '(σcr_kPa)=(Pcr_kN)/(A_cm^2)' "
    "  '(r_cm)=sqrt((I_mm^4)/(A_cm^2))' "
    "}",

    "Eccentric Columns", "{"
    "  '(σmax_kPa)=((P_kN)/(A_cm^2))*(1+((ε_cm)*(c_cm))/sq(r_cm)*inv(cos(K/2*((L_m)/(r_cm))*sqrt((P_kN)/((E_kPa)*(A_cm^2)))*1_r)))'"
    "  '(r_cm)=sqrt((I_mm^4)/(A_cm^2))'"
    "}",

    "Simple Deflection", "{"
    "  '(y_cm)=((P_kN)*((L_m)-(a_m)))*(x_m)/(6*(L_m)*(E_kPa)*(I_mm^4))*(x²+(L-a)²-L²)-((M_N*m)*x)/(E*I)*((c_m)-x²/(6*L)-L/3-c²/(2*L))-((w_N/m)*x)/(24*E*I)*(L³+x²*(x-2*L))'"
    "}",

    "Simple Slope", "{"
    "  '(θ_°)=(1_r)*(((P_N)*((L_m)-(a_m)))/(6*L*(E_kPa)*(I_mm^4))*(3*(x_m)²+(L-a)²-L²)-(M_N*m)/(E*I)*(c-(x²-c²)/(2*L)-L/3)-(w_N/m)/(24*E*I)*(L³+x²*(4*x-6*L)))'"
    "}",

    "Simple Moment", "{"
    "  '(Mx_N*m)=(P_N)*IFTE((x_m)≤(a_m);((L_m)-(a_m))*(x_m);(L-x)*a)/L+(M_N*m)*IFTE(x≤(c_m);x;x-L)/L+((w_N/m)*x*(L-x))/2'"
    "}",

    "Simple Shear", "{"
    "  '(V_N)=((P_N)*((L_m)-(a_m)))/L+(M_N*m)/L+((w_N/m)*(L-2*(x_m)))/2'"
    "}",

    "Cantilever Deflection", "{"
    "  '(y_m)=((P_N)*IFTE((x_m)≤(a_m);x;a)²)/(6*(E_kPa)*(I_mm^4))*IFTE(x≤a;x-3*a;a-3*x)+(M_N*m)*IFTE(x≤(c_m);x²;c*(2*x-c))/(2*E*I)-((w_N/m)*x²)/(24*E*I)*(6*L²-4*L*x+x²)'"
    "}",

    "Cantilever Slope", "{"
    "  '(θ_°)=(1_r)*((P_N)*IFTE((x_m)≤(a_m);x*(x-2*a);-a²)/(2*(E_kPa)*(I_mm^4))+(M_N*m)*IFTE(x≤(c_m);x;c)/(E*I)-((w_N/m)*x)/(6*E*I)*(3*L²-3*L*x+x²))'"
    "}",

    "Cantilever Moment", "{"
    "  '(Mx_N*m)=IFTE((x_m)≤(a_m);1;0)*(P_N)*((x_m)-(a_m))+IFTE(x≤(c_m);1;0)*(M_N*m)-(w_N/m)/2*(L²-2*L*x+x²)'"
    "}",


    "Cantilever Shear", "{"
    "  '(V_n)=IFTE((x_m)≤(a_m);1;0)*(P_N)+(w_N/m)*((L_m)-(x_m))'"
    "}",



    // ------------------------------------------------------------------------
    "Electricity", nullptr,
    // ------------------------------------------------------------------------
    // 67 eqns

    "Coulomb's Law & E Field",  "{ "
    "  '(F_N)=1/(4*Ⓒπ*Ⓒε0*εr)*((q1_C)*(q2_C)/(r_m)^2)' "
    "  '(Er_(N/C))=(F_N)/(qtest_C)' "
    "}",

    "E Field Infinite Line",  "{ "
    "  '(Er_(N/C))=1/(2*Ⓒπ*Ⓒε0*εr)*((λ_(C/m))/(r_m))' "
    "  '(λ_(C/m))=(Q_C)/(L_m)' "
    "}",

    "E Field Finite Line",  "{ "
    "  '(Er_(N/C))=1/(4*Ⓒπ*Ⓒε0*εr)*((λ_(C/m))/(r_m)*(SIN(θ1_r)-SIN(θ2_r)))' "
    "  '(λ_(C/m))=(Q_C)/(L_m)' "
    "}",

    "E Field Infinite Plate",  "{ "
    "  '(Ep_(N/C))=(σ_(μC/cm^2))/(2*Ⓒε0*εr)' "
    "  '(σ_(μC/cm^2))=(Q_μC)/(A_(cm^2))' "
    "}",

    "Ohm's Law & Power",  "{ "
    "  '(V_V)=(I_A)*(R_Ω)' "
    "  '(P_W)=(V_V)*(I_A)' "
    "  '(P_W)=(I_A)^2*(R_Ω)' "
    "  '(P_W)=(V_V)^2/(R_Ω)' "
    "}",

    "Volt Divider",  "{ "
    "  '(V1_V)=(V_V)*((R1_Ω)/((R1_Ω)+(R2_Ω)))' "
    "}",

    "Current Divider",  "{ "
    "  '(I1_A)=(I_A)*((R2_Ω)/((R1_Ω)+(R2_Ω)))' "
    "}",

    "Wire Resistance",  "{ "
    "  '(R_Ω)=(ρ_(Ω*m))*(L_m)/(A_(m^2))' "
    "}",

    "Resistivity & Conductivity",  "{ "
    "  '(ρ_(Ω*m))=(ρ0_(Ω*m))*(1+(αT_K^-1)*((T_K)-(T0_K)))' "
    "  '(σ_(S/m))=1/(ρ_(Ω*m))' "
    "}",

    "Series & Parallel R",  "{ "
    "  '(Rs_Ω)=(R1_Ω)+(R2_Ω)'"
    "  '1/(Rp_Ω)=1/(R1_Ω)+1/(R2_Ω)' "
    "}",

    "Series & Parallel C",  "{ "
    "  '1/(Cs_μF)=1/(C1_μF)+1/(C2_μF)' "
    "  '(Cp_μF)=(C1_μF)+(C2_μF)' "
    "}",

    "Series & Parallel L",  "{ "
    "  '(Ls_mH)=(L1_mH)+(L2_mH)' "
    "  '1/(Lp_mH)=1/(L1_mH)+1/(L2_mH)' "
    "}",

    "Capacitive Energy",  "{ "
    "  '(E_J)=(1/2)*(C_μF)*(V_V)^2' "
    "  '(E_J)=(1/2)*(q_μC)*(V_V)' "
    "  '(E_J)=(q_μC)^2/(2*(C_μF))' "
    "}",

    "Volumic Density Electric Energy",  "{ "
    "  '(uE_(J/m^3))=(1/2)*Ⓒε0*εr*(E_(V/m))^2' "
    "}",

    "Inductive Energy",  "{ "
    "  '(E_J)=(1/2)*(L_mH)*(I_A)^2' "
    "}",

    "RLC Current Delay",  "{ "
    "  'TAN(φs_°)=((XL_Ω)-(XC_Ω))/(R_Ω)' "
    "  'TAN(φp_°)=(1/(XC_Ω)-1/(XL_Ω))*(R_Ω)' "
    "  '(XC_Ω)=1/((ω_(r/s))*(C_μF))' "
    "  '(XL_Ω)=(ω_(r/s))*(L_mH)' "
    "  '(ω_(r/s))=2*(Ⓒπ_r)*(f_Hz)' "
    "}",

    "DC Capacitor Current",  "{ "
    "  '(I_A)=(C_μF)*((ΔV_V)/(Δt_s))' "
    "  '(ΔV_V)=(Vf_V)-(Vi_V)' "
    "  '(Δt_μs)=(tf_μs)-(ti_μs)' "
    "}",

    "Capacitor Charge",  "{ "
    "  '(q_C)=(C_μF)*(V_V)' "
    "}",

    "DC Inductor Voltage",  "{ "
    "  '(V_V)=-(L_mH)*((ΔI_A)/(Δt_μs))' "
    "  '(ΔI_A)=(If_A)-(Ii_A)' "
    "  '(Δt_μs)=(tf_μs)-(ti_μs)' "
    "}",

    "RC Transient",  "{ "
    "  '(V_V)=(Vf_V)-((Vf_V)-(Vi_V))*EXP((-(t_ms))/((R_Ω)*(C_F)))' "
    "}",

    "RL Transient",  "{ "
    "  '(I_A)=1/(R_Ω)*((Vf_V)-((Vf_V)-(Vi_V))*EXP((-(t_μs))/((R_Ω)*(L_mH))))' "
    "}",

    "Resonant Frequency",  "{ "
    "  'Qs=1/(R_Ω)*√((L_mH)/(C_μF))' "
    "  'Qp=(R_Ω)*√((C_μF)/(L_mH))' "
    "  '(ω0_(r/s))=2*(Ⓒπ_r)*(f0_Hz)' "
    "  '(ω0_(r/s))=1/√((L_mH)*(C_μF))' "
    "}",

    "Plate Capacitor",  "{ "
    "  '(C_μF)=Ⓒε0*εr*(A_(cm^2))/(d_cm)' "
    "  '(ΔV_V)=(Ein_(V/m))*(d_cm)' "
    "  '(Ein_(N/C))=(σ_(μC/cm^2))/(Ⓒε0*εr)' "
    "  '(σ_(μC/m^2))=(Q_μC)/(A_(cm^2))' "
    "}",

    "Cylindrical Capacitor",  "{ "
    "  '(C_μF)=2*Ⓒπ*Ⓒε0*εr*(L_cm)/(LN((ro_cm)/(ri_cm)))' "
    "  '(ΔV_V)=(Q_μC)*(LN((ro_cm)/(ri_cm)))/(2*Ⓒπ*Ⓒε0*εr*(L_cm))' "
    "}",

    "Solenoid Inductance",  "{ "
    "  '(L_mH)=Ⓒμ0*μr*(n_cm^-1)^2*(A_(cm^2))*(h_cm)' "
    "}",

    "Toroid Inductance",  "{ "
    "  '(L_mH)=Ⓒμ0*μr*N^2*(h_cm)/(2*Ⓒπ)*LN((ro_cm)/(ri_cm))' "
    "}",

    "Sinusoidal Voltage",  "{ "
    "  '(V_V)=(Vmax_V)*SIN((ω_(r/s))*(t_μs)+(φ_°))' "
    "  '(ω_(r/s))=2*(Ⓒπ_r)*(f_Hz)' "
    "}",

    "Sinusoidal Current",  "{ "
    "  '(I_A)=(Imax_A)*SIN((ω_(r/s))*(t_s)+(φ_°))' "
    "  '(ω_(r/s))=2*(Ⓒπ_r)*(f_Hz)' "
    "}",

    // Example of the following in
    // https://en.wikipedia.org/wiki/Drift_velocity#Numerical_example
    "Drift Speed & Current Density",  "{ "
    "  '(vd_(m/s))=(I_A)/((n_(m^-3))*Ⓒqe*(A_(cm^2)))' "
    "  '(J_(A/m^2))=(vd_(m/s))*(ρ_(C/m^3))' "
    "  '(J_(A/m^2))=(σ_(S/m))*(E_(V/m))' "
    "}",

    // Example of the following in
    // https://en.wikipedia.org/wiki/Electron_mobility#Examples
    "Electron & Hole Mobilities",  "{ "
    "  '(J_(A/m^2))=(Je_(A/m^2))+(Jh_(A/m^2))' "
    "  '(Je_(A/m^2))=Ⓒqe*(ne_(m^-3))*(μe_(cm^2/(V*s)))*(E_(V/m))' "
    "  '(Jh_(A/m^2))=Ⓒqe*(nh_(m^-3))*(μh_(cm^2/(V*s)))*(E_(V/m))' "
    "  '(μe_(cm^2/(V*s)))=Ⓒqe*(τc_s)/(meeff_kg)' "
    "  '(μh_(cm^2/(V*s)))=Ⓒqe*(τc_s)/(mheff_kg)' "
    "  '(σ_(S/m))=Ⓒqe*((μe_(cm^2/(V*s)))*(ne_(m^-3))+(μh_(cm^2/(V*s)))*(nh_(m^-3)))' "
    "}",

    // ------------------------------------------------------------------------
    "Fluids", nullptr,
    // ------------------------------------------------------------------------
    // 29 eqns in Fluids
    // The first is the only equ that does work in FLUIDS
    "Pressure @ Depth",  "{ "
    "  '(P_kPa)=(P0_atm)+(ρ_(kg/m^3))*Ⓒg*(h_m)' "
    "}",

    // WARNING Errors in HP50G_AUR.pdf for eqns 7 & 8
    // ("*" instead of"-") but not in HP50G
    // WARNING doesn't work on the native HP50G
    "Bernoulli Equation",  "{ "
    "  '(ΔP_Pa)/(ρ_(kg/m^3))+((v2_(m/s))^2-(v1_(m/s))^2)/2+Ⓒg*(Δy_m)=0' "
    "  '(ΔP_Pa)/(ρ_(kg/m^3))+((v2_(m/s))^2)*(1-((A2_(m^2))/(A1_(m^2)))^2)/2+Ⓒg*(Δy_m)=0' "
    "  '(ΔP_Pa)/(ρ_(kg/m^3))+((v1_(m/s))^2)*(((A1_(m^2))/(A2_(m^2)))^2-1)/2+Ⓒg*(Δy_m)=0' "
    "  '(ΔP_Pa)=(P2_Pa)-(P1_Pa)' "
    "  '(Δy_m)=(y2_m)-(y1_m)' "
    "  '(M_(kg/s))=(ρ_(kg/m^3))*(Q_(m^3/s))' "
    "  '(Q_(m^3/s))=(A2_(m^2))*(v2_(m/s))' "
    "  '(Q_(m^3/s))=(A1_(m^2))*(v1_(m/s))' "
    "  '(A1_(m^2))=(Ⓒπ*(D1_m)^2)/4' "
    "  '(A2_(m^2))=(Ⓒπ*(D2_m)^2)/4' "
    "}",

    // WARNING doesn't work on the native HP50G
    "Flow with Losses",  "{ "
    "  '(M_(kg/s))*((ΔP_Pa)/(ρ_(kg/m^3))+((v2_(m/s))^2-(v1_(m/s))^2)/2+Ⓒg*(Δy_m)+(hL_((m/s)^2)))=(W_W)' "
    "  '(M_(kg/s))*((ΔP_Pa)/(ρ_(kg/m^3))+(((v2_(m/s))^2)*(1-((A2_(m^2))/(A1_(m^2)))^2))/2+Ⓒg*(Δy_m)+(hL_((m/s)^2)))=(W_W)' "
    "  '(M_(kg/s))*((ΔP_Pa)/(ρ_(kg/m^3))+(((v1_(m/s))^2)*(((A1_(m^2))/(A2_(m^2)))^2-1))/2+Ⓒg*(Δy_m)+(hL_((m/s)^2)))=(W_W)' "
    "  '(ΔP_Pa)=(P2_Pa)-(P1_Pa)' "
    "  '(Δy_m)=(y2_m)-(y1_m)' "
    "  '(M_(kg/s))=(ρ_(kg/m^3))*(Q_(m^3/s))' "
    "  '(Q_(m^3/s))=(A2_(m^2))*(v2_(m/s))' "
    "  '(Q_(m^3/s))=(A1_(m^2))*(v1_(m/s))' "
    "  '(A1_(m^2))=(Ⓒπ*(D1_m)^2)/4' "
    "  '(A2_(m^2))=(Ⓒπ*(D2_m)^2)/4' "
    "}",

    // WARNING: Missing or undefined parameter "f" in eqn 1
    // WARNING doesn't work on the native HP50G
    // f represents probably the Fanning friction factor which is near 0 with
   // the high RE number of the example the absolute roughness coefficient ϵ_in
   // is defined as a variable in both the HP50G and the manual but here it is
   // absent of all actual eqns
    "Flow In Full Pipes",  "{ "
    "  '(ρ_(kg/m^3))*((Ⓒπ*(D_m)^2)/4)*(vavg_(m/s))*((ΔP_Pa)/(ρ_(kg/m^3))+Ⓒg*(Δy_m)+(vavg_(m/s))^2*(2*f*((L_m)/(D_m))+ΣK/2))=(W_W)' "
<<<<<<< HEAD
    "  'f=FANNING((ϵ_m)/(D_m);Reynolds)' "
=======
    "  'f=FANNING((ε_m)/(D_m);Reynolds)' "
>>>>>>> 01069dfa
    "  '(ΔP_Pa)=(P2_Pa)-(P1_Pa)' "
    "  '(Δy_m)=(y2_m)-(y1_m)' "
    "  '(M_(kg/s))=(ρ_(kg/m^3))*(Q_(m^3/s))' "
    "  '(Q_(m^3/s))=(A_(m^2))*(vavg_(m/s))' "
    "  '(A_(m^2))=Ⓒπ*(D_m)^2/4' "
    "  'Reynolds=(D_m)*(vavg_(m/s))*(ρ_(kg/m^3))*(μ_(kg/(m*s)))' "
    "  '(n_(m^2/s))=(μ_(kg/(m*s)))/(ρ_(kg/m^3))' "
    "}",

    // ------------------------------------------------------------------------
    "Forces And Energy", nullptr,
    // ------------------------------------------------------------------------
    // 33 eqs

    "Linear Mechanics",  "{ "
    "'(F_N)=(m_kg)*(a_(m/s^2))' "
    "'(Ki_J)=1/2*(m_kg)*(vi_(m/s))^2' "
    "'(Kf_J)=1/2*(m_kg)*(vf_(m/s))^2' "
    "'(W_J)=(F_N)*(x_m)' "
    "'(W_J)=(Kf_J)-(Ki_J)' "
    "'(P_W)=(F_N)*(v_(m/s))' "
    "'(Pavg_W)=(W_J)/(t_s)' "
    "'(vf_(m/s))=(vi_(m/s))+(a_(m/s^2))*(t_s)' "
    "}",

    "Angular Mechanics",  "{ "
    "'(τ_(N*m))=(I_(kg*m^2))*(α_(r/s^2))' "
    "'(Ki_J)=1/2*(I_(kg*m^2))*(ωi_(r/s))^2' "
    "'(Kf_J)=1/2*(I_(kg*m^2))*(ωf_(r/s))^2' "
    "'(W_J)=(τ_(N*m))*(θ_°)' "
    "'(W_J)=(Kf_J)-(KI_J)' "
    "'(P_W)=(τ_(N*m))*(ω_(r/s))' "
    "'(Pavg_W)=(W_J)/(t_s)' "
    "'(ωf_(r/s))=(ωi_(r/s))+(α_(r/s^2))*(t_s)' "
    "'(at_(m/s^2))=(α_(r/s^2))*(r_m)' "
    "'(ω_(r/s))=2*(Ⓒπ_r)*(N_Hz)' "
    "'(ωi_(r/s))=2*(Ⓒπ_r)*(Ni_Hz)' "
    "'(ωf_(r/s))=2*(Ⓒπ_r)*(Nf_Hz)' "
    "}",

    "Centripetal Porce",  "{ "
    "'(F_N)=(m_kg)*(ω_(r/s))^2*(r_m)' "
    "'(ω_(r/s))=(v_(m/s))/(r_m)' "
    "'(ar_(m/s^2))=(v_(m/s))^2/(r_m)' "
    "'(ω_(r/s))=2*(Ⓒπ_r)*(N_Hz)' "
    "}",

    "Hooke's Law",  "{ "
    "'(F_N)=-(k_(N/m))*(x_m)' "
    "'(W_J)=-1/2*(k_(N/m))*(x_m)^2' "
    "}",

    "1D Elastic Collisions",  "{ "
    "'(v1f_(m/s))=(((m1_kg)-(m2_kg))/((m1_kg)+(m2_kg)))*(v1i_(m/s))' "
    "'(v2f_(m/s))=((2*(m1_kg))/((m1_kg)+(m2_kg)))*(v1i_(m/s))' "
    "}",

    "Gravitation Law",  "{ "
    "'(F_N)=ⒸG*((m1_kg)*(m2_kg))/(r_m)^2' "
    "'(W_J)=(UGf_J)-(UGi_J)' "
    "'(UGf_J)=-ⒸG*((m_kg))/(rf_m)' "
    "'(UGi_J)=-ⒸG*((m_kg))/(ri_m)' "
    "}",

    "Relativity Mass Energy",  "{ "
    "'(E_J)=(m_kg)*Ⓒc^2' "
    "}",


    // ------------------------------------------------------------------------
    "Gases", nullptr,
    // ------------------------------------------------------------------------
    // 18 eqns
    "Ideal Gas",  "{ "
    "'(P_atm)*(V_l)=(n_gmol)*ⒸR*(T_°C)' "
    "'(m_kg)=(n_gmol)*(MW_(g/gmol))' "
    "}",

    "Ideal Gas Law Change",  "{ "
    "'((Pf_Pa)*(Vf_l))/(Tf_K)=((Pi_Pa)*(Vi_l))/(Ti_K)' "
    "}",

    "Isothermal Expansion",  "{ "
    "'(W_J)=(n_gmol)*ⒸR*(T_°C)*LN((Vf_l)/(Vi_l))' "
    "'(m_kg)=(n_gmol)*(MW_(g/gmol))' "
    "}",

    "Polytropic Processes",  "{ "
    "'(Pf_atm)/(Pi_atm)=((Vf_(ft^3))/(Vi_(ft^3)))^(-n)' "
    "'(Tf_°F)/(Ti_°F)=((Pf_atm)/(Pi_atm))^((n-1)/n)' "
    "}",

    "Isentropic Flow",  "{ "
    "'(T_K)/(T0_K)=2/(2+(k-1)*M^2)' "
    "'(P_kPa)/(P0_kPa)=((T_°C)/(T0_°C))^(k/(k-1))' "
    "'(ρ_(kg/m^3))/(ρ0_(kg/m^3))=((T_K)/(T0_K))^(1/(k-1))' "
    "'(A_(cm^2))/(At_(cm^2))=(1/M)*(2/(k+1)*(1+(k-1)/2*M^2))^((k+1)/(2*(k-1)))' "
    "}",

    "Real Gas Law",  "{ "
    "'(P_atm)*(V_l)=(n_gmol)*Z*ⒸR*(T_°C)' "
    "'(m_kg)=(n_gmol)*(MW_(g/gmol))' "
    "'Tr=(T_K)/(Tc_K)' "
    "'Pr=(P_Pa)/(Pc_Pa)' "
    "'ρr=0.27*(Pr/(Z*Tr))' "
    "'Z=1+(0.31506237-1.04670990/Tr-0.57832729/Tr^3)*ρr+(0.53530771-0.61232032/Tr)*ρr^2+0.61232032*0.10488813*ρr^5/Tr+0.68157001*ρr^2/Tr^3*(1+0.68446549*ρr^2)*exp(-0.68446549*ρr^2)' "
    "}",

    "Real Gas State Change",  "{ "
    "'((Pf_atm)*(Vf_l))/(Zf*(Tf_°C))=((Pi_atm)*(Vi_l))/(Zi*(Ti_°C))' "
    "'Tri=(Ti_K)/(Tc_K)' "
    "'Pri=(Pi_Pa)/(Pc_Pa)' "
    "'ρri=0.27*(Pri/(Zi*Tri))' "
    "'Zi=1+(0.31506237-1.04670990/Tri-0.57832729/Tri^3)*ρri+(0.53530771-0.61232032/Tri)*ρri^2+0.61232032*0.10488813*ρri^5/Tri+0.68157001*ρri^2/Tri^3*(1+0.68446549*ρri^2)*exp(-0.68446549*ρri^2)' "
    "'Trf=(Tf_K)/(Tc_K)' "
    "'Prf=(Pf_Pa)/(Pc_Pa)' "
    "'ρrf= 0.27*(Prf/(Zf*Trf))' "
    "'Zf=1+(0.31506237-1.04670990/Trf-0.57832729/Trf^3)*ρrf+(0.53530771-0.61232032/Trf)*ρrf^2+0.61232032*0.10488813*ρrf^5/Trf+0.68157001*ρrf^2/Trf^3*(1+0.68446549*ρrf^2)*exp(-0.68446549*ρrf^2)' "
    "}",

    "Kinetic Theory",  "{ "
    "'(P_kPa)=((n_gmol)*(MW_(g/gmol))*(vrms_(m/s))^2)/(3*(V_l))' "
    "'(vrms_(m/s))=√((3*ⒸR*(T_°C))/(MW_(g/gmol)))' "
    "'(λ_nm)=1/(√(2)*Ⓒπ*((n_gmol)*ⒸNA)/(V_l)*(d_nm)^2)' "
    "'(m_kg)=(n_gmol)*(MW_(g/gmol))' "
    "}",

    // ------------------------------------------------------------------------
    "Heat Transfer", nullptr,
    // ------------------------------------------------------------------------
    // 17 eqns
    "Heat Capacity",  "{ "
    "'(Q_kJ)=(m_kg)*(c_(kJ/(kg*K)))*(ΔT_°C)' "
    "'(Q_kJ)=(m_kg)*(c_(kJ/(kg*K)))*((Tf_°C)-(Ti_°C))' "
    "}",

    "Thermal Expansion",  "{ "
    "'(δ_cm)=(α_(1/°C))*(L_m)*(ΔT_°C)' "
    "'(δ_cm)=(α_(1/°C))*(L_m)*((Tf_°C)-(Ti_°C))' "
    "}",

    "Conduction",  "{ "
    "'(qr_W)=((k_(W/(m*K)))*(A_(m^2))/(L_m))*(ΔT_°C)' "
    "'(qr_W)=((k_(W/(m*K)))*(A_(m^2))/(L_m))*((Th_°C)-(Tc_°C))' "
    "}",

    "Convection",  "{ "
    "'(qr_W)=(h_(W/(m^2*K)))*(A_(m^2))*(ΔT_°C)' "
    "'(qr_W)=(h_(W/(m^2*K)))*(A_(m^2))*((Th_°C)-(Tc_°C))' "
    "}",

    "Conduction + Convection",  "{ "
    "'(qr_W)=(A_(m^2))*(ΔT_°C)/(1/(h1_(W/(m^2*K)))+(L1_cm)/(k1_(W/(m*K)))+(L2_cm)/(k2_(W/(m*K)))+(L3_cm)/(k3_(W/(m*K)))+1/(h3_(W/(m^2*K))))' "
    "'(qr_W)=(A_(m^2))*((Th_°C)-(Tc_°C))/(1/(h1_(W/(m^2*K)))+(L1_cm)/(k1_(W/(m*K)))+(L2_cm)/(k2_(W/(m*K)))+(L3_cm)/(k3_(W/(m*K)))+1/(h3_(W/(m^2*K))))' "
    "'(U_(W/(m^2*K)))=(qr_W)/((A_(m^2))*(ΔT_°C))' "
    "'(U_(W/(m^2*K)))=(qr_W)/((A_(m^2))*((Th_°C)-(Tc_°C)))' "
    "}",

    // WARNING The db48x needs the Black-Body Integral function F0λ(T_K,λ_nm)
    // defined in the HP50G (SP50G_AUR 3-82, 5-31)
    "Black Body Radiation",  "{ "
    "'(eb_(W/m^2))=Ⓒσ*(T_°C)^4' "
    "'f=F0λ((λ2_nm);(T_°C))-F0λ((λ1_nm);(T_°C))' "
    "'(eb12_(W/m^2))=f*(eb_(W/m^2))' "
    "'(λmax_nm)*(Tmax_°C)=Ⓒc3' "
    "'(q_W)=(eb_(W/m^2))*(A_(cm^2))' "
    "}",

    // ------------------------------------------------------------------------
    "Magnetism", nullptr,
    // ------------------------------------------------------------------------
    // 14 eqns
    // WARNING both HP50G & HP50G_AUR.pdf used a variables rw absent from all
    // equations
    "Straight Wire Infinite",  "{ "
    "'(B_T)=Ⓒμ0*IFTE((r_m)≤(rw_m);μr*(r_m)*(I_A)/(2*Ⓒπ*(rw_cm)^2);(I_A)/(2*Ⓒπ*(r_cm)))' "
    "}",

    "Straight Wire Finite",  "{ "
    "'(B_T)=Ⓒμ0*IFTE((r_m)≤(rw_m);μr*(r_m)*(I_A)/(2*Ⓒπ*(rw_cm)^2);(I_A)/(2*Ⓒπ*(r_cm)))*(COS(θ1_r)-COS(θ2_r))' "
    "}",

    "Force Between Wires",  "{ "
    "'(Fba_N)=(Ⓒμ0*μr*(Ib_A)*(Ia_A)*(L_cm))/(2*Ⓒπ*(d_m))' "
    "}",

    "B Field In Infinite Solenoid",  "{ "
    "'(B_T)=Ⓒμ0*μr*(I_A)*nl' "
    "}",

    "B Field In Finite Solenoid",  "{ "
    "'(B_T)=(1/2)*Ⓒμ0*μr*(I_A)*nl*(COS(α2_°)-COS(α1_°))' "
    "}",

    "B Field In Toroid",  "{ "
    "'(B_T)=(Ⓒμ0*μr*(I_A)*N)/(2*Ⓒπ)*(2/((ro_cm)+(ri_cm)))' "
    "}",

    "Hall Effect",  "{ "
    "'(VH_V)=((I_A)*(B_T))/((n_(1/m^3))*ABS(q_C))*(L_m)' "
    "}",

    "Cyclotron Motion",  "{ "
    "'(Rc_m)=((m_kg)*(v_(m/s)))/(ABS(q_C)*(B_T))' "
    "'(fc_Hz)=(ABS(q_C)*(B_T))/(2*Ⓒπ*(m_kg))' "
    "'(T_s)=1/(fc_Hz)' "
    "}",

    "Helicoidal Motion",  "{ "
    "'(Rc_m)=((m_kg)*(v_(m/s))*SIN(θ_°))/(ABS(q_C)*(B_T))' "
    "'(T_s)=(2*Ⓒπ*(Rc_m))/((v_(m/s))*ABS(SIN(θ_°)))' "
    "'(Dpitch_m)=(v_(m/s))*COS(θ_°)*(T_s)' "
    "}",

    "Volumic Density Magnetic Energy",  "{ "
    "'(uB_(J/m^3))=(1/(2*Ⓒμ0*μr))*(B_T)^2' "
    "}",

    // ------------------------------------------------------------------------
    "Motion", nullptr,
    // ------------------------------------------------------------------------
    // 22 eqns
    "Linear Motion",  "{ "
    "'(x_m)=(x0_m)+(v0_(m/s))*(t_s)+1/2*(a_(m/s^2))*(t_s)^2' "
    "'(x_m)=(x0_m)+(v_(m/s))*(t_s)-1/2*(a_(m/s^2))*(t_s)^2' "
    "'(x_m)=(x0_m)+1/2*((v0_(m/s))+v_(m/s))*(t_s)' "
    "'(v_(m/s))=(v0_(m/s))+(a_(m/s^2))*(t_s)' "
    "}",

//Ref.: https://fr.wikipedia.org/wiki/Pesanteur#cite_ref-10:~:text=sur%20les%20plantes.-,Variation%20en%20fonction%20du%20lieu,-%5Bmodifier%20%7C
    "Object In Free Fall",  "{ "
    "'(y_m)=(y0_m)+(v0_(m/s))*(t_s)-1/2*(gloc_(m/s^2))*(t_s)^2' "
    "'(y_m)=(y0_m)+(v_(m/s))*(t_s)+1/2*(gloc_(m/s^2))*(t_s)^2' "
    "'(v_(m/s))=(v0_(m/s))-(gloc_(m/s^2))*(t_s)' "
    "'(v_(m/s))^2=(v0_(m/s))^2-2*(gloc_(m/s^2))*((y_m)-(y0_m))' "
    "'gloc_(m/s^2)=ⒸG*(Mp_kg)/(r_m)^2' "
    "'gearth_(m/s^2)=9.780327*(1+5.3024E-3*(SIN(φ))^2-5.8E-6*(sin(φ))^2-3.086E-7*(h_m))' "
    "}",

    "Projectile Motion",  "{ "
    "'(x_m)=(x0_m)+(v0_(m/s))*COS(θ0_°)*(t_s)' "
    "'(y_m)=(y0_m)+(v0_(m/s))*SIN(θ0_°)*(t_s)-1/2*Ⓒg*(t_s)^2' "
    "'(vcx_(m/s))=(v0_(m/s))*COS(θ0_°)' "
    "'(vcy_(m/s))=(v0_(m/s))*SIN(θ0_°)-Ⓒg*(t_s)' "
    "'(R_m)=((v0_(m/s))^2)/Ⓒg*SIN(2*(θ0_°))' "
    "'(hmax_m)=((v0_(m/s))^2)/(2*Ⓒg)*(SIN(θ0_r))^2' "
    "'(tf_s)=(2*(v0_(m/s)))/Ⓒg*SIN(θ0_r)' "
    "}",

    "Angular Motion",  "{ "
    "'(θ_°)=(θ0_°)+(ω0_rpm)*(t_s)+1/2*(α_(rpm^2))*(t_s)^2' "
    "'(θ_°)=(θ0_°)+(ω_rpm)*(t_s)-1/2*(α_(rpm^2))*(t_s)^2' "
    "'(θ_°)=(θ0_°)+1/2*((ω0_rpm)+(ω_rpm))*(t_s)' "
    "'(ω_rpm)=(ω0_rpm)+(α_(rpm^2))*(t_s)' "
    "}",

    "Uniform Circular Motion",  "{ "
    "'(ω_rpm)=(v_(m/s))/(rc_cm)' "
    "'(ar_(m/s^2))=(v_(m/s))^2/(rc_cm)' "
    "'(ω_rpm)=2*(Ⓒπ_r)*(N_rpm)' "
    "}",

    "Terminal Velocity",  "{ "
    "'(vt_(m/s))=√((2*(m_kg)*Ⓒg)/(Cd*(ρ_(kg/m^3))*(Ah_cm^2)))' "
    "'v_(m/s)=(vt_(m/s))*TANH((t_s)*Ⓒg/(vt_(m/s)))' "
    "}",

    "Escape & Orbital Velocity",  "{ "
    "'(ve_(m/s))=√((2*ⒸG*(Mp_kg))/(R_m))' "
    "'(vo_(m/s))=√((ⒸG*(Mp_kg))/(R_m))' "
    "}",


    // ------------------------------------------------------------------------
    "Optics", nullptr,
    // ------------------------------------------------------------------------
    // 29 eqns

    "Refraction Law",  "{ "
    "'n1*SIN(θ1_°)=n2*SIN(θ2_°)' "
    "'n1=Ⓒc/(v1_(m/s))' "
    "'n2=Ⓒc/(v2_(m/s))' "
    "}",

    "Critical Angle",  "{ "
    "'SIN(θc_°)=n1/n2' "
    "'n1=Ⓒc/(v1_(m/s))' "
    "'n2=Ⓒc/(v2_(m/s))' "
    "}",

//Ref.: https://mppolytechnic.ac.in/mp-staff/notes_upload_photo/AS273fiberoptics.pdf
    "Fiber Optic",  "{ "
    "'SIN(θc_°)=n2/n1' "
	"'nf0=Ⓒc/(vf0_(m/s))' "
	"'nf1=Ⓒc/(vf1_(m/s))' "
	"'nf2=Ⓒc/(vf2_(m/s))' "
	"'SIN(θ0_°)=(√(nf1^2-nf2^2))/nf0' "
	"'NA=(√(nf1^2-nf2^2))/nf0'"
    "}",

    "Brewster's Law",  "{ "
    "'TAN(θB_°)=n2/n1' "
    "'(θB_°)+(θ2_°)=90°' "
    "'n1=Ⓒc/(v1_(m/s))' "
    "'n2=Ⓒc/(v2_(m/s))' "
    "}",

    "Spherical Reflection",  "{ "
    "'1/(u_cm)+1/(v_cm)=1/(f_cm)' "
    "'(f_cm)=(r_cm)/2' "
    "}",

    "Spherical Refraction",  "{ "
    "'n1/(u_cm)+n2/(v_cm)=(n2-n1)/(r_cm)' "
    "'n1=Ⓒc/(v1_(m/s))' "
    "'n2=Ⓒc/(v2_(m/s))' "
    "}",

    "Thin Lens",  "{ "
    "'1/(u_cm)+1/(v_cm)=1/(f_cm)' "
    "'1/(f_cm)=(n-1)*(1/(r1_cm)-1/(r2_cm))' "
    "'m=-(v_cm)/(u_cm)' "
    "'n=Ⓒc/(vn_(m/s))' "
    "}",

    "Rayleigh's Criterion",  "{ "
    "'SIN(θr_°)=1.21966989*(λ_nm)/(d_m)' "
    "'TAN(θr_°)=(y_m)/(L_m)' "
    "}",

    "Malus Law",  "{ "
    "'(I_(W/m^2))/(I0_(W/m^2))=(COS(θ_°))^2' "
    "'(Ix_(W/m^2))/I0x_(W/m^2)=((fx_Hz)/(fx0_Hz))*(1+Ⓒλc/Ⓒc*((fx0_Hz)-(fx_Hz)))+(COS(θ_°))^2' "
    "'(I0_(W/m^2))=(1/(2*Ⓒμ0*Ⓒc))*(E0_(V/m))^2' "
    "}",

    "2 Slits Young Interference",  "{ "
    "'(I_(W/m^2))/(Imax_(W/m^2))=4*(COS(Δφ_°)/2)^2' "
    "'(Δφ_r)=(2*(Ⓒπ_r)*(d_μm)*SIN(θ_°))/(λ_nm)' "
    "'TAN(θ_°)=(y_m)/(L_m)' "
    "'(Δyint_m)=(λ_nm)*(L_m)/(d_μm)' "
    "}",

    "One Slit Diffraction",  "{ "
    "'(I_(W/m^2))/(Imax_(W/m^2))=(IFTE(Δα_°;SIN(Δα/2)/(Δα/2);1))^2' "
    "'(Δα_r)=(2*(Ⓒπ_r)*(a_μm)*SIN(θ_°))/(λ_nm)' "
    "'TAN(θ_°)=(y_m)/(L_m)' "
    "'(Δydiff_m)=2*(λ_nm)*(L_m)/(a_μm)' "
    "}",

    // ------------------------------------------------------------------------
    "Oscillations", nullptr,
    // ------------------------------------------------------------------------
    // 36 equs
    "Mass-Spring System",  "{ "
    "'(ω_(r/s))=√((k_(N/m))/(m_kg))' "
    "'(T_s)=2*(Ⓒπ_r)/(ω_(r/s))' "
    "'(ω_(r/s))=2*(Ⓒπ_r)*(f_Hz)' "
    "}",

    "Simple Pendulum",  "{ "
    "'(ω_(r/s))=√(Ⓒg/(L_cm))' "
    "'(T_s)=2*(Ⓒπ_r)/(ω_(r/s))' "
    "'(ω_(r/s))=2*(Ⓒπ_r)*(f_Hz)' "
    "}",

    "Conical Pendulum",  "{ "
    "'(ω_(r/s))=√(Ⓒg/(h_cm))' "
    "'(h_m)=(L_m)*COS(θ_°)' "
    "'(T_s)=2*(Ⓒπ_r)/(ω_(r/s))' "
    "'(ω_(r/s))=2*(Ⓒπ_r)*(f_Hz)' "
    "}",

    "Torsional Pendulum",  "{ "
    "'(ω_(r/s))=√(((G_kPa)*(J_(cm^4)))/((L_cm)*(I_(kg*m^2))))' "
    "'(T_s)=2*(Ⓒπ_r)/(ω_(r/s))' "
    "'(ω_(r/s))=2*(Ⓒπ_r)*(f_Hz)' "
    "}",

    "Simple Harmonic",  "{ "
    "'(x_cm)=(xm_cm)*COS((ω0_(r/s))*(t_s)+(φ_°))' "
    "'(v_(m/s))=-(ω0_(r/s))*(xm_m)*SIN((ω0_(r/s))*(t_s)+(φ_°))' "
    "'(a_(m/s^2))=-(ω0_(r/s))^2*(xm_m)*COS((ω0_(r/s))*(t_s)+(φ_°))' "
    "'(ω0_(r/s))=√((k_(N/m))/(m_kg))' "
    "'(E_J)=(1/2)*(m_kg)*((ω0_(r/s))*(xm_m))^2' "
    "}",
    // Ref.: https://scholar.harvard.edu/files/david-morin/files/waves_oscillations.pdf
    "Underdamped Oscillations",  "{ "
    "'(x_m)=(xm_m)*EXP(-(γ_(r/s))*(t_s)/2)*COS((ωu_(r/s))*(t_s)+(φ_°))' "
    "'(γ_(r/s))=(b_(kg/s))/(m_kg)' "
    "'(ω0_(r/s))=√((k_(N/m))/(m_kg))' "
    "'(ωu_(r/s))=(ω0_(r/s))*√(1-((γ_(r/s))/(2*(ω0_(r/s))))^2)' "
    "'(v_(m/s))=(xm_m)*EXP(-(γ_(r/s))*(t_s)/2)*(-((γ_(r/s))/2)*COS((ωu_(r/s))*(t_s)+(φ_°))-(ωu_(r/s))*SIN((ωu_(r/s))*(t_s)+(φ_°)))' "
    "'(a_(m^2/s))=-((ω0_(r/s))^2*(x_m)+(γ_(r/s))*(v_m/s))' "
    "'(E_J)=(1/2)*(k_(N/m))*(x_m)^2+(1/2)*(m_kg)*(v_(m/s))^2' "
    "'Q=(ω0_(r/s))/(γ_(r/s))' "
    "}",
    // Ref.: https://scholar.harvard.edu/files/david-morin/files/waves_oscillations.pdf
    "Driven Damped Oscillations",  "{ "
    "'(x_m)=(xp_m)*COS((ω_(r/s))*(t_s)+(φ_°))+(xh_m)*EXP(-(γ_(r/s))*(t_s)/2)*COS((ωu_(r/s))*(t_s)+(θ_°))' "
    "'(γ_(r/s))=(b_(kg/s))/(m_kg)' "
    "'(ω0_(r/s))=√((k_(N/m))/(m_kg))' "
    "'(ωu_(r/s))=(ω0_(r/s))*√(1-((γ_(r/s))/(2*(ω0_(r/s))))^2)' "
    "'(xp_m)=((Fd_N)/(m_kg))/√(((ω0_(r/s))^2-(ω_(r/s))^2)^2+((γ_(r/s))*(ω_(r/s)))^2)' "
    "'TAN(φ_°)=-((γ_(r/s))*(ω_(r/s)))/((ω0_(r/s))^2-(ω_(r/s))^2)' "
    "'(v_(m/s))=-(xp_m)*(ω_(r/s))*SIN((ω_(r/s))*(t_s)+(φ_°))+(xh_m)*EXP(-(γ_(r/s))*(t_s)/2)*(-((γ_(r/s))/2)*COS((ωu_(r/s))*(t_s)+(θ_°))-(ωu_(r/s))*SIN((ωu_(r/s))*(t_s)+(θ_°)))' "
    "'(a_(m^2/s))=-((ω0_(r/s))^2*(x_m)+(γ_(r/s))*(v_m/s))+((Fd_N)/(m_kg))*COS((ω_(r/s))*(t_s))' "
    "'(E_J)=(1/2)*(k_(N/m))*(x_m)^2+(1/2)*(m_kg)*(v_(m/s))^2' "
    "'Q=(ω0_(r/s))/(γ_(r/s))' "
    "}",

    // ------------------------------------------------------------------------
    "Plane Geometry", nullptr,
    // ------------------------------------------------------------------------
    // 31 eqns
    "Circle",  "{ "
    "'(A_(cm^2))=Ⓒπ*(r_cm)^2' "
    "'(C_cm)=2*Ⓒπ*(r_cm)' "
    "'(I_(cm^4))=1/4*Ⓒπ*(r_cm)^4' "
    "'(J_(cm^4))=1/2*Ⓒπ*(r_cm)^4' "
    "'(Id_(cm^4))=(I_(cm^4))+(A_(cm^2))*(d_cm)^2' "
    "}",

    "Ellipse",  "{ "
    "'(A_(cm^2))=Ⓒπ*(b_cm)*(h_cm)' "
    "'(C_cm)=2*Ⓒπ*√(((b_cm)^2+(h_cm)^2)/2)' "
    "'(I_(cm^4))=1/4*Ⓒπ*(b_cm)*(h_cm)^3' "
    "'(J_(cm^4))=1/4*Ⓒπ*(b_cm)*(h_cm)*((b_cm)^2+(h_cm)^2)' "
    "'(Id_(cm^4))=(I_(cm^4))+(A_(cm^2))*(d_cm)^2' "
    "}",

    "Rectangle",  "{ "
    "'(A_(cm^2))=(b_cm)*(h_cm)' "
    "'(P_cm)=2*((b_cm)+(h_cm))' "
    "'(I_(m^4))=1/12*(b_cm)*(h_cm)^3' "
    "'(J_(cm^4))=1/12*(b_cm)*(h_cm)*((b_cm)^2+(h_cm)^2)' "
    "'(Id_(cm^4))=(I_(cm^4))+(A_(cm^2))*(d_cm)^2' "
    "}",

    "Regular Polygon",  "{ "
    "'(A_(cm^2))=(1/4*n*(L_yd)^2)/TAN((180_°)/n)' "
    "'(P_cm)=n*(L_cm)' "
    "'(rs_cm)=((L_cm)/2)/TAN((180_°)/n)' "
    "'(rv_cm)=((L_cm)/2)/SIN((180_°)/n)' "
    "'(θ_°)=(n-2)/n*(180_°)' "
    "'(β_°)=(360_°)/n' "
    "}",

    "Circular Ring",  "{ "
    "'(A_(cm^2))=Ⓒπ*((ro_cm)^2-(ri_cm)^2)' "
    "'(I_(cm^4))=Ⓒπ/4*((ro_cm)^4-(ri_cm)^4)' "
    "'(J_(cm^4))=Ⓒπ/2*((ro_cm)^4-(ri_cm)^4)' "
    "'(Id_(cm^4))=(I_(m^4))+(A_(m^2))*(d_cm)^2' "
    "}",

    "Triangle",  "{ "
    "'(A_(in^2))=(b_cm)*(h_cm)/2' "
    "'(P_cm)=(b_cm)+√((v_cm)^2+(h_cm)^2)+√(((b_cm)-(v_cm))^2+(h_cm)^2)' "
    "'(Ix_(cm^4))=1/36*(b_cm)*(h_cm)^3' "
    "'(Iy_(cm^4))=1/36*(b_cm)*(h_cm)*((b_cm)^2+(v_cm)^2-(b_cm)*(v_cm))' "
    "'(J_(cm^4))=1/36*(b_cm)*(h_cm)*((b_cm)^2+(v_cm)^2+(h_cm)^2-(b_cm)*(v_cm))' "
    "'(Id_(cm^4))=(I_(cm^4))+(A_(in^2))*(d_cm)^2' "
    "}",

    // ------------------------------------------------------------------------
    "Solid Geometry", nullptr,
    // ------------------------------------------------------------------------
    //18  eqns
    "Cone",  "{ "
    "'(V_(cm^3))=(Ⓒπ/3)*(r_cm)^2*(h_cm)' "
    "'(A_(cm^2))=Ⓒπ*(r_cm)^2+Ⓒπ*(r_cm)*√((r_cm)^2+(h_cm)^2)' "
    "'(Ixx_(kg*m^2))=(3/20)*(m_kg)*(r_cm)^2+(3/80)*(m_kg)*(h_cm)^2' "
    "'(Izz_(kg*m^2))=(3/10)*(m_kg)*(r_cm)^2' "
    "'(Id_(kg*m^2))=(Ixx_(kg*m^2))+(m_kg)*(d_cm)^2' "
    "}",

    //WARNING mass units in the example of HP50G_AUR (12.2) is lbs...
    // is it lbf or lb (lb probably)
    "Cylinder",  "{ "
    "'(V_(cm^3))=Ⓒπ*(r_cm)^2*(h_cm)' "
    "'(A_(cm^2))=2*Ⓒπ*(r_cm)^2+2*Ⓒπ*(r_cm)*(h_cm)' "
    "'(Ixx_(kg*cm^2))=(1/4)*(m_kg)*(r_cm)^2+(1/12)*(m_kg)*(h_cm)^2' "
    "'(Izz_(kg*cm^2))=(1/2)*(m_kg)*(r_cm)^2' "
    "'(Id_(kg*m^2))=(Ixx_(kg*m^2))+(m_kg)*(d_m)^2' "
    "}",

    "Parallelepiped",  "{ "
    "'(V_(cm^3))=(b_cm)*(h_cm)*(t_cm)' "
    "'(A_(cm^2))=2*((b_cm)*(h_cm)+(b_m)*(t_cm)+(h_cm)*(t_cm))' "
    "'(I_(kg*cm^2))=(1/12)*(m_kg)*((h_cm)^2+(t_cm)^2)' "
    "'(Id_(kg*cm^2))=(I_(kg*cm^2))+(m_kg)*(d_cm)^2' "
    "}",

    "Sphere",  "{ "
    "'(V_(cm^3))=(4/3)*Ⓒπ*(r_cm)^3' "
    "'(A_(cm^2))=4*Ⓒπ*(r_cm)^2' "
    "'(I_(kg*m^2))=(2/5)*(m_kg)*(r_cm)^2' "
    "'(Id_(kg*cm^2))=(I_(kg*m^2))+(m_kg)*(d_cm)^2' "
    "}",

    // ------------------------------------------------------------------------
    "Solid State Device", nullptr,
    // ------------------------------------------------------------------------
    //33  eqns
    // **WARNING: Required function for the parameter ni_(cm^-3)=SIDENS(T_K)
    // And Here q = Ⓒqe.
    // ERROR in gm formula in HP50G_AUR.pdf: μm=μn (OK)
    // ERROR in 4th formula of HP50G_AUR.pdf αR=>αF
    "PN Step Junctions",  "{ "
    "'(Vbi_V)=(Ⓒk*(T_°C))/Ⓒqe*LN((NA_(cm^-3))*(ND_(cm^-3))/((ni_(cm^-3))^2))' "
    "'(ni_(cm^-3))=SIDENS(T_K)' "
    "'(xd_μ)=√((2*Ⓒεsi*Ⓒε0)/Ⓒqe*((Vbi_V)-(Va_V))*(1/(NA_(cm^-3))+1/(ND_(cm^-3))))' "
    "'(Cj_(pF/cm^2))=(Ⓒεsi*Ⓒε0)/(xd_μ)' "
    "'(Emax_(V/m))=2*((Vbi_V)-(Va_V))/(xd_μ)' "
    "'(BV_V)=(Ⓒεsi*Ⓒε0*(E1_(V/m))^2)/(2*Ⓒqe)*(1/(NA_(cm^-3))+1/(ND_(cm^-3)))' "
    "'(J_(A/cm^2))=(Js_(μA/cm^2))*(EXP((Ⓒqe*(Va_V))/(Ⓒk*(T_K)))-1)' "
    "'(Aj_(cm^2))=((W_μ)+2*(ΔW_μ))*((L_μ)+2*(ΔL_μ))+Ⓒπ*((W_μ)+2*(ΔW_μ)+2*(ΔL_μ))*(xj_μ)+2*Ⓒπ*(xj_m)^2' "
    "'(I_mA)=(J_(A/cm^2))*(Aj_(cm^2))' "
    "}",

    // WARNING: In the 9th formula of HP50G it is μn and not μm as described in
    // HP50G_AUR
    "NMOS Transistor",  "{ "
    "'(We_μ)=(W_μ)-2*(ΔW_μ)' "
    "'(Le_μ)=(L_m)-2*(ΔL_μ)' "
    "'(Cox_(pF/cm^2))=(Ⓒεox*Ⓒε0)/(tox_nm)' "
    "'(IDS_mA)=(Cox_(pF/cm^2))*(μn_((cm^2)/(V*s)))*((We_μ)/(Le_μ))*(((VGS_V)-(Vt_V))*(VDS_V)-(VDS_V)^2/2)*(1+(λ_(1/V))*(VDS_V))' "
    "'(γ_(V^(1/2)))=√((2*Ⓒεsi*Ⓒε0)*Ⓒqe*(NA_(cm^-3)))/(Cox_(pF/cm^2))' "
    "'(Vt_V)=(Vt0_V)+(γ_(V^(1/2)))*(√(2*ABS(φp_V)-ABS(VBS_V))-√(2*ABS(φp_V)))' "
    "'(φp_V)=Ⓒk*(T_K)/Ⓒqe*LN((NA_(cm^-3))/(ni_(cm^-3)))' "
    "'(ni_(cm^-3))=SIDENS(T_K)' "
    "'(gds_S)=(IDS_mA)*(λ_(V^-1))' "
    "'(gm_(mA/V))=√((Cox_(pF/cm^2))*(μn_((cm^2)/(V*s)))*((We_m)/(Le_m))*(1+(λ_(V^-1))*(VDS_V))*2*(IDS_mA))' "
    "'(VDsat_V)=(VGS_V)-(Vt_V)' "
    "}",

    // WARNING HP50G has precedence here for the presence of VBC in 2nd exp of
    // 1st eqn (contrary to HP50G_AUR)
    // WARNING HP50G has precedence here for the presence of αF instead of αR in
    // 3rd eqn (contrary to HP50G_AUR)
    "Bipolar Transistors",  "{ "
    "'(IE_mA)=-(IES_nA)*(exp((Ⓒqe*(VBE_V))/(Ⓒk*(T_K)))-1)+αR*(ICS_nA)*(EXP((Ⓒqe*(VBC_V))/(Ⓒk*(T_K)))-1)' "
    "'(IC_mA)=-(ICS_nA)*(exp((Ⓒqe*(VBC_V))/(Ⓒk*(T_K)))-1)+αF*(IES_nA)*(EXP((Ⓒqe*(VBE_V))/(Ⓒk*(T_K)))-1)' "
    "'(IS_nA)=αF*(IES_nA)' "
    "'(IS_nA)=αR*(ICS_nA)' "
    "'(IB_nA)+(IE_nA)+(IC_nA)=0' "
    "'(ICO_nA)=(ICS_nA)*(1-αF*αR)' "
    "'(ICEO_nA)=(ICO_nA)/(1-αF)' "
    "'(VCEsat_V)=((Ⓒk*(T_K)))/Ⓒqe*LN(((1+(IC_mA)/(IB_mA)*(1-αR)))/(αR*(1-(IC_mA)/(IB_mA)*((1-αF)/αF))))' "
    "}",

    "JFETs",  "{ "
    "'(Vbi_V)=(Ⓒk*(T_K))/Ⓒqe*LN((ND_(cm^-3))/(ni_(cm^-3)))' "
    "'(ni_(cm^-3))=SIDENS(T_K)' "
    "'(xdmax_μ)=√((2*Ⓒεsi*Ⓒε0)/(Ⓒqe*(ND_(cm^-3)))*((Vbi_V)-(VGS_V)+(VDS_V)))' "
    "'(G0_S)=Ⓒqe*(ND_(cm^-3))*(μn_((cm^2)/(V*s)))*(((a_μ)*(W_μ))/(L_μ))' "
    "'(ID_mA)=(G0_S)*((VDS_V)-((2/3)*√((2*Ⓒεsi*Ⓒε0)/(Ⓒqe*(ND_(cm^-3))*(a_μ)^2)))*(((Vbi_V)-(VGS_V)+(VDS_V))^(3/2)-((Vbi_V)-(VGS_V))^(3/2)))' "
    "'(VDsat_V)=(Ⓒqe*(ND_(cm^-3))*(a_μ)^2)/(2*Ⓒεsi*Ⓒε0)-((Vbi_V)-(VGS_V))' "
    "'(Vt_V)=(Vbi_V)-(Ⓒqe*(ND_(cm^-3))*(a_μ)^2)/(2*Ⓒεsi*Ⓒε0)' "
    "'(gm_(mA/V))=(G0_S)*(1-√(((2*Ⓒεsi*Ⓒε0)/(Ⓒqe*(ND_(cm^-3))*(a_μ)^2))*((Vbi_V)-(VGS_V))))' "
    "}",

    // ------------------------------------------------------------------------
    "Stress Analysis", nullptr,
    // ------------------------------------------------------------------------
    //16  eqns
    "Normal Stress",  "{ "
    "'(σ_atm)=(E_atm)*ε' "
    "'ε=(δ_cm)/(L_m)' "
    "'(σ_Pa)=(P_N)/(A_cm^2)' "
    "}",

    "Shear Stress",  "{ "
    "'(τ_atm)=(G_atm)*(γ_°)' "
    "'(γ_°)=((r_cm)*(φ_°))/(L_m)' "
    "'(τ_atm)=((T_(cm*N))*(r_cm))/(J_(cm^4))' "
    "}",

    "Stress On An Element",  "{ "
    "'(σx1_kPa)=((σx_kPa)+(σy_kPa))/2+((σx_kPa)-(σy_kPa))/2*COS(2*(θ_°))+(τxy_kPa)*SIN(2*(θ_°))' "
    "'(σx1_kPa)+(σy1_kPa)=(σx_kPa)+(σy_kPa)' "
    "'(τx1y1_kPa)=-(((σx_kPa)-(σy_kPa))/2)*SIN(2*(θ_°))+(τxy_kPa)*(σy_kPa)' "
    "}",

    // WARNING Error in formula 1 of HP50G_AUR square missing HP50G takes
    // precedence
    "Mohr's Circle",  "{ "
    "'(σ1_atm)=((σx_atm)+(σy_atm))/2+√((((σx_atm)-(σy_atm))^2)/2+(τxy_atm)^2)' "
    "'(σ1_atm)+(σ2_atm)=(σx_atm)+(σy_atm)' "
    "'SIN(2*(θp1_°))=(τxy_atm)/√((((σx_atm)-(σy_atm))/2)^2+(τxy_atm)^2)' "
    "'(θp2_°)=(θp1_°)+(90_°)' "
    "'(τmax_atm)=((σ1_atm)-(σ2_atm))/2' "
    "'(θs_°)=(θp1_°)-(45_°)' "
    "'(σavg_atm)=((σx_atm)+(σy_atm))/2' "
    "}",

    // ------------------------------------------------------------------------
    "Waves", nullptr,
    // ------------------------------------------------------------------------
    //43  eqns
    "Transverse Waves",  "{ "
    "'(y_cm)=(ym_cm)*SIN((k_(r/cm))*(x_cm)-(ω_(r/s))*(t_s)+(φ_r))' "
    "'(v_(cm/s))=(λ_cm)*(f_Hz)' "
    "'(k_(r/cm))=2*(Ⓒπ_r)/(λ_cm)' "
    "'(ω_(r/s))=2*(Ⓒπ_r)*(f_Hz)' "
    "'(vy_(cm/s))=-(ym_cm)*(ω_(r/s))*COS((k_(r/cm))*(x_cm)-(ω_(r/s))*(t_s)+(φ_r))' "
    "'(ay_(cm/(s^2)))=-(ω_(r/s))^2*(ym_cm)' "
    "}",

    "Longitudinal Waves",  "{ "
    "'(s_cm)=(sm_cm)*COS((k_(r/cm))*(x_cm)-(ω_(r/s))*(t_s)+(φ_r))' "
    "'(v_(m/s))=(λ_cm)*(f_Hz)' "
    "'(k_(r/cm))=2*(Ⓒπ_r)/(λ_cm)' "
    "'(ω_(r/s))=2*(Ⓒπ_r)*(f_Hz)' "
    "'(vs_(cm/s))=(sm_cm)*(ω_(r/s))*SIN((k_(r/cm))*(x_cm)-(ω_(r/s))*(t_s)+(φ_r))' "
    "'(as_(cm/(s^2)))=-(ω_(r/s))^2*(s_cm)' "
    "}",

    "Sound Waves",  "{ "
    "'(s_cm)=(sm_cm)*SIN((k_(r/cm))*(x_cm)-(ω_(r/s))*(t_s)+(φ_r))' "
    "'(vs_(cm/s))=(sm_cm)*(ω_(r/s))*COS((k_(r/cm))*(x_cm)-(ω_(r/s))*(t_s)+(φ_r))' "
    "'(as_(cm/(s^2)))=-(ω_(r/s))^2*(s_cm)' "
    "'(Δp_Pa)=-(Δpm_Pa)*COS((k_(r/cm))*(x_cm)-(ω_(r/s))*(t_s)+(φ_r))' "
    "'(ω_(r/s))=2*(Ⓒπ_r)*(f_Hz)' "
    "'(v_(m/s))=√((B_kPa)/(ρ_(kg/(m^3))))' "
    "'(Δpm_Pa)=(ρ_(kg/(m^3)))*(ω_(r/s))*(v_(m/s))*(sm_cm)' "
    "'(I_(W/(m^2)))=1/2*(ρ_(kg/(m^3)))*(v_(m/s))*(ω_(r/s))^2*(sm_cm)^2' "
    "'(I_(W/m^2))=(Ps_W)/(4*Ⓒπ*(r_m)^2)' "
    "'(β_dB)=10*LOG((I_(W/(m^2)))/(ⒸI0_(W/(m^2))))' "
    "}",

    "Doppler Effect",  "{ "
    "'(f_Hz)=(f0_Hz)*(((cair_(m/s))+(vr_(m/s)))/((vsair_(m/s))-(vs_(m/s))))' "
    "'(vsair_(m/s))=√(1.4*((8.314462618153_(J/(mol*K)))/(0.0289645_(kg/mol))*(T_K)))' "
    "}",

    "Mach Number",  "{ "
    "'M=(u_(m/s))/(vsair_(m/s))' "
    "'SIN(θcone_°)=(vsair_(m/s))/(u_(m/s))' "
    "'(vsair_(m/s))=√(1.4*((8.314462618153_(J/(mol*K)))/(0.0289645_(kg/mol))*(T_K)))' "
    "}",

    "String Standing Waves",  "{ "
    "'(y_m)=(ym_m)*SIN((k_(r/m))*(x_m))*COS((ω_(r/s))*(t_s))' "
    "'(v_(m/s))=(λ_m)*(f_Hz)' "
    "'(k_(r/m))=2*(Ⓒπ_r)/(λ_m)' "
    "'(ω_(r/s))=2*(Ⓒπ_r)*(f_Hz)' "
    "'(v_(m/s))=√((T_N)/(μ_(kg/m)))' "
    "'(ffixed-fixed_Hz)=(ninteger*(v_(m/s)))/(2*(L_m))' "
    "'(ffixed-free_Hz)=(nodd*(v_(m/s)))/(4*(L_m))' "
    "}",

    "Sound Wave Harmonics",  "{ "
    "'(s_m)=(sm_m)*SIN((k_(r/m))*(x_m))*COS((ω_(r/s))*(t_s))' "
    "'(vsair_(m/s))=(λ_m)*(f_Hz)' "
    "'(k_(r/m))=2*(Ⓒπ_r)/(λ_m)' "
    "'(ω_(r/s))=2*(Ⓒπ_r)*(f_Hz)' "
    "'(vsair_(m/s))=√(1.4*((8.314462618153_(J/(mol*K)))/(0.0289645_(kg/mol))*(T_K)))' "
    "'(fopenopen_Hz)=(ninteger*(vsair_(m/s)))/(2*(L_m))' "
    "'(fopenclose_Hz)=(nodd*(vsair_(m/s)))/(4*(L_m))' "
    "}",

    "Beat Acoustics",  "{ "
    "'(s_m)=(sm_m)*COS(2*(Ⓒπ_r)*(favg_Hz)*(t_s))*COS(2*(Ⓒπ_r)*(fbeat_Hz)/2*(t_s))' "
    "'(favg_Hz)=((f1_Hz)+(f2_Hz))/2' "
    "'(fbeat_Hz)=ABS((f1_Hz)-(f2_Hz))' "
    "}",

    "Electromagnetic Waves",  "{ "
    "'(E_(N/C))=(Em_(N/C))*SIN((k_(r/m))*(x_m)-(ω_(r/s))*(t_s)+(φ_r))' "
    "'(E_(N/C))/(B_T)=Ⓒc' "
    "'Ⓒc=(λ_m)*(f_Hz)' "
    "'(k_(r/m))=2*(Ⓒπ_r)/(λ_m)' "
    "'(ω_(r/s))=2*(Ⓒπ_r)*(f_Hz)' "
    "}",

    // ------------------------------------------------------------------------
    "Relativity", nullptr,
    // ------------------------------------------------------------------------
    //86  eqns in 15 sections
    //The primed frame is travelling with speed v in the positive x direction
    // ref.: https://en.wikipedia.org/wiki/Special_relativity
    // https://galileo-unbound.blog/2021/06/03/the-transverse-doppler-effect-and-relativistic-time-dilation/
    // For circumnavigation : https://www.mathpages.com/rr/s6-06/6-06.htm
    // for time dilation at height : http://ws680.nist.gov/publication/get_pdf.cfm?pub_id=905055 & Note de cours PhyN03 J. Wilson
    "Lorentz Transformation",  "{ "
    "'(xp_m)=γ*((x_m)-β*Ⓒc*(t_s))' "
    "'Ⓒc*(tp_s)=γ*((Ⓒc*(t_s))-β*(x_m))' "
    "'(yp_m)=(y_m)' "
    "'(zp_m)=(z_m)' "
    "'β=(v_(m/s))/Ⓒc' "
    "'γ=1/√(1-β^2)' "
    "}",

    "Time Dilation",  "{ "
    "'(Δtp_s)=γ*(Δt_s)' "
    "'β=(v_(m/s))/Ⓒc' "
    "'γ=1/√(1-β^2)' "
    "}",

    "Space Contraction",  "{ "
    "'(Δxp_m)=(Δx_m)/γ' "
    "'β=(v_(m/s))/Ⓒc' "
    "'γ=1/√(1-β^2)' "
    "}",

    "Velocity Superposition",  "{ "
    "'(upx_(m/s))=((ux_(m/s))-(v_(m/s)))/(1-((((v_(m/s))*(ux_(m/s))))/Ⓒc^2))' "
    "'(upy_(m/s))=((uy_(m/s))/γ)/(1-((v_(m/s))*(ux_(m/s))/Ⓒc^2))' "
    "'(upz_(m/s))=((uz_(m/s))/γ)/(1-((v_(m/s))*(ux_(m/s))/Ⓒc^2))' "
    "'β=(v_(m/s))/Ⓒc' "
    "'γ=1/√(1-β^2)' "
    "}",

    "Acceleration Superposition",  "{ "
    "'(apx_(m/s^2))=(ax_(m/s^2))/(γ^3*(1-((((v_(m/s))*(ux_(m/s))))/Ⓒc^2)^3))' "
    "'(apy_(m/s))=(ay_(m/s))/(γ^2*(1-((v_(m/s))*(ux_(m/s))/Ⓒc^2))^2)+((ax_(m/s))*((v_(m/s))*(uy_(m/s)))/Ⓒc^2)/(γ^2*(1-((v_(m/s))*(ux_(m/s))/Ⓒc^2))^3)' "
    "'(apz_(m/s))=(az_(m/s))/(γ^2*(1-((v_(m/s))*(ux_(m/s))/Ⓒc^2))^2)+((ax_(m/s))*((v_(m/s))*(uz_(m/s)))/Ⓒc^2)/(γ^2*(1-((v_(m/s))*(ux_(m/s))/Ⓒc^2))^3)' "
    "'β=(v_(m/s))/Ⓒc' "
    "'γ=1/√(1-β^2)' "
    "}",

    "E & B Fields Transformation",  "{ "
    "'(Epx_(N/C))=(Ex_(N/C))' "
    "'(Epy_(N/C))=γ*((Ey_(N/C))-β*(Bz_T))' "
    "'(Epz_(N/C))=γ*((Ez_(N/C))+β*(By_T))' "
    "'(Bpx_T)=(Bx_T)'"
    "'(Bpy_T)=γ*((By_T)+β*(Ez_(N/C)))' "
    "'(Bpz_T)=γ*((Bz_T)-β*(Ey_(N/C)))' "
    "'β=(v_(m/s))/Ⓒc' "
    "'γ=1/√(1-β^2)' "
    "}",

    "Longitudinal Doppler Effect",  "{ "
    "'(frl_Hz)=(fs_Hz)*√((1-β)/(1+β))' "
    "'β=(v_(m/s))/Ⓒc' "
    "}",

    "Transverse Doppler Effect",  "{ "
    "'(frt_Hz)=γ*(fs_Hz)' "
    "'β=(v_(m/s))/Ⓒc' "
    "'γ=1/√(1-β^2)' "
    "}",

    "Energy & Momentum",  "{ "
    "'(p_(kg*(m/s)))=γ*(mo_kg)*(v(m/s))' "
    "'(E_J)=γ*(E0_J)' "
    "'(E0_J)=(m0_kg)*Ⓒc^2' "
    "'(E_J)^2=(p_(kg*(m/s)))^2*Ⓒc^2+(m0_kg)^2*Ⓒc^4' "
    "'(K_J)=(γ-1)*(E0_J)' "
    "'β=(v_(m/s))/Ⓒc' "
    "'γ=1/√(1-β^2)' "
    "}",

    "Gravitational Time Dilation",  "{ "
    "'(ΔtpG_s)=γG*(Δt_s)' "
    "'βe=(ve_(m/s))/Ⓒc' "
    "'γG=1/√(1-βe^2)' "
    "'(ve_(m/s))=√(2*ⒸG*(M_kg)/r(m))' "
    "}",

    "Gravitational Redshift",  "{ "
    "'z=(λ∞_nm)/(λe_nm)-1' "
    "'(λ∞_nm)/(λe_nm)=1/√(1-((rs_m)/(Rem_m)))' "
    "'(λ1_nm)/(λ2_nm)=√((1-(rs_m)/(R1_m))/(1-(rs_m)/(R2_m)))' "
    "'zNL=ⒸG*(M_kg)/((Ⓒc)^2*(Rem_m))' "
    "'(rs_m)=2*ⒸG*(M_kg)/(Ⓒc)^2' "
    "}",

    "Circumnavigating Airplanes",  "{ "
    "'(ΔτWE_ns)=(ΔτW_ns)-(ΔτE_ns)' "
    "'(ΔτE_ns)=(ΔτpE_ns)-(Δτg_ns)' "
    "'(ΔτW_ns)=(ΔτpW_ns)-(Δτg_ns)' "
    "'(ΔτpE_ns)=(1-(MGu_m)/((R_m)+(hp_m))-(βp+βg)/2)*(Δt_s)' "
    "'(ΔτpW_ns)=(1-(MGu_m)/((R_m)+(hp_m))-(βp-βg)/2)*(Δt_s)' "
    "'(Δτg_ns)=(1-(MGu_m)/(R_m)-βg^2/2)*(Δt_s)' "
    "'(MGu_m)=ⒸG*(M_kg)/Ⓒc^2' "
    "'βp=(vp_(m/s))/Ⓒc' "
    "'βg=(vg_(m/s))/Ⓒc' "
    "'(vg_m/s)=(2*Ⓒπ*(R_km))/(Tday_s)*COS(φ_°)' "
    "}",

    "Clocks at different heights",  "{ "
    "'γ21=(γv1/γv2)*(γG1/γG2)' "
    "'γv1=1/√(1-((v1_(m/s))/Ⓒc)^2)' "
    "'(v1_m/s)=(ω_(r/s))*((R_km)+(h1_m))*COS(φ_°)' "
    "'γv2=1/√(1-((v2_(m/s))/Ⓒc)^2)' "
    "'(v2_m/s)=(ω_(r/s))*((R_km)+(h2_m))*COS(φ_°)' "
    "'γG1=1/√(1-(2*(MGu_m))/(R+h1))' "
    "'γG2=1/√(1-(2*(MGu_m))/(R+h2))' "
    "'(MGu_m)=ⒸG*(M_kg)/Ⓒc^2' "
    "'(ω_(r/s))=(2*(Ⓒπ_r))/(Tday_s)' "
    "}",

    "B H Schwarzschild Geometry",  "{ "
    "'(rs_m)=2*ⒸG*(M_kg)/(Ⓒc)^2' "
    "'(ve_(m/s))=2*ⒸG*(M_kg)/(rs_m)' "
    "'(Vs_(m^3))=(4/3)*Ⓒπ*(rs_m)^3' "
    "'Vxsun=(V_(km^3))/(1.412*10^18_(km^3))' "
    "'rxearth=(r_km)/(6371_km)' "
    "'Mxsun=(M_kg)/(1.9885*10^30_kg)' "
    "'Mxearth=(M_kg)/(5.972168*10^24_kg)' "
    "}",

    "B H Thermodynamics",  "{ "
    "'(TH_K)=(Ⓒℏ*(Ⓒc)^3)/(8*Ⓒπ*ⒸG*Ⓒk*(M_kg))' "
    "'(PBH_W)=(Ⓒℏ*(Ⓒc)^6)/(15360*Ⓒπ*(ⒸG)^2*(M_kg)^2)' "
    "'(SBH_(J/K))=(Ⓒk*(As_(m^2))*(Ⓒc)^3)/(4*ⒸG*Ⓒℏ)' "
    "'(As_(m^2))=4*Ⓒπ*(rs_m)^2' "
    "'(rs_m)=2*ⒸG*(M_kg)/(Ⓒc)^2' "
    "'(tev_s)=(5120*Ⓒπ*(ⒸG)^2*(M_kg)^3)/(Ⓒℏ*(Ⓒc)^4)' "
    "'Mxsun=(M_kg)/(1.9885*10^30_kg)' "
    "'MxSagA=(M_kg)/(8.54*10^36_kg)' "
    "'Mxearth=(M_kg)/(5.972168*10^24_kg)' "
    "'txyr=(t_s)/(3.15576*10^7_s)' "
    "}",

    // ------------------------------------------------------------------------
    "Modern Physics", nullptr,
    // ------------------------------------------------------------------------
    //47 eqns 37 vars in 6 sections
    "Planck & Wien Comparison",  "{ "
    "'(eb_(W/m^2))=Ⓒσ*(T_°K)^4' "
    "'(ebfafb_(W/m^2))=Frfafb*(eb_(W/m^2))' "
    "'(fpeak_Hz)=Ⓒk*ROOT((-3)*EXPM1(-X)-X;X;2)*(T_°K)/Ⓒh' "
    "'(f1_Hz)=Ⓒk*4*(T_K)/Ⓒh' "
    "'(f2_Hz)=Ⓒk*9*(T_K)/Ⓒh' "
    "'FrPl12=15/Ⓒπ^4*∫(Ⓒh*(f1_Hz)/(Ⓒk*(T_K));Ⓒh*(f2_Hz)/(Ⓒk*(T_K));x^3/expm1(x);X)' "
    "'FrWn12=15/Ⓒπ^4*∫(Ⓒh*(f1_Hz)/(Ⓒk*(T_K));Ⓒh*(f2_Hz)/(Ⓒk*(T_K));x^3/expm1(x);X)' "
    "'%rFr12=ABS(FrPl12-FrWn12)/FrPl12' "
    "'(f3_Hz)=Ⓒk*0.01*(T_K)/Ⓒh' "
    "'(f4_Hz)=Ⓒk*2.5*(T_K)/Ⓒh' "
    "'FrPl34=15/Ⓒπ^4*∫(Ⓒh*(f3_Hz)/(Ⓒk*(T_K));Ⓒh*(f3_Hz)/(Ⓒk*(T_K));x^3/exp(x);X)' "
    "'FrWn34=15/Ⓒπ^4*∫(Ⓒh*(f3_Hz)/(Ⓒk*(T_K));Ⓒh*(f4_Hz)/(Ⓒk*(T_K));x^3/exp(x);X)' "
    "'%rFr34=ABS(FrPl34-FrWn34)/FrPl34' "
    "'(q_W)=(ebfafb_(W/m^2))*(A_(cm^2))' "
    "}",

    "Planck & Rayleigh-Jeans Comparison",  "{ "
    "'(eb_(W/m^2))=Ⓒσ*(T_°K)^4' "
    "'(ebfafb_(W/m^2))=Frfafb*(eb_(W/m^2))' "
    "'(fpeak_Hz)=Ⓒk*ROOT((-3)*EXPM1(-X)-X;X;2)*(T_°K)/Ⓒh' "
    "'(f1_Hz)=Ⓒk*1.7*(T_K)/Ⓒh' "
    "'(f2_Hz)=Ⓒk*3.7*(T_K)/Ⓒh' "
    "'FrPl12=15/Ⓒπ^4*∫(Ⓒh*(f1_Hz)/(Ⓒk*(T_K));Ⓒh*(f2_Hz)/(Ⓒk*(T_K));x^3/expm1(x);X)' "
    "'FrRJ12=15/Ⓒπ^4*∫(Ⓒh*(f1_Hz)/(Ⓒk*(T_K));Ⓒh*(f2_Hz)/(Ⓒk*(T_K));x^2;X)' "
    "'%rFr12=ABS(FrPl12-FrWn12)/FrPl12' "
    "'(f3_Hz)=Ⓒk*0.001*(T_K)/Ⓒh' "
    "'(f4_Hz)=Ⓒk*0.05*(T_K)/Ⓒh' "
    "'FrPl34=15/Ⓒπ^4*∫(Ⓒh*(f3_Hz)/(Ⓒk*(T_K));Ⓒh*(f3_Hz)/(Ⓒk*(T_K));x^3/exp(x);X)' "
    "'FrRJ34=15/Ⓒπ^4*∫(Ⓒh*(f3_Hz)/(Ⓒk*(T_K));Ⓒh*(f4_Hz)/(Ⓒk*(T_K));x^2;X)' "
    "'%rFr34=ABS(FrPl34-FrWn34)/FrPl34' "
    "'(q_W)=(ebfafb_(W/m^2))*(A_(cm^2))' "
    "}",

    "Photoelectric Effect",  "{ "
    "'(Kmax_J)=Ⓒqe*(Vo_V)' "
    "'(Eph)=Ⓒh*(f_Hz)' "
    "'Ⓒh*(f_Hz)=(φ_eV)+(Kmax_eV)' "
    "'(φ_eV)=Ⓒh*(f0_Hz)' "
    "}",

    "Compton Effect",  "{ "
    "'(Kmax_J)=((γ-1))*Ⓒme*Ⓒc^2' "
    "'β=(v_(m/s))/Ⓒc' "
    "'γ=1/√(1-β^2)' "
    "'(Eph)=Ⓒh*(f_Hz)' "
    "'Ⓒh*Ⓒc/(λ_nm)=Ⓒh*Ⓒc/(λp_nm)+(K_J)' "
    "'(λp_nm)-(λ_nm)=Ⓒλc*(1-COS(θ_°))' "
    "}",

     //Ref to Bragg's law  https://en.wikipedia.org/wiki/Bragg%27s_law 	http://hyperphysics.phy-astr.gsu.edu/hbase/quantum/bragg.html
    "De Broglie Wave",  "{ "
    "'(λ_nm)=Ⓒh/(p_(kg*m/s))' "
    "'(K_eV)=(p_(kg*m/s))^2/(2*(m_kg))' "
    "'(p_(kg*m/s))=(m_kg)*(v_(m/s))' "
    "'2*(d_nm)*SIN(θ_°)=n*(λ_nm)' "
    "}",

    "Bohr Atomic Model",  "{ "
    "'(Eph)=Ⓒh*(f_Hz)' "
    "'Ⓒh*(f_Hz)=(Enp_eV)-(En_eV)' "
    "'(En_eV)=-(Ⓒme*Ⓒqe^4*Z^2)/(8*Ⓒε0^2*Ⓒh^2)*(1/n^2)' "
    "'(Enp_eV)=-(Ⓒme*Ⓒqe^4*Z^2)/(8*Ⓒε0^2*Ⓒh^2)*(1/np^2)' "
    "'(r_m)=n^2*(Ⓒε0*Ⓒh^2)/(Ⓒπ*Ⓒme*Ⓒqe^2)' "
    "}",

    // ------------------------------------------------------------------------
    "Nuclear Physics", nullptr,
    // ------------------------------------------------------------------------
    //26 eqns 38 var
    // We need activity units : 1 Bq = 1 disintegration/s & 1 Ci = 3.7e10 Bq
    "Radioactivity",  "{ "
   "'(T1/2_s)=ln(2)/(λ_s^-1)' "
    "'N=N0*exp((λ_s^-1)*(t_s))' "
    "'(A0_Bq)=(λ_s^-1)*N0' "
    "'(A_Bq)=(A0_Bq)*exp((λ_s^-1)*(t_s))' "
    "'N0=(m_kg)*ⒸNA/(MW_(g/mol))' "
    "}",

    // We need the constant for the mass of the neutral H atom
    // mH = 1.007825031898 u
    // The definition of the mass unit u need to be revised:
    // u = 1.6605390689 2e-27 kg
    "Radius & Binding Energy",  "{ "
    "'A=N+Z' "
    "'(R_m)=(1.2e-15_m)*A^(1/3)' "
    "'(V_m^3)=4/3*Ⓒπ*R^3' "
    "'(EB_MeV)=(Z*ⒸmH+N*Ⓒmn-(mX_u))*Ⓒc^2' "
    "'(EBse_MeV)=(1_MeV)*(15.75*A-17.8*A^(2/3)-0.711*Z*(Z-1)/A^(1/3)-23.7*(A-2*Z)^2/A+11.18/(A^(1/2))*IFTE((Z mod 2=0)and(N mod 2=0);1;IFTE((Z mod 2=1)and(N mod 2=1);-1;0)))' "
    "}",

    "α Decay",  "{ "
    "'A=N+Z' "
    "'(Qα_MeV)=((mX_u)-(mY_u)-4.0026032545_u)*Ⓒc^2' "
    "'(AYα)=(AXα)-4' "
    "'(ZYα)=(ZXα)-2' "
    "}",

    "β- Decay",  "{ "
    "'A=N+Z' "
    "'(Qβminus_MeV)=((mX_u)-(mY_u))*Ⓒc^2' "
    "'(AYβminus)=(AXβminus)' "
    "'(ZYβminus)=(ZXβminus)+1' "
    "}",

    "β+ Decay",  "{ "
    "'A=N+Z' "
    "'(Qβplus_MeV)=((mX_u)-(mY_u)-2*Ⓒme)*Ⓒc^2' "
    "'(AYβplus)=(AXβplus)' "
    "'(ZYβplus)=(ZXβplus)-1' "
    "}",

    "General Nuclear Reaction",  "{ "
    "'A=N+Z' "
    "'(Q_MeV)=((ma_u)+(mX_u)-(mY_u)-(mb_u))*Ⓒc^2' "
    "'(Aa)+(AX)=(AY)+(Ab)' "
    "'(Za)+(ZX)=(ZY)+(Zb)' "
    "}",
    // Total 318 eqns & 675 vars as of 24-09-17 (618/315=1.96; 675/397=1.70 )
};
//   clang-format on


static runtime &invalid_equation_error()
// ----------------------------------------------------------------------------
//    Return the error message for invalid equations
// ----------------------------------------------------------------------------
{
    return rt.invalid_equation_error();
}


static symbol_p equation_label(symbol_r sym)
// ----------------------------------------------------------------------------
//   Simplify equations to show then in menu label
// ----------------------------------------------------------------------------
{
    if (sym)
    {
        size_t   len    = 0;
        utf8     source = sym->value(&len);
        if (object_p obj = object::parse(source, len))
            if (expression_p expr = obj->as<expression>())
                if (symbol_p ssym = expr->as_symbol(false))
                    return ssym;
    }
    return sym;
}


static bool show_builtin_equations()
// ----------------------------------------------------------------------------
//   Show the builtin equations
// ----------------------------------------------------------------------------
{
    return Settings.ShowBuiltinEquations();
}


const equation::config equation::equations =
// ----------------------------------------------------------------------------
//  Define the configuration for the equations
// ----------------------------------------------------------------------------
{
    .menu_help      = "",
    .help           = "",
    .prefix         = L'Ⓔ',
    .type           = ID_equation,
    .first_menu     = ID_EquationsMenu00,
    .last_menu      = ID_EquationsMenu99,
    .name           = ID_EquationName,
    .value          = ID_EquationValue,
    .command        = ID_EquationSolver,
    .file           = "config/equations.csv",
    .library        = "library",
    .builtins       = basic_equations,
    .nbuiltins      = sizeof(basic_equations) / sizeof(*basic_equations),
    .error          = invalid_equation_error,
    .label          = equation_label,
    .show_builtins  = show_builtin_equations
};



// ============================================================================
//
//   Menu implementation
//
// ============================================================================

PARSE_BODY(equation)
// ----------------------------------------------------------------------------
//    Skip, the actual parsing is done in the symbol parser
// ----------------------------------------------------------------------------
{
    return do_parsing(equations, p);
}


EVAL_BODY(equation)
// ----------------------------------------------------------------------------
//   Equations always evaluate to their value
// ----------------------------------------------------------------------------
{
    object_g value = o->value();
    return rt.push(+value) ? OK : ERROR;
}


RENDER_BODY(equation)
// ----------------------------------------------------------------------------
//   Render the equation into the given buffer
// ----------------------------------------------------------------------------
{
    equation_g eq = o;
    do_rendering(equations, o, r);
    if (!r.editing() && Settings.ShowEquationBody())
    {
        if (object_g obj = eq->value())
        {
            r.put(':');
            obj->render(r);
        }
    }
    return r.size();
}


GRAPH_BODY(equation)
// ----------------------------------------------------------------------------
//   Render "normally"
// ----------------------------------------------------------------------------
{
    equation_g eq = o;
    if (Settings.ShowEquationBody())
    {
        if (object_g val = eq->value())
        {
            size_t namelen = 0;
            utf8 name = eq->name(&namelen);
            if (symbol_g namesym = symbol::make(name, namelen))
            {
                if (grob_g valg = val->graph(g))
                {
                    coord vv = g.voffset;
                    g.voffset = 0;
                    if (grob_g nameg = object::do_graph(+namesym, g))
                    {
                        coord nv = g.voffset;
                        g.voffset = 0;
                        grob_g r = expression::infix(g,
                                                     nv, nameg,
                                                     0, ":",
                                                     vv, valg);
                        return r;
                    }
                }
            }
        }
    }
    return object::do_graph(o, g);
}


HELP_BODY(equation)
// ----------------------------------------------------------------------------
//   Help topic for equations
// ----------------------------------------------------------------------------
{
    return o->do_instance_help(equation::equations);
}


MENU_BODY(equation_menu)
// ----------------------------------------------------------------------------
//   Build a equations menu
// ----------------------------------------------------------------------------
{
    return o->do_submenu(equation::equations, mi);
}


HELP_BODY(equation_menu)
// ----------------------------------------------------------------------------
//   Show the help for the given equation menu
// ----------------------------------------------------------------------------
{
    return o->do_menu_help(equation::equations, o);
}


MENU_BODY(EquationsMenu)
// ----------------------------------------------------------------------------
//   The equations menu is dynamically populated
// ----------------------------------------------------------------------------
{
    return equation::do_collection_menu(equation::equations, mi);
}


utf8 equation_menu::name(id type, size_t &len)
// ----------------------------------------------------------------------------
//   Return the name for a menu entry
// ----------------------------------------------------------------------------
{
    return do_name(equation::equations, type, len);
}


COMMAND_BODY(EquationName)
// ----------------------------------------------------------------------------
//   Put the name of a equation on the stack
// ----------------------------------------------------------------------------
{
    int key = ui.evaluating;
    if (constant_p cst = equation::do_key(equation::equations, key))
        if (equation_p eq = cst->as<equation>())
            if (rt.push(eq))
                return OK;
    if (!rt.error())
        rt.type_error();
    return ERROR;
}


INSERT_BODY(EquationName)
// ----------------------------------------------------------------------------
//   Put the name of a equation in the editor
// ----------------------------------------------------------------------------
{
    int key = ui.evaluating;
    return ui.insert_softkey(key, " Ⓔ", " ", false);
}


HELP_BODY(EquationName)
// ----------------------------------------------------------------------------
//   Put the help for a given equation name
// ----------------------------------------------------------------------------
{
    int key = ui.evaluating;
    rt.command(o);
    if (constant_p cst = equation::do_key(equation::equations, key))
        if (equation_p eq = cst->as<equation>())
            return eq->help();
    return utf8("Equations");
}


COMMAND_BODY(EquationValue)
// ----------------------------------------------------------------------------
//   Put the value of a equation on the stack
// ----------------------------------------------------------------------------
{
    int key = ui.evaluating;
    if (constant_p cst = equation::do_key(equation::equations, key))
        if (equation_p eq = cst->as<equation>())
            if (object_p value = eq->value())
                if (rt.push(value))
                    return OK;
    if (!rt.error())
        rt.type_error();
    return ERROR;
}


INSERT_BODY(EquationValue)
// ----------------------------------------------------------------------------
//   Insert the value of a equation
// ----------------------------------------------------------------------------
{
    int key = ui.evaluating;
    if (object_p cstobj = equation::do_key(equation::equations, key))
        if (equation_p eq = cstobj->as<equation>())
            if (object_p value = eq->value())
                return ui.insert_object(value, " ", " ");
    return ERROR;
}


HELP_BODY(EquationValue)
// ----------------------------------------------------------------------------
//   Put the help for a given equation value
// ----------------------------------------------------------------------------
{
    return EquationName::do_help(nullptr);
}



COMMAND_BODY(EquationSolver)
// ----------------------------------------------------------------------------
//   Solve for a given equation
// ----------------------------------------------------------------------------
{
    int key = ui.evaluating;
    if (constant_p cst = equation::do_key(equation::equations, key))
        if (equation_p eq = cst->as<equation>())
            if (directory::store_here(static_object(ID_Equation), eq))
                if (const SolvingMenu *smenu =
                    object::static_object(ID_SolvingMenu)->as<SolvingMenu>())
                    return smenu->object::evaluate();
    if (!rt.error())
        rt.type_error();
    return ERROR;
}


INSERT_BODY(EquationSolver)
// ----------------------------------------------------------------------------
//   Insert the code in a program to solve a library equation
// ----------------------------------------------------------------------------
{
    int key = ui.evaluating;
    if (constant_p cst = equation::do_key(equation::equations, key))
        if (equation_p eq = cst->as<equation>())
            if (rt.push(eq))
                return ui.insert_object(eq, " ", " StEQ SolvingMenu ");
    return ERROR;
}


HELP_BODY(EquationSolver)
// ----------------------------------------------------------------------------
//   Put the help for a given equation value
// ----------------------------------------------------------------------------
{
    return EquationName::do_help(nullptr);
}


COMMAND_BODY(LibEq)
// ----------------------------------------------------------------------------
//   Evaluate a library equation
// ----------------------------------------------------------------------------
{
    return equation::lookup_command(equation::equations, false);
}<|MERGE_RESOLUTION|>--- conflicted
+++ resolved
@@ -317,11 +317,7 @@
    // absent of all actual eqns
     "Flow In Full Pipes",  "{ "
     "  '(ρ_(kg/m^3))*((Ⓒπ*(D_m)^2)/4)*(vavg_(m/s))*((ΔP_Pa)/(ρ_(kg/m^3))+Ⓒg*(Δy_m)+(vavg_(m/s))^2*(2*f*((L_m)/(D_m))+ΣK/2))=(W_W)' "
-<<<<<<< HEAD
-    "  'f=FANNING((ϵ_m)/(D_m);Reynolds)' "
-=======
     "  'f=FANNING((ε_m)/(D_m);Reynolds)' "
->>>>>>> 01069dfa
     "  '(ΔP_Pa)=(P2_Pa)-(P1_Pa)' "
     "  '(Δy_m)=(y2_m)-(y1_m)' "
     "  '(M_(kg/s))=(ρ_(kg/m^3))*(Q_(m^3/s))' "
