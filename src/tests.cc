// ****************************************************************************
//  tests.cc                                                      DB48X project
// ****************************************************************************
//
//   File Description:
//
//     Tests for the runtime
//
//     The tests are run by actually sending keystrokes and observing the
//     calculator's state
//
//
//
//
//
// ****************************************************************************
//   (C) 2022 Christophe de Dinechin <christophe@dinechin.org>
//   This software is licensed under the terms outlined in LICENSE.txt
// ****************************************************************************
//   This file is part of DB48X.
//
//   DB48X is free software: you can redistribute it and/or modify
//   it under the terms outlined in the LICENSE.txt file
//
//   DB48X is distributed in the hope that it will be useful,
//   but WITHOUT ANY WARRANTY; without even the implied warranty of
//   MERCHANTABILITY or FITNESS FOR A PARTICULAR PURPOSE.
// ****************************************************************************

#include "tests.h"

#include "dmcp.h"
#include "equations.h"
#include "recorder.h"
#include "settings.h"
#include "sim-dmcp.h"
#include "stack.h"
#include "types.h"
#include "user_interface.h"

#include <regex.h>
#include <stdio.h>

extern bool run_tests;
volatile uint test_command = 0;

RECORDER(tests, 256, "Information about tests");
RECORDER_DECLARE(errors);

uint    tests::default_wait_time  = 1000;
uint    tests::key_delay_time     = 0;
uint    tests::refresh_delay_time = 20;
uint    tests::image_wait_time    = 500;
cstring tests::dump_on_fail       = nullptr;
bool    tests::running            = false;

#define TEST_CATEGORY(name, enabled, descr)                     \
    RECORDER_TWEAK_DEFINE(est_##name, enabled, "Test " descr);  \
    static inline bool check_##name(tests &t)                   \
    {                                                           \
        bool result = RECORDER_TWEAK(est_##name);               \
        if (!result)                                            \
            t.begin("Skipping " #name ": " descr, true);        \
        else                                                    \
            t.begin(#name ": " descr);                          \
        return result;                                          \
    }

#define TESTS(name, descr)      TEST_CATEGORY(name, true,  descr)
#define EXTRA(name, descr)      TEST_CATEGORY(name, false, descr)

#define BEGIN(name)                             \
    do                                          \
    {                                           \
        position(__FILE__, __LINE__);           \
        if (!check_##name(*this))               \
            return;                             \
    } while (0)

TESTS(defaults,         "Reset settings to defaults");
TESTS(demo_ui,          "Demo of DB48X user interface");
TESTS(demo_math,        "Demo of DB48X math capabilities");
TESTS(demo_pgm,         "Demo of DB48X programming");
TESTS(shifts,           "Shift logic");
TESTS(keyboard,         "Keyboard entry");
TESTS(types,            "Data types");
TESTS(editor,           "Editor operations");
TESTS(istack,           "Interactive stack operations");
TESTS(stack,            "Stack operations");
TESTS(arithmetic,       "Arithmetic operations");
TESTS(globals,          "Global variables");
TESTS(locals,           "Local variables");
TESTS(for_loops,        "For loops");
TESTS(conditionals,     "Conditionals");
TESTS(logical,          "Logical operations");
TESTS(styles,           "Commands display formats");
TESTS(iformat,          "Integer display formats");
TESTS(fformat,          "Fraction display formats");
TESTS(dformat,          "Decimal display formats");
TESTS(ifunctions,       "Integer functions");
TESTS(dfunctions,       "Decimal functions");
TESTS(float,            "Hardware-accelerated 7-digit (float)")
TESTS(double,           "Hardware-accelerated 16-digit (double)")
TESTS(highp,            "High-precision computations (60 digits)")
TESTS(trigoptim,        "Special trigonometry optimzations");
TESTS(trigunits,        "Trigonometric units");
TESTS(dfrac,            "Simple conversion to decimal and back");
TESTS(round,            "Rounding and truncating");
TESTS(ctypes,           "Complex types");
TESTS(carith,           "Complex arithmetic");
TESTS(cfunctions,       "Complex functions");
TESTS(autocplx,         "Automatic complex promotion");
TESTS(units,            "Units and conversions");
TESTS(lists,            "List operations");
TESTS(sorting,          "Sorting operations");
TESTS(text,             "Text operations");
TESTS(vectors,          "Vectors");
TESTS(matrices,         "Matrices");
TESTS(solver,           "Solver");
TESTS(equations,        "Built-in equations");
TESTS(colnbeams,        "Columns and Beams equations in library");
TESTS(integrate,        "Numerical integration");
TESTS(simplify,         "Auto-simplification of expressions");
TESTS(rewrites,         "Equation rewrite engine");
TESTS(symbolic,         "Symbolic operations");
TESTS(derivative,       "Symbolic differentiation");
TESTS(primitive,        "Symbolic integration (primitive)");
TESTS(tagged,           "Tagged objects");
TESTS(catalog,          "Catalog of commands");
TESTS(cycle,            "Cycle command for quick conversions");
TESTS(rotate,           "Shift and rotate instructions");
TESTS(flags,            "User flags");
TESTS(explode,          "Extracting object structure");
TESTS(regressions,      "Regression checks");
TESTS(plotting,         "Plotting, graphing and charting");
TESTS(graphics,         "Graphic commands");
TESTS(help,             "On-line help");
TESTS(gstack,           "Graphic stack rendering")
TESTS(hms,              "HMS and DMS operations");
TESTS(date,             "Date operations");
TESTS(infinity,         "Infinity and undefined operations");
TESTS(overflow,         "Overflow and underflow");
TESTS(insert,           "Insertion of variables, units and constants");
TESTS(constants,        "Check the value of all built-in constants");
TESTS(characters,       "Character menu and catalog");
TESTS(probabilities,    "Probabilities");
TESTS(sumprod,          "Sums and products");
TESTS(poly,             "Polynomials");
TESTS(quorem,           "Quotient and remainder");
TESTS(expr,             "Operations on expressions");
TESTS(random,           "Random number generation");
TESTS(library,          "Library entries");

EXTRA(plotfns,          "Plot all functions");
EXTRA(sysflags,         "Enable/disable every RPL flag");
EXTRA(settings,         "Recall and activate every RPL setting");
EXTRA(commands,         "Parse every single RPL command");


void tests::run(uint onlyCurrent)
// ----------------------------------------------------------------------------
//   Run all test categories
// ----------------------------------------------------------------------------
{
    save<bool> markRunning(running, true);

    tindex = sindex = cindex = count = 0;
    failures.clear();

    auto tracing           = RECORDER_TRACE(errors);
    RECORDER_TRACE(errors) = false;

    // Reset to known settings state
    reset_settings();
    if (onlyCurrent)
    {
        here().begin("Current");
        if (onlyCurrent & 1)
            library();
        if (onlyCurrent & 2)
            demo_ui();
        if (onlyCurrent & 4)
            demo_math();
        if (onlyCurrent & 8)
            demo_pgm();
    }
    else
    {
        shift_logic();
        keyboard_entry();
        data_types();
        editor_operations();
        stack_operations();
        interactive_stack_operations();
        arithmetic();
        global_variables();
        local_variables();
        for_loops();
        conditionals();
        logical_operations();
        command_display_formats();
        integer_display_formats();
        fraction_display_formats();
        decimal_display_formats();
        integer_numerical_functions();
        decimal_numerical_functions();
        float_numerical_functions();
        double_numerical_functions();
        high_precision_numerical_functions();
        exact_trig_cases();
        trig_units();
        fraction_decimal_conversions();
        rounding_and_truncating();
        complex_types();
        complex_arithmetic();
        complex_functions();
        complex_promotion();
        units_and_conversions();
        list_functions();
        sorting_functions();
        vector_functions();
        matrix_functions();
        solver_testing();
        eqnlib_parsing();
        eqnlib_columns_and_beams();
        numerical_integration_testing();
        text_functions();
        auto_simplification();
        rewrite_engine();
        symbolic_operations();
        symbolic_differentiation();
        symbolic_integration();
        tagged_objects();
        catalog_test();
        cycle_test();
        shift_and_rotate();
        flags_functions();
        flags_by_name();
        settings_by_name();
        parsing_commands_by_name();
        plotting();
        plotting_all_functions();
        graphic_commands();
        hms_dms_operations();
        date_operations();
        infinity_and_undefined();
        overflow_and_underflow();
        online_help();
        graphic_stack_rendering();
        insertion_of_variables_constants_and_units();
        constants_menu();
        character_menu();
        probabilities();
        sum_and_product();
        polynomials();
        quotient_and_remainder();
        expression_operations();
        random_number_generation();
        object_structure();
        library();
        regression_checks();
        demo_ui();
        demo_math();
        demo_pgm();
    }
    summary();

    RECORDER_TRACE(errors) = tracing;

    if (run_tests)
        exit(failures.size() ? 1 : 0);
}


void tests::demo_setup()
// ----------------------------------------------------------------------------
//   Setup the environment used by demos
// ----------------------------------------------------------------------------
{
    static bool setup = false;
    if (setup)
        return;

    step("Setup")
        .test(CLEAR,
              LSHIFT, RUNSTOP,
              "1 3 START 0 0.5 RANDOM NEXT RGB FOREGROUND 3 DISP "
              "#0 FOREGROUND  ", ENTER, F, ALPHA, D, NOSHIFT, STO);

    setup = true;

#define W1            WAIT(100)
#define W2            WAIT(200)
#define W3            WAIT(300)
#define W4            WAIT(400)
#define W5            WAIT(500)
#define WLABEL        WAIT(750)
#define WSHOW         WAIT(750)
}


void tests::demo_ui()
// ----------------------------------------------------------------------------
//   Run a 30 second demo of the user interface
// ----------------------------------------------------------------------------
{
    BEGIN(demo_ui);
    demo_setup();

    step("An RPL calculator with infinite stack")
        .test(CLEAR, EXIT,
              RSHIFT, ENTER,
              "                   An RPL calculator", RSHIFT, BSP,
              "                   with infinite stack", ENTER, "D", ENTER,
              WLABEL, ENTER, KEY_DELAY(25),
              1, ENTER, 2, ENTER, 3, ENTER, 4, ENTER,
              5, ENTER, 6, ENTER, 7, ENTER, 8, ENTER, W3,
              KEY_DELAY(75),
              DIV, MUL, SUB, ADD, DIV, MUL, SUB, WSHOW);

    step("Function keys")
        .test(CLEAR, EXIT,
              RSHIFT, ENTER,
              "                 6 function keys", RSHIFT, BSP,
              "            provide quick access to ", RSHIFT, BSP,
              "               up to 18 functions", ENTER, "D", ENTER,
              WLABEL, ENTER, KEY_DELAY(25),
              LSHIFT, RUNSTOP,
              LSHIFT, O,
              F1, F2, F3, F4, F5, F6,
              LSHIFT, F1, LSHIFT, F2, LSHIFT, F3,
              LSHIFT, F4, LSHIFT, F5, LSHIFT, F6,
              RSHIFT, F1, RSHIFT, F2, RSHIFT, F3,
              RSHIFT, F4, RSHIFT, F5, RSHIFT, F6,
              ENTER,
              WSHOW);

    step("Hyperlinked help")
        .test(CLEAR, EXIT,
              RSHIFT, ENTER,
              "                      On-line help", RSHIFT, BSP,
              "                   with hyperlinks", RSHIFT, BSP,
              "           activated with long-press", ENTER, "D", ENTER,
              WLABEL, ENTER, KEY_DELAY(25),
              LONGPRESS, K, W5, DOWN, DOWN, DOWN, W5, F1, DOWN, DOWN, DOWN, W5);

    step("Library of equations and constants")
        .test(CLEAR, EXIT,
              RSHIFT, ENTER,
              "             Equations and constants", ENTER, "D", ENTER,
              WLABEL, ENTER, KEY_DELAY(25),
              LSHIFT, I, F2, F1, F2, MUL, WSHOW,
              LSHIFT, F1, LSHIFT, F2, WSHOW,
              LSHIFT, I, F3, F1, LSHIFT, F1, WSHOW,
              CLEAR,
              RSHIFT, F, F2, RSHIFT, F2, RSHIFT, F1, WSHOW,
              LSHIFT, F1, RSHIFT, F1, WSHOW);

    step("Graphing and plotting")
        .test(CLEAR, EXIT,
              RSHIFT, ENTER,
              "            Graphing and plotting", RSHIFT, BSP,
              "                   with patterns", ENTER, "D", ENTER,
              WLABEL, ENTER, KEY_DELAY(20),
              LSHIFT, N, F2,
              KEY_DELAY(0),
              F, 3, MUL, J,  3, NOSHIFT, MUL, ALPHA, X, DOWN,
              NOSHIFT, ADD, 4, ENTER,
              F,
              K, "4.47", NOSHIFT, MUL, ALPHA, X, NOSHIFT, DOWN, MUL,
              J, ALPHA, X, NOSHIFT, DOWN, MUL,
              L, "2.13", NOSHIFT, MUL, ALPHA, X, ENTER,
              WSHOW,
              KEY_DELAY(0),
              RSHIFT, O, LSHIFT, RUNSTOP,
              "3 LINEWIDTH "
              "0.9 0 0 RGB FOREGROUND ", NOSHIFT, F1,
              " 0 0 0.8 RGB FOREGROUND ", NOSHIFT, F2,
              " 0 0 0 RGB FOREGROUND ", ENTER,
              RUNSTOP, WSHOW, ENTER);

    step("Quick conversion")
        .test(CLEAR, RSHIFT, ENTER,
              "      Quick conversion (cycle) key", ENTER, "D", ENTER,
              WLABEL, ENTER,
              KEY_DELAY(0), "2.335", ENTER,
              KEY_DELAY(75), O, O, O,
              LSHIFT, G, 1, F1, 1, ENTER,
              KEY_DELAY(125), O, O, WSHOW);

    step("Tool key")
        .test(CLEAR, EXIT, RSHIFT, ENTER,
              "      Tool key selects best menu", ENTER, "D", ENTER,
              WLABEL, ENTER,
              123, ENTER,
              123, LSHIFT, G, F1, 456, ENTER,
              RSHIFT, ENTER, "ABCD", ENTER,
              KEY_DELAY(25), A, W5,
              BSP, A, W5,
              BSP, A, W5,
              BSP, A, W5);

    step("End of UI demo")
        .test(CLEAR, "#0 Foreground", ENTER);
}


void tests::demo_math()
// ----------------------------------------------------------------------------
//   Run a 30 second demo of the math capabilities
// ----------------------------------------------------------------------------
{
    BEGIN(demo_math);
    demo_setup();

    step("Integers, decimals and fractions")
        .test(CLEAR, EXIT,
              RSHIFT, ENTER,
              "      Integer, decimal and fractions", ENTER, "D", ENTER,
              WLABEL, ENTER, KEY_DELAY(50),
              2, ENTER, 3, DIV, 4, ENTER, 7, DIV, ADD,
              "2.", ENTER, 3, DIV, "4.", ENTER, 7, DIV, ADD, W2,
              LSHIFT, DOT, WSHOW, ENTER);
    step("Arbitrary precision")
        .test(CLEAR, EXIT,
              RSHIFT, ENTER,
              "                Arbitrary precision", RSHIFT, BSP,
              "       integer and decimal numbers", ENTER, "D", ENTER,
              WLABEL, ENTER, KEY_DELAY(25),
              NOSHIFT, F, 80, LSHIFT, MUL, F3, W2, ENTER, RUNSTOP,
              LSHIFT, DOT, WSHOW, ENTER,
              LSHIFT, N, F2,
              LSHIFT, O, 420, F5, 420, F6,
              1, LSHIFT, L, 4, MUL,
              LSHIFT, DOT, WSHOW, ENTER,
              KEY_DELAY(0), 12, F5, 24, F6);
    step("Complex numbers")
        .test(CLEAR, EXIT,
              RSHIFT, ENTER,
              "                Complex numbers", RSHIFT, BSP,
              "             Polar and rectangular", ENTER, "D", ENTER,
              WLABEL, ENTER, KEY_DELAY(25),
              LSHIFT, N, F1,
              LSHIFT, G,
              2, F1, 3, ENTER, 4, F1, 5, W2, ADD,
              W2,
              2, F2, 30, ENTER, 3, F2, 40, MUL,
              WSHOW);
    step("Vectors and matrices")
        .test(CLEAR, EXIT,
              RSHIFT, ENTER,
              "                Vectors and matrix", RSHIFT, BSP,
              "             arithmetic and operations", ENTER, "D", ENTER,
              WLABEL, ENTER, KEY_DELAY(5),
              LSHIFT, KEY9, "1 2 3", ENTER, W2,
              LSHIFT, KEY9,
              LSHIFT, KEY9, "1 2 3", NOSHIFT, DOWN,
              LSHIFT, KEY9, "4 5 6", NOSHIFT, DOWN,
              LSHIFT, KEY9, "7 8 9", NOSHIFT, ENTER, W2,
              KEY_DELAY(25),
              B, W2, ENTER,
              RSHIFT, KEY9, LSHIFT, F1, W2,
              KEY_DELAY(0),
              LSHIFT, M,
              LSHIFT, KEY9,
              LSHIFT, KEY9, "0 0 0", NOSHIFT, DOWN,
              LSHIFT, KEY9, "0 0 0", NOSHIFT, DOWN,
              LSHIFT, KEY9, "0 0 10", NOSHIFT,
              KEY_DELAY(25), ENTER, ADD,
              B, WSHOW);
    step("Symbolic arithmetic")
        .test(CLEAR, EXIT,
              RSHIFT, ENTER,
              "                 Symbolic arithmetic", RSHIFT, BSP,
              "                    and expressions", ENTER, "D", ENTER,
              WLABEL, ENTER, KEY_DELAY(25),
              "x", ENTER, 2, MUL, 3, ENTER, "y", ENTER, D, SUB,
              C, B, 1, SUB, ENTER,
              J, K, L, B, E, C,
              WSHOW);
    step("Based numbers")
        .test(CLEAR,
              RSHIFT, ENTER,
              "                 Based numbers", RSHIFT, BSP,
              "        in any base between 2 and 36", RSHIFT, BSP,
              "                 with any word size", ENTER, "D", ENTER,
              WLABEL, ENTER, KEY_DELAY(15),
              LSHIFT, KEY4,
              F1, KEY1, KEY2, KEY3, A, B, C, ENTER,
              KEY_DELAY(25),
              F1, C, D, E, ADD,
              W5,
              KEY2, F1, KEY1, KEY0, KEY0, KEY1, ENTER, W2,
              LSHIFT, F2, W1, LSHIFT, F3, W1, LSHIFT, F4, W1,
              3, LSHIFT, F1, WSHOW, LSHIFT, F5);
    step("DMS and HMS operations")
        .test(CLEAR,
              RSHIFT, ENTER,
              "        Degrees, minutes and seconds", RSHIFT, BSP,
              "        Hours, minutes and seconds,", RSHIFT, BSP,
              "           Dates and time operations", ENTER, "D", ENTER,
              WLABEL, ENTER, KEY_DELAY(25),
              NOSHIFT, KEY1, DOT, KEY2, KEY3, DOT, KEY3, KEY6, ENTER, W1,
              NOSHIFT, KEY2, DOT, KEY4, KEY1, DOT, KEY5, KEY1, W1,
              ADD, W1,
              RSHIFT, KEY6, LSHIFT, F3, W1,
              RSHIFT, F4, "19681205", NOSHIFT, F1, SUB, WSHOW);

    step("End of math demo")
        .test(CLEAR, "#0 Foreground", ENTER);
}


void tests::demo_pgm()
// ----------------------------------------------------------------------------
//   Run a 30 second demo of the programming capabilities
// ----------------------------------------------------------------------------
{
    BEGIN(demo_pgm);
    demo_setup();

    step("Engineering units")
        .test(CLEAR,
              RSHIFT, ENTER,
              "                 Engineering units", ENTER, "D", ENTER,
              WLABEL, ENTER, KEY_DELAY(25),
              KEY_DELAY(25),
              LSHIFT, KEY5, F3, "3500.25", F2, LSHIFT, F1,
              LSHIFT, KEY5, F4,
              1000, F2, LSHIFT, F1, WSHOW, DIV, WSHOW,
              "1_EUR/km", RSHIFT, KEY5, F1, WSHOW);

    step("RPL programming")
        .test(CLEAR, EXIT,
              RSHIFT, ENTER,
              "                 RPL programming", ENTER, "D", ENTER,
              WLABEL, ENTER, KEY_DELAY(25),
              LSHIFT, RUNSTOP,
              KEY2, MUL, KEY1, ADD, ENTER,
              F, "MyFn", NOSHIFT, G,
              H, 1, F1, W3, F1, W3, F1, W3);

    step("Program editing")
        .test(RSHIFT, ENTER,
              "                 Advanced editor", RSHIFT, BSP,
              "        with cut, copy, paste, search...", ENTER, "D", ENTER,
              WLABEL, ENTER, KEY_DELAY(25),
              LSHIFT, F1, DOWN, DOWN, DOWN,
              RSHIFT, DOWN, F1, DOWN, DOWN, DOWN, DOWN, WSHOW,
              F5, F6, F6, F6,
              F4, NOSHIFT, KEY2, F4, W3, F4, W3,  F4, W3,
              ENTER, ENTER, W3,
              H, RSHIFT, F1, 24, F1, W3, F1, W3);

    step("Command-line history")
        .test(RSHIFT, ENTER,
              "             Command-line history", RSHIFT, BSP,
              "        Recalls last eight commands", ENTER, "D", ENTER,
              WLABEL, ENTER, KEY_DELAY(25),
              RSHIFT, UP, WSHOW,
              F2, WSHOW,
              F2, WSHOW,
              F2, WSHOW,
              F2, WSHOW);

    step("Loops and conditions")
        .test(RSHIFT, ENTER,
              "                 Loops and conditions", ENTER, "D", ENTER,
              WLABEL, ENTER, KEY_DELAY(10),
              LSHIFT, RUNSTOP,
              LSHIFT, F,
              "1 1000 ", F3, "i ", W3,
              "i ", NOSHIFT, J, LSHIFT, C,
              " i ", NOSHIFT, K, LSHIFT, C,
              " i 0.321", NOSHIFT, MUL, K, LSHIFT, C,
              RSHIFT, DOT, RSHIFT, F1, F6, F2, 3, F6, RSHIFT, F2,
              RSHIFT, RUNSTOP, DOWN,
              "i", NOSHIFT, J, 8, NOSHIFT, MUL, ADD,
              "i 3.214", NOSHIFT, MUL, NOSHIFT, K, 4, NOSHIFT, MUL, ADD,
              RSHIFT, RUNSTOP, DOWN,
              "i 5.234", NOSHIFT, MUL, NOSHIFT, J, 4, NOSHIFT, MUL, ADD,
              "i 8.214", NOSHIFT, MUL, NOSHIFT, K, 2, NOSHIFT, MUL, ADD,
              RSHIFT, DOT, F1, ENTER, WSHOW,
              LENGTHY(2000), RUNSTOP, WSHOW, ENTER);

    step("End of programming demo")
        .test(CLEAR, "#0 Foreground", ENTER);
}


void tests::reset_settings()
// ----------------------------------------------------------------------------
//   Use settings that make the results predictable on screen
// ----------------------------------------------------------------------------
{
    // Reset to default test settings
    BEGIN(defaults);
    Settings = settings();

    // Check that we have actually reset the settings
    step("Select Modes menu")
        .test("ModesMenu", ENTER).noerror();
    step("Checking output modes")
        .test("Modes", ENTER)
        .want("« ModesMenu »");

    // Check that we can change a setting
    step("Selecting FIX 3")
        .test(CLEAR, SHIFT, O, 3, F2, "1.23456", ENTER)
        .expect("1.235");
    step("Checking Modes for FIX")
        .test("Modes", ENTER)
        .want("« 3 FixedDisplay 3 DisplayDigits DisplayModesMenu »");
    step("Reseting with command")
        .test("ResetModes", ENTER)
        .noerror()
        .test("Modes", ENTER)
        .want("« DisplayModesMenu »");

    // Disable debugging on error, since we generate many errors intentionally
    step("Disable DebugOnError")
        .test(CLEAR, "KillOnError", ENTER).noerror();
}


void tests::shift_logic()
// ----------------------------------------------------------------------------
//   Test all keys and check we have the correct output
// ----------------------------------------------------------------------------
{
    BEGIN(shifts);

    step("Shift state must be cleared at start")
        .shift(false)
        .xshift(false)
        .alpha(false)
        .lower(false);

    step("Shift basic cycle")
        .test(SHIFT)
        .shift(true)
        .xshift(false)
        .alpha(false)
        .lower(false);
    step("Shift-Shift is Right Shift")
        .test(SHIFT)
        .shift(false)
        .xshift(true)
        .alpha(false)
        .lower(false);
    step("Third shift clears all shifts")
        .test(SHIFT)
        .shift(false)
        .xshift(false)
        .alpha(false)
        .lower(false);

    step("Shift second cycle")
        .test(SHIFT)
        .shift(true)
        .xshift(false)
        .alpha(false)
        .lower(false);
    step("Shift second cycle: Shift-Shift is Right Shift")
        .test(SHIFT)
        .shift(false)
        .xshift(true)
        .alpha(false)
        .lower(false);
    step("Shift second cycle: Third shift clears all shifts")
        .test(SHIFT)
        .shift(false)
        .xshift(false)
        .alpha(false)
        .lower(false);

    step("Long-press shift is Alpha")
        .test(SHIFT, false)
        .wait(600)
        .test(RELEASE)
        .shift(false)
        .xshift(false)
        .alpha(true);
    step("Long-press shift clears Alpha")
        .test(SHIFT, false)
        .wait(600)
        .test(RELEASE)
        .shift(false)
        .xshift(false)
        .alpha(false);

    step("Typing alpha")
        .test(LONGPRESS, SHIFT, A)
        .shift(false)
        .alpha(true)
        .lower(false)
        .editor("A");
    step("Selecting lowercase with Shift-ENTER")
        .test(SHIFT, ENTER)
        .alpha(true)
        .lower(true);
}


void tests::keyboard_entry()
// ----------------------------------------------------------------------------
//   Test all keys and check we have the correct output
// ----------------------------------------------------------------------------
{
    BEGIN(keyboard);

    step("Uppercase entry");
    cstring entry = "ABCDEFGHIJKLMNOPQRSTUVWXYZ0123456789";
    test(CLEAR, entry).editor(entry);

    step("Lowercase entry");
    cstring lowercase = "abcdefghijklmnopqrstuvwxyz0123456789";
    test(CLEAR, lowercase).editor(lowercase);

    step("Special characters");
    cstring special = "X+-*/!? #_";
    test(CLEAR, special).editor(special);

    step("Separators");
    cstring seps = "\"Hello [A] (B) {C} 'Test' D";
    test(CLEAR, seps).editor(seps);

    step("Separators with auto-spacing");
    cstring seps2     = "{}()[]";
    cstring seps2auto = "{ } () []";
    test(CLEAR, seps2).editor(seps2auto);

    step("Key repeat");
    test(CLEAR, LONGPRESS, SHIFT, LONGPRESS, A)
        .wait(1000)
        .test(RELEASE)
        .check(ui.cursor > 4);

    step("Space key during data entry inserts space")
        .test(CLEAR, SHIFT, RUNSTOP,
              KEY7, SPACE, ALPHA, A, SPACE, B,
              NOSHIFT, ADD, ADD)
        .editor("«7 A B + + »");
    step("Space key in immediate mode evaluates")
        .test(ENTER).want("« 7 A B + + »")
        .test(SPACE).expect("'A+B+7'");
    step("F key inserts equation")
        .test(CLEAR, F).editor("''")
        .test(KEY1).editor("'1'");
    step("Space key in expresion inserts = sign")
        .test(SPACE).editor("'1='")
        .test(KEY2).editor("'1=2'")
        .test(ADD).editor("'1=2+'")
        .test(KEY3).editor("'1=2+3'");
    step("F key in equation inserts parentheses")
        .test(MUL).editor("'1=2+3·'")
        .test(F).editor("'1=2+3·()'");
    step("Automatic insertion of parentheses after functions")
        .test(D).editor("'1=2+3·(exp())'")
        .test(KEY0).editor("'1=2+3·(exp(0))'");
    step("Space key in parentheses insert semi-colon")
        .test(SPACE).editor("'1=2+3·(exp(0;))'")
        .test(KEY7).editor("'1=2+3·(exp(0;7))'");

    step("STO key while entering equation (bug #390)")
        .test(CLEAR, EXIT, KEY1, KEY2, F,
              ALPHA, A, B, C, NOSHIFT, G).noerror()
        .test(F, ALPHA, A, B, C, ENTER, SPACE).expect("12")
        .test("'ABC'", ENTER, RSHIFT, G, F3).noerror();

    step("Inserting a colon in text editor inserts tag delimiters")
        .test(CLEAR, ALPHA, KEY0).editor("::");
    step("Inserting a colon in text inserts a single colon")
        .test(CLEAR, RSHIFT, ENTER, KEY0).editor("\":\"");
}


void tests::data_types()
// ----------------------------------------------------------------------------
//   Check the basic data types
// ----------------------------------------------------------------------------
{
    BEGIN(types);

    step("Positive integer");
    test(CLEAR, "1", ENTER).type(object::ID_integer).expect("1");
    step("Negative integer");
    test(CLEAR, "1", CHS, ENTER).type(object::ID_neg_integer).expect("-1");

#if CONFIG_FIXED_BASED_OBJECTS
    step("Binary based integer");
    test(CLEAR, "#10010101b", ENTER)
        .type(object::ID_bin_integer)
        .expect("#1001 0101₂");
    test(CLEAR, "#101b", ENTER).type(object::ID_bin_integer).expect("#101₂");

    step("Decimal based integer");
    test(CLEAR, "#12345d", ENTER)
        .type(object::ID_dec_integer)
        .expect("#1 2345₁₀");
    test(CLEAR, "#123d", ENTER).type(object::ID_dec_integer).expect("#123₁₀");

    step("Octal based integer");
    test(CLEAR, "#12345o", ENTER)
        .type(object::ID_oct_integer)
        .expect("#1 2345₈");
    test(CLEAR, "#123o", ENTER).type(object::ID_oct_integer).expect("#123₈");

    step("Hexadecimal based integer");
    test(CLEAR, "#1234ABCDh", ENTER)
        .type(object::ID_hex_integer)
        .type(object::ID_hex_integer)
        .expect("#1234 ABCD₁₆");
    test(CLEAR, "#DEADBEEFh", ENTER)
        .type(object::ID_hex_integer)
        .expect("#DEAD BEEF₁₆");
#endif // CONFIG_FIXED_BASED_OBJECTS

    step("Arbitrary base input");
    test(CLEAR, "8#777", ENTER).type(object::ID_based_integer).expect("#1FF₁₆");
    test(CLEAR, "2#10000#ABCDE", ENTER)
        .type(object::ID_based_integer)
        .expect("#A BCDE₁₆");

    step("Do not parse #7D as a decimal (#371)")
        .test(CLEAR, "#7D", ENTER).expect("#7D₁₆");

    step("Decimal value")
        .test(CLEAR, "123.456", ENTER)
        .type(object::ID_decimal).expect("123.456");
    step("Decimal with trailing dot")
        .test(CLEAR, "123.", ENTER).type(object::ID_decimal).expect("123.");
    step("Negative decimal with leading zero")
        .test(CLEAR, "0.123", ENTER).type(object::ID_decimal).expect("0.123");
    step("Decimal with leading dot")
        .test(CLEAR, ".123", ENTER).type(object::ID_decimal).expect("0.123");
    step("Negative decimal")
        .test(CLEAR, "-0.123", ENTER)
        .type(object::ID_neg_decimal).expect("-0.123");
    step("Negative decimal with leading dot")
        .test(CLEAR, "-.123", ENTER)
        .type(object::ID_neg_decimal).expect("-0.123");
    step("Decimal with exponent")
        .test(CLEAR, "123E1", ENTER).type(object::ID_decimal).expect("1 230.");
    step("Decimal with negative exponent")
        .test(CLEAR, "123E-1", ENTER).type(object::ID_decimal).expect("12.3");
    step("Decimal with exponent")
        .test(CLEAR, "12.3E1", ENTER).type(object::ID_decimal).expect("123.");
    step("Decimal with negative exponent")
        .test(CLEAR, "12.3E-1", ENTER).type(object::ID_decimal).expect("1.23");

    step("Comma as decimal dot is accepted by default")
        .test(CLEAR, "0,123").editor("0,123").test(ENTER)
        .type(object::ID_decimal).expect("0.123");
    step("Selecting comma as decimal dot")
        .test(CLEAR, LSHIFT, O, LSHIFT, F6, F6);
    step("Comma as decimal dot is accepted after changing flag")
        .test(CLEAR, "0,123", ENTER).type(object::ID_decimal).expect("0,123");
    step("Dot as decimal dot is accepted after selecting comma separator")
        .test(CLEAR, "0,123", ENTER).type(object::ID_decimal).expect("0,123");
    step("Restoring dot as decimal separator")
        .test(F5, ENTER, BSP).type(object::ID_decimal).expect("0.123");
    step("Do not generate extra object when wrong decimal is used")
        .test(CLEAR, "{ 0,123 4.567 }", ENTER).expect("{ 0.123 4.567 }");
    step("Do not generate extra object when wrong decimal is used")
        .test(CLEAR, F6, "{ 0,123 4.567 }", ENTER).expect("{ 0,123 4,567 }")
        .test(F5).expect("{ 0.123 4.567 }");

    step("Symbols");
    cstring symbol = "ABC123Z";
    test(CLEAR, symbol, ENTER).type(object::ID_expression).expect("'ABC123Z'");

    step("Text");
    cstring string = "\"Hello World\"";
    test(CLEAR, string, ENTER).type(object::ID_text).expect(string);

    step("Text containing quotes")
        .test(CLEAR, RSHIFT, ENTER,
              SHIFT, SHIFT, ENTER, DOWN,
              ALPHA, H, LOWERCASE, E, L, L, O,
              SHIFT, SHIFT, ENTER, DOWN, ENTER)
        .type(object::ID_text).expect("\"\"\"Hello\"\"\"")
        .test("1 DISP", ENTER).image("quoted-text", 25500);

    step("List");
    cstring list = "{ A 1 3 }";
    test(CLEAR, list, ENTER).type(object::ID_list).expect(list);

    step("Program");
    cstring prgm = "« 1 + sin »";
    test(CLEAR, SHIFT, RUNSTOP, 1, ADD, "sin", ENTER)
        .type(object::ID_program)
        .want(prgm);

    step("Equation");
    cstring eqn = "'X+1'";
    test(CLEAR, XEQ, "X", ENTER, KEY1, ADD)
        .type(object::ID_expression)
        .expect(eqn);
    cstring eqn2 = "'sin(X+1)'";
    test(SIN)
        .type(object::ID_expression)
        .expect(eqn2);
    test(DOWN)
        .editor(eqn2);
    test(ENTER, 1, ADD).
        type(object::ID_expression).expect("'sin(X+1)+1'");

    step("Equation parsing and simplification");
    test(CLEAR, "'(((A))+(B))-(C+D)'", ENTER)
        .type(object::ID_expression)
        .expect("'A+B-(C+D)'");
    step("Equation fancy rendering");
    test(CLEAR, XEQ, "X", ENTER, INV,
         XEQ, "Y", ENTER, SHIFT, SQRT, XEQ, "Z", ENTER,
         "CUBED", ENTER, ADD, ADD)
        .type(object::ID_expression)
        .expect("'X⁻¹+Y²+Z³'");
    step("Equation fancy parsing from editor");
    test(DOWN, SPACE, SPACE, SPACE,
         RSHIFT, DOWN, SHIFT, F3, " 1 +", ENTER)
        .type(object::ID_expression).expect("'X⁻¹+Y²+Z³+1'");

    step("Fractions");
    test(CLEAR, "1/3", ENTER).type(object::ID_fraction).expect("¹/₃");
    test(CLEAR, "-80/60", ENTER).type(object::ID_neg_fraction).expect("-1 ¹/₃");
    test(CLEAR, "20/60", ENTER).type(object::ID_fraction).expect("¹/₃");

    step("Large integers");
    cstring b = "123456789012345678901234567890123456789012345678901234567890";
    cstring mb =
        "-123 456 789 012 345 678 901 234 567 890"
        " 123 456 789 012 345 678 901 234 567 890";
    test(CLEAR, b, ENTER).type(object::ID_bignum).expect(mb+1);
    test(DOWN, CHS, ENTER).type(object::ID_neg_bignum).expect(mb);
    test(CHS).type(object::ID_bignum).expect(mb + 1);
    test(DOWN, CHS, ENTER).type(object::ID_neg_bignum).expect(mb);

    step("Large fractions");
    cstring bf =
        "123456789012345678901234567890123456789012345678901234567890/"
        "123456789012345678901234567890123456789012345678901234567891";
    cstring mbf =
        "-¹²³ ⁴⁵⁶ ⁷⁸⁹ ⁰¹² ³⁴⁵ ⁶⁷⁸ ⁹⁰¹ ²³⁴ ⁵⁶⁷ ⁸⁹⁰ ¹²³ ⁴⁵⁶ ⁷⁸⁹ ⁰¹² ³⁴⁵ "
        "⁶⁷⁸ ⁹⁰¹ ²³⁴ ⁵⁶⁷ ⁸⁹⁰/"
        "₁₂₃ ₄₅₆ ₇₈₉ ₀₁₂ ₃₄₅ ₆₇₈ ₉₀₁ ₂₃₄ ₅₆₇ ₈₉₀ ₁₂₃ ₄₅₆ ₇₈₉ ₀₁₂ ₃₄₅ "
        "₆₇₈ ₉₀₁ ₂₃₄ ₅₆₇ ₈₉₁";
    test(CLEAR, bf, ENTER).type(object::ID_big_fraction).expect(mbf+1);
    test(DOWN, CHS, ENTER).type(object::ID_neg_big_fraction).expect(mbf);
    test(CHS).type(object::ID_big_fraction).expect(mbf+1);
    test(CHS).type(object::ID_neg_big_fraction).expect(mbf);
    test(DOWN, CHS, ENTER).type(object::ID_big_fraction).expect(mbf+1);

    step("Directory from command line")
        .test(CLEAR, "DIR { A 2 B 3 }", ENTER)
        .want("Directory { A 2 B 3 }");
    step("Empty directory on command line")
        .test(CLEAR, "DIR A 2 B 3", ENTER)
        .got("3", "'B'", "2", "'A'", "Directory {}");

    step("Graphic objects")
        .test(CLEAR,
              "GROB 9 15 "
              "E300140015001C001400E3008000C110AA00940090004100220014102800",
              ENTER)
        .type(object::ID_grob);

    clear();

    step ("Bytes command");
    test(CLEAR, "12", ENTER, "bytes", ENTER)
        .expect("2")
        .test(BSP)
        .match("#C....");
    test(CLEAR, "129", ENTER, "bytes", ENTER)
        .expect("3")
        .test(BSP)
        .match("#1 81....");

    step("Type command (direct mode)");
    test(CLEAR, "DetailedTypes", ENTER).noerror();
    test(CLEAR, "12 type", ENTER)
        .type(object::ID_neg_integer)
        .expect(~int(object::ID_integer));
    test(CLEAR, "'ABC*3' type", ENTER)
        .type(object::ID_neg_integer)
        .expect(~int(object::ID_expression));

    step("Type command (compatible mode)");
    test(CLEAR, "CompatibleTypes", ENTER).noerror();
    test(CLEAR, "12 type", ENTER)
        .type(object::ID_integer)
        .expect(28);
    test(CLEAR, "'ABC*3' type", ENTER)
        .type(object::ID_integer)
        .expect(9);

    step("TypeName command");
    test(CLEAR, "12 typename", ENTER)
        .type(object::ID_text)
        .expect("\"integer\"");
    test(CLEAR, "'ABC*3' typename", ENTER)
        .type(object::ID_text)
        .expect("\"expression\"");
}


void tests::editor_operations()
// ----------------------------------------------------------------------------
//   Check text editor operations
// ----------------------------------------------------------------------------
{
    BEGIN(editor);

    step("Edit an object")
        .test(CLEAR, "12", ENTER).expect("12")
        .test(DOWN).editor("12");
    step("Inserting text")
        .test("A").editor("A12");
    step("Moving cursor right")
        .test(DOWN, DOWN, "B").editor("A12B");
    step("Moving cursor left")
        .test(UP, UP, "C").editor("A1C2B");
    step("Entering command line")
        .test(ENTER).expect("'A1C2B'");
    step("Entering another entry")
        .test("1 2 3 4", ENTER).expect("4");
    step("Editor history")
        .test(RSHIFT, UP)
        .editor("1 2 3 4")
        .test(RSHIFT, UP)
        .editor("A1C2B");
    step("Editor menu")
        .test(RSHIFT, DOWN);
    step("Selection")
        .test(F1, DOWN, DOWN).editor("A1C2B");
    step("Cut")
        .test(F5).editor("C2B");
    step("Paste")
        .test(F6).editor("A1C2B")
        .test(DOWN, F6).editor("A1CA12B");
    step("Select backwards")
        .test(F1).editor("A1CA12B");
    step("Move cursor word left")
        .test(F2, "X").editor("XA1CA12B");
    step("Move cursor word right")
        .test(F3, "Y").editor("XA1CA12BY");
    step("Swap cursor and selection")
        .test(SHIFT, F1, RUNSTOP, "M").editor("XA1CA1 M2BY");
    step("Copy")
        .test(SHIFT, F5, F2, F6).editor("XA1CA12BY M2BY");
    step("Select to clear selection")
        .test(F1);
    step("Search")
        .test(F4, A, ENTER, N).editor("XAN1CA12BY M2BY");
    step("Search again")
        .test(F1, F4, B, Y, F4, ENTER, SHIFT, F1, Q).editor("XAN1CA12BY M2QBY");
    step("Replace")
        .test(SHIFT, F5, F1, F4, A, SHIFT, F4).editor("XBYN1CA12BY M2QBY");
    step("Second replace")
        .test(SHIFT, F4).editor("XBYN1CBY12BY M2QBY");
    step("Third replace")
        .test(SHIFT, F4).editor("XBYN1CBY12BY M2QBY");
    step("End of search, same editor")
        .test(ENTER).editor("XBYN1CBY12BY M2QBY");
    step("End of editing, empty editor")
        .test(ENTER).editor("");
    step("History")
        .test(RSHIFT, UP).editor("XBYN1CBY12BY M2QBY");
    step("History level 2")
        .test(RSHIFT, UP).editor("1 2 3 4");
    step("Exiting old history")
        .test(EXIT).editor("");
    step("Check 8-level history")
        .test("A", ENTER, "B", ENTER, "C", ENTER, "D", ENTER,
              "E", ENTER, "F", ENTER, "G", ENTER, "H", ENTER,
              RSHIFT, UP).editor("H")
        .test(RSHIFT, UP).editor("G")
        .test(RSHIFT, UP).editor("F")
        .test(RSHIFT, UP).editor("E")
        .test(RSHIFT, UP).editor("D")
        .test(RSHIFT, UP).editor("C")
        .test(RSHIFT, UP).editor("B")
        .test(RSHIFT, UP).editor("A")
        .test(RSHIFT, UP).editor("H");
    step("EXIT key still saves editor contents")
        .test(CLEAR, "ABCD").editor("ABCD")
        .test(EXIT).editor("").noerror()
        .test(RSHIFT, UP).editor("ABCD");
    step("End of editor")
        .test(CLEAR);

    step("Entering n-ary expressions")
        .test(CLEAR, "'Σ(i;1;10;i^3)'", ENTER).expect("'Σ(i;1;10;i↑3)'")
        .test(CLEAR, "'sum(i;1;10;i^3)'", ENTER).expect("'Σ(i;1;10;i↑3)'")
        .test(CLEAR, "'∏(j;a;b;2^j)'", ENTER).expect("'∏(j;a;b;2↑j)'")
        .test(CLEAR, "'product(j;a;b;2^j)'", ENTER).expect("'∏(j;a;b;2↑j)'")
        .test(CLEAR, "'xroot(x+1;5)'", ENTER).expect("'xroot(x+1;5)'");

    step("Order of xroot arguments")
        .test(CLEAR, "A B", RSHIFT, INV)
        .expect("'xroot(B;A)'").image_noheader("xroot-order")
        .test(DOWN).editor("'xroot(B;A)'")
        .test(ENTER).image_noheader("xroot-order");

    step("Position of negation parsing xroot")
        .test(CLEAR, "'XROOT(A;-B)'", ENTER, EXIT)
        .expect("'xroot(A;-B)'").image_noheader("xroot-negation")
        .test(DOWN).editor("'xroot(A;-B)'")
        .test(ENTER, EXIT).image_noheader("xroot-negation");

    step("Position of negation parsing summand")
        .test(CLEAR, "'Σ(X;1;10;-X)'", ENTER, EXIT)
        .expect("'Σ(X;1;10;-X)'").image_noheader("sum-negation")
        .test(DOWN).editor("'Σ(X;1;10;-X)'")
        .test(ENTER, EXIT).image_noheader("sum-negation");

    step("Position of negation parsing sum end")
        .test(CLEAR, "'Σ(X;1;-10;X)'", ENTER, EXIT)
        .expect("'Σ(X;1;-10;X)'").image_noheader("sum-negation2")
        .test(DOWN).editor("'Σ(X;1;-10;X)'")
        .test(ENTER, EXIT).image_noheader("sum-negation2");

    step("Position of negation parsing sum start")
        .test(CLEAR, "'Σ(X;-1;10;X)'", ENTER, EXIT)
        .expect("'Σ(X;-1;10;X)'").image_noheader("sum-negation3")
        .test(DOWN).editor("'Σ(X;-1;10;X)'")
        .test(ENTER, EXIT).image_noheader("sum-negation3");

    step("Variable in sum must be a variable")
        .test(CLEAR, "'Σ(-X;1;10;X)'", ENTER)
        .error("Expected variable name");

    step("Variable in product must be a variable")
        .test(CLEAR, "'∏(-X;1;10;X)'", ENTER)
        .error("Expected variable name");

    step("Error parsing n-ary expressions")
        .test(CLEAR, "'Σ(i;1)'", ENTER).error("Unterminated")
        .test(CLEAR, "'sum(i;1;10;i^3;42)'", ENTER).error("Unterminated")
        .test(CLEAR, "'xroot(x+1*5)'", ENTER).error("Unterminated")
        .test(CLEAR, "'xroot()'", ENTER).error("Unterminated")
        .test(CLEAR, "'xroot 42'", ENTER).error("Syntax error");

    step("User-defined function call")
        .test(CLEAR, "'F(1;2+3;4^5;G(x;y;z))'", ENTER)
        .expect("'F(1;2+3;4↑5;G(x;y;z))'");
    step("Evaluating user-defined function call")
        .test(RUNSTOP).expect("'F'")
        .test("DEPTH TOLIST", ENTER)
        .expect("{ 1 5 1 024 'x' 'y' 'z' 'G' 'F' }");

    step("Implicit multiplication")
        .test(CLEAR, "'2X'", ENTER).expect("'2·X'");

    step("Graphical rendering of integrals - Simple expression")
        .test(CLEAR, "'integrate(A;B;sin(X);X)'", ENTER, EXIT)
        .image_noheader("integral");
    step("Graphical rendering of integrals - Additive expression")
        .test(CLEAR, "'integrate(A;B;1+sin(X);X)'", ENTER, EXIT)
        .image_noheader("integral-add");
    step("Graphical rendering of integrals - Divide expression")
        .test(CLEAR, "'integrate(A;B;1/sin(X);X)'", ENTER, EXIT)
        .image_noheader("integral-div");

    step("Enter X mod Y and checking it can be edited")
        .test(CLEAR, NOSHIFT, F, "X", RSHIFT, L, F3, "Y")
        .editor("'X mod Y'")
        .test(ENTER)
        .expect("'X mod Y'")
        .test(DOWN)
        .editor("'X mod Y'")
        .test(ENTER);
    step("Enter X and Y and checking it can be edited")
        .test(CLEAR, NOSHIFT, F, "x", LSHIFT, KEY4, F2, "y")
        .editor("'x and y'")
        .test(ENTER)
        .expect("'x and y'")
        .test(DOWN)
        .editor("'x and y'")
        .test(ENTER);

    step("Insert if-then from menu")
        .test(CLEAR, LSHIFT, KEY3, LSHIFT, F2, LSHIFT, F1)
        .editor("if  then  end ");
    step("Insert if-then-else from menu")
        .test(CLEAR, LSHIFT, KEY3, LSHIFT, F2, LSHIFT, F2)
        .editor("if  then  else  end ");
    step("Insert iferr-then from menu")
        .test(CLEAR, LSHIFT, KEY3, LSHIFT, F2, LSHIFT, F3)
        .editor("iferr  then  end ");
    step("Insert iferr-then-else from menu")
        .test(CLEAR, LSHIFT, KEY3, LSHIFT, F2, LSHIFT, F4)
        .editor("iferr  then  else  end ");

    step("Check numbering separators after - (bug #1032)")
        .test(CLEAR, F, KEY1, KEY0, KEY0, KEY0, SUB, KEY1)
        .editor("'1 000-1'");
    step("Check numbering separators after - with exponent")
        .test(CLEAR, F, KEY1, KEY0, KEY0, KEY0, O, N, KEY1)
        .editor("'1 000⁳-1'");

    step("Editing unit in program (bug #1192)")
        .test(CLEAR, LSHIFT, RUNSTOP, "25.4", ENTER)
        .want("« 25.4 »")
        .test(DOWN, DOWN, "123", LSHIFT, KEY5, F4, F2, ENTER)
        .want("« 123 yd 25.4 »")
        .test(DOWN, DOWN, DOWN, DOWN, DOWN, F3, ENTER)
        .error("Syntax error")
        .test(DOWN, DOWN, RUNSTOP, KEY3, ENTER)
        .want("« 123 ft 3 yd 25.4 »");
}


void tests::interactive_stack_operations()
// ----------------------------------------------------------------------------
//   Check interactive stack operations
// ----------------------------------------------------------------------------
{
    BEGIN(istack);

    step("Interactive stack")
        .test(CLEAR, EXIT, EXIT, EXIT,
              "111 222 333 444 555 666 'inv(sqrt((2+3*6)*X))' 888 999",
              ENTER,
              "X 2", NOSHIFT, MUL, C, B, ENTER, UP)
        .image_noheader("istack-1");
    step("Interactive stack level 2")
        .test(UP)
        .image_noheader("istack-2");
    step("Interactive stack level scroll")
        .test(UP, UP, UP, UP, UP)
        .image_noheader("istack-3a");
    step("Interactive stack level reach end")
        .test(UP, UP, UP, UP, UP)
        .image_noheader("istack-3b");
    step("Interactive stack level down")
        .test(DOWN, DOWN)
        .image_noheader("istack-3c");
    step("Interactive stack level down scroll")
        .test(DOWN, DOWN, DOWN, DOWN, DOWN)
        .image_noheader("istack-3d");
    step("Interactive stack ->List")
        .test(LSHIFT, F5)
        .image_noheader("istack-4")
        .expect("{ 888 999 '(√(2·X))⁻¹' '(√(2·X))⁻¹' }");
    step("Interactive stack Pick")
        .test(UP, F5)
        .image_noheader("istack-5");
    step("Interactive stack Roll Down")
        .test(UP, UP, UP, UP, F4)
        .image_noheader("istack-6");
    step("Interactive stack Level")
        .test(RSHIFT, F6)
        .image_noheader("istack-7")
        .test(ENTER)
        .expect("6");
    step("Interactive stack jump to level 2")
        .test(UP, NOSHIFT, KEY2)
        .image_noheader("istack-7b");
    step("Interactive stack going up")
        .test(UP)
        .image_noheader("istack-8", 0, 1000);
    step("Interactive stack Show")
        .test(F2)
        .image_noheader("istack-9", 0, 2000);
    step("Interactive stack Show after EXIT")
        .test(EXIT)
        .image_noheader("istack-9b", 0, 1000);
    step("Interactive stack show with dot key")
        .test(NOSHIFT, UP, UP, NOSHIFT, DOT)
        .image_noheader("istack-9c", 0, 1000)
        .test(ENTER)
        .image_noheader("istack-9d", 0, 1000);
    step("Interactive stack Echo")
        .test(DOWN, F1, UP, F1, DOWN, F1)
        .image_noheader("istack-10", 0, 1000)
        .editor("666 555 666 ")
        .test(ENTER)
        .editor("666 555 666 ")
        .test(ENTER)
        .expect("666")
        .test(BSP)
        .expect("555");
    step("Interactive stack Echo without spaces")
        .test(UP, RSHIFT, F1, UP, RSHIFT, F1, DOWN, RSHIFT, F1)
        .image_noheader("istack-11", 0, 2000)
        .editor("555666555")
        .test(EXIT, EXIT);
    step("Interactive stack jump to level 5")
        .test(UP, NOSHIFT, KEY5)
        .image_noheader("istack-12", 0, 1000);
    step("Interactive stack jump to level 1")
        .test(NOSHIFT, KEY1)
        .image_noheader("istack-13", 0, 1000);
    step("Interactive stack jump to level 11")
        .test(NOSHIFT, KEY1)
        .image_noheader("istack-14", 0, 1000);
    step("Interactive stack jump to level 5")
        .test(NOSHIFT, KEY5)
        .image_noheader("istack-15", 0, 1000);
    step("Interactive stack evaluate level 5")
        .test(F3)
        .image_noheader("istack-16", 0, 1000);
    step("Interactive stack show level 5")
        .test(NOSHIFT, DOT)
        .image_noheader("istack-17", 0, 1000)
        .test(ENTER);
    step("Interactive stack info about 5")
        .test(LSHIFT, F6)
        .image_noheader("istack-18", 0, 1000)
        .test(ENTER);
    step("Interactive stack edit level 5")
        .test(F6)
        .image_noheader("istack-19", 0, 2000)
        .editor("'(√(20·X))⁻¹'");
    step("Interactive stack edit object that was at level 5")
        .test(UP, MUL, KEY3, ADD, KEY2)
        .editor("'(√(20·X))⁻¹·3+2'");
    step("Interactive stack end editing object level 5")
        .test(ENTER)
        .image_noheader("istack-20", 0, 1000)
        .test(ENTER, ADD)
        .expect("1 221");
    step("Interactive stack memory sort")
        .test(NOSHIFT, UP, NOSHIFT, KEY7, RSHIFT, F3)
        .image_noheader("istack-21", 0, 1000);
    step("Interactive stack revert")
        .test(RSHIFT, F4)
        .image_noheader("istack-22", 0, 1000);
    step("Interactive stack DropN")
        .test(KEY2, LSHIFT, F2)
        .image_noheader("istack-22b", 0, 1000);
    step("Interactive stack value sort")
        .test(NOSHIFT, KEY3, RSHIFT, F2)
        .image_noheader("istack-23", 0, 1000);
    step("Interactive stack revert")
        .test(RSHIFT, F4)
        .image_noheader("istack-24", 0, 1000);

    step("Interactive stack DupN and sort")
        .test(ENTER, CLEAR, "111 222 333 444", ENTER,
              UP, KEY3, LSHIFT, F1, KEY6, RSHIFT, F2, ENTER)
        .got("222", "222", "333", "333", "444", "444", "111");

    step("Interactive stack DupN and non-reverted sort")
        .test(ENTER, CLEAR, "123 456 789 ABC", ENTER,
              UP, KEY3, LSHIFT, F1, KEY6, RSHIFT, F3, ENTER)
        .got("789", "789", "456", "456", "'ABC'", "'ABC'", "123");

    step("Interactive stack DupN and reverted sort")
        .test(ENTER, CLEAR, "123 456 789 ABC", ENTER,
              UP, KEY3, LSHIFT, F1, KEY6, RSHIFT, F3, RSHIFT, F4, ENTER)
        .got("'ABC'", "'ABC'", "456", "456", "789", "789", "123");

    step("Interactive stack Keep")
        .test(ENTER, CLEAR, "123 456 789 ABC DEF GHI", ENTER,
              UP, UP, UP, LSHIFT, F3, ENTER)
        .got("'GHI'", "'DEF'", "'ABC'");

   step("Interactive stack Swap and Level")
        .test(ENTER, CLEAR, "123 456 789 ABC DEF GHI", ENTER,
              UP, UP, UP, RSHIFT, F5, RSHIFT, F6, ENTER)
       .got("3", "'GHI'", "'DEF'", "789", "'ABC'", "456", "123");
}


void tests::stack_operations()
// ----------------------------------------------------------------------------
//   Test stack operations
// ----------------------------------------------------------------------------
{
    BEGIN(stack);

    step("Multi-line stack rendering")
        .test(CLEAR, "[[1 2][3 4]]", ENTER)
        .noerror().expect("[[ 1 2 ]\n  [ 3 4 ]]")
        .test("SingleLineResult", ENTER)
        .noerror().expect("[[ 1 2 ][ 3 4 ]]")
        .test("MultiLineResult", ENTER)
        .noerror().expect("[[ 1 2 ]\n  [ 3 4 ]]");
    step("Multi-line stack rendering does not impact editing")
        .test(NOSHIFT, DOWN)
        .editor("[[ 1 2 ]\n  [ 3 4 ]]")
        .test(ENTER, "SingleLineResult", ENTER, DOWN)
        .editor("[[ 1 2 ]\n  [ 3 4 ]]")
        .test(ENTER, "MultiLineResult", ENTER, DOWN)
        .editor("[[ 1 2 ]\n  [ 3 4 ]]")
        .test(ENTER).noerror();

    step("Dup with ENTER")
        .test(CLEAR, "12", ENTER, ENTER, ADD).expect("24");
    step("Drop with Backspace")
        .test(CLEAR, "12 34", ENTER).noerror().expect("34")
        .test(BSP).noerror().expect("12")
        .test(BSP).noerror()
        .test(BSP).error("Too few arguments");

    step("Dup in program")
        .test(CLEAR, "13 Dup +", ENTER).expect("26");
    step("Dup2 in program")
        .test(CLEAR, "13 25 Dup2 * + *", ENTER).expect("4 550");
    step("Over in program")
        .test(CLEAR, "13 25 Over / +", ENTER).expect("14 ¹²/₁₃");
    step("Rot in program")
        .test(CLEAR, "13 17 25 Rot / +", ENTER).expect("18 ¹²/₁₃");
    step("Nip in program")
        .test(CLEAR, "42 13 17 25 Nip / +", ENTER).expect("42 ¹³/₂₅");
    step("Pick3 in program")
        .test(CLEAR, "42 13 17 25 Pick3", ENTER).expect("13")
        .test(BSP).expect("25")
        .test(BSP).expect("17")
        .test(BSP).expect("13")
        .test(BSP).expect("42")
        .test(BSP).noerror()
        .test(BSP).error("Too few arguments");
    step("NDupN in program")
        .test(CLEAR, "13 17 25 42 3 NDUPN", ENTER).expect("3")
        .test(BSP).expect("42")
        .test(BSP).expect("25")
        .test(BSP).expect("17")
        .test(BSP).expect("42")
        .test(BSP).expect("25")
        .test(BSP).expect("17")
        .test(BSP).expect("13")
        .test(BSP).noerror()
        .test(BSP).error("Too few arguments");
    step("DupDup in program")
        .test(CLEAR, "13 17 42 DUPDUP", ENTER).expect("42")
        .test(BSP).expect("42")
        .test(BSP).expect("42")
        .test(BSP).expect("17")
        .test(BSP).expect("13")
        .test(BSP).noerror()
        .test(BSP).error("Too few arguments");

    step("Over in stack menu")
        .test(CLEAR, I, "13 25", F5, DIV, ADD).expect("14 ¹²/₁₃");
    step("Rot in stack menu")
        .test(CLEAR, "13 17 25", F3, DIV, ADD).expect("18 ¹²/₁₃");
    step("Depth in stack menu")
        .test(CLEAR, "13 17 25", RSHIFT, F3).expect("3");
    step("Pick in stack menu")
        .test(CLEAR, "13 17 25 2", LSHIFT, F5).expect("17");
    step("Roll in stack menu")
        .test(CLEAR, "13 17 25 42 21 372 3", F4).expect("42")
        .test(BSP).expect("372")
        .test(BSP).expect("21")
        .test(BSP).expect("25")
        .test(BSP).expect("17")
        .test(BSP).expect("13")
        .test(BSP).noerror()
        .test(BSP).error("Too few arguments");
    step("RollDn in stack menu")
        .test(CLEAR, "13 17 25 42 21 372 4", LSHIFT, F4).expect("21")
        .test(BSP).expect("42")
        .test(BSP).expect("25")
        .test(BSP).expect("372")
        .test(BSP).expect("17")
        .test(BSP).expect("13")
        .test(BSP).noerror()
        .test(BSP).error("Too few arguments");
    step("DropN in stack menu")
        .test(CLEAR, "13 17 25 42 21 372 4", RSHIFT, F2).expect("17")
        .test(BSP).expect("13")
        .test(BSP).noerror()
        .test(BSP).error("Too few arguments");
    step("DupN in stack menu")
        .test(CLEAR, "13 17 25 42 21 372 4", RSHIFT, F1).expect("372")
        .test(BSP).expect("21")
        .test(BSP).expect("42")
        .test(BSP).expect("25")
        .test(BSP).expect("372")
        .test(BSP).expect("21")
        .test(BSP).expect("42")
        .test(BSP).expect("25")
        .test(BSP).expect("17")
        .test(BSP).expect("13")
        .test(BSP).noerror()
        .test(BSP).error("Too few arguments");
    step("Drop2 in stack menu")
        .test(CLEAR, "13 17 25 42 21 372 4", LSHIFT, F2).expect("21")
        .test(BSP).expect("42")
        .test(BSP).expect("25")
        .test(BSP).expect("17")
        .test(BSP).expect("13")
        .test(BSP).noerror()
        .test(BSP).error("Too few arguments");
    step("Dup2 in stack menu")
        .test(CLEAR, "13 17 25 42", LSHIFT, F1).expect("42")
        .test(BSP).expect("25")
        .test(BSP).expect("42")
        .test(BSP).expect("25")
        .test(BSP).expect("17")
        .test(BSP).expect("13")
        .test(BSP).noerror()
        .test(BSP).error("Too few arguments");
    step("Nip in stack menu")
        .test(CLEAR, "13 17 25 42", RSHIFT, F4).expect("42")
        .test(BSP).expect("17")
        .test(BSP).expect("13")
        .test(BSP).noerror()
        .test(BSP).error("Too few arguments");
    step("Pick3 in stack menu")
        .test(CLEAR, "13 17 25 42", RSHIFT, F5).expect("17")
        .test(BSP).expect("42")
        .test(BSP).expect("25")
        .test(BSP).expect("17")
        .test(BSP).expect("13")
        .test(BSP).noerror()
        .test(BSP).error("Too few arguments");
    step("NDupN in stack menu")
        .test(CLEAR, "13 17 25 42 3", F6, LSHIFT, F1, F6).expect("3")
        .test(BSP).expect("42")
        .test(BSP).expect("25")
        .test(BSP).expect("17")
        .test(BSP).expect("42")
        .test(BSP).expect("25")
        .test(BSP).expect("17")
        .test(BSP).expect("13")
        .test(BSP).noerror()
        .test(BSP).error("Too few arguments");
    step("DupDup in stack menu")
        .test(CLEAR, "13 17 42", F6, LSHIFT, F2, F6).expect("42")
        .test(BSP).expect("42")
        .test(BSP).expect("42")
        .test(BSP).expect("17")
        .test(BSP).expect("13")
        .test(BSP).noerror()
        .test(BSP).error("Too few arguments");
    step("Simple stack commands from menu")
        .test(CLEAR, SHIFT, RUNSTOP,
              F1, F2, F3, F4, F5,
              LSHIFT, F1, LSHIFT, F2, LSHIFT, F3, LSHIFT, F4, LSHIFT, F5,
              RSHIFT, F1, RSHIFT, F2, RSHIFT, F3, RSHIFT, F4, RSHIFT, F5,
              F6,
              F1, F2, F3, F4, F5,
              LSHIFT, F1,
              F6, ENTER)
        .want("« Duplicate Drop Rot Roll Over "
              "Duplicate2 Drop2 UnRot RollDown Pick "
              "DuplicateN DropN Depth Nip Pick3 "
              "Swap LastArguments LastX Clear "
              "NDuplicateN »")
        .test(BSP).noerror()
        .test(BSP).error("Too few arguments");

    step("LastArg")
        .test(CLEAR, "1 2", NOSHIFT, ADD).expect("3")
        .test(SHIFT, M).expect("2")
        .test(BSP).expect("1")
        .test(BSP).expect("3")
        .test(BSP).noerror()
        .test(BSP).error("Too few arguments");
    step("Undo")
        .test(CLEAR, "1 2", NOSHIFT, ADD).expect("3")
        .test(RSHIFT, M).expect("2")
        .test(BSP).expect("1")
        .test(BSP).noerror()
        .test(BSP).error("Too few arguments");

    step("LastX")
        .test(CLEAR, "1 2", NOSHIFT, ADD).expect("3")
        .test(NOSHIFT, I, F6, F3).expect("2")
        .test(BSP).expect("3")
        .test(BSP).noerror()
        .test(BSP).error("Too few arguments");
    step("ClearStk")
        .test(CLEAR, "1 2 3 4", ENTER)
        .test(RSHIFT, F5).noerror()
        .test(BSP).error("Too few arguments");

    step("LastArg with Dup")
        .test(CLEAR, "1 2", ENTER, ENTER).expect("2")
        .test(LSHIFT, M).expect("2")
        .test(BSP).expect("2")
        .test(BSP).expect("2")
        .test(BSP).expect("1")
        .test(BSP).noerror()
        .test(BSP).error("Too few arguments");
    step("LastArg with Drop")
        .test(CLEAR, "1 2", ENTER, BSP).expect("1")
        .test(LSHIFT, M).expect("2")
        .test(BSP).expect("1")
        .test(BSP).noerror()
        .test(BSP).error("Too few arguments");

    step("LastArg with DupN")
        .test(CLEAR, "111 222 333 444 555", ENTER)
        .test("3", LSHIFT, KEY4, NOSHIFT, I, RSHIFT, F1,
              LSHIFT, M, NOSHIFT, I, RSHIFT, F3, RSHIFT, N, LSHIFT, F1)
        .expect("{ 111 222 333 444 555 333 444 555 333 444 555 3 }");
    step("LastArg with DropN")
        .test(CLEAR, "111 222 333 444 555", ENTER)
        .test("3", NOSHIFT, I, RSHIFT, F2).expect("222")
        .test(LSHIFT, M, NOSHIFT, I, RSHIFT, F3, RSHIFT, N, LSHIFT, F1)
        .expect("{ 111 222 333 444 555 3 }");
    step("LastArg with Pick")
        .test(CLEAR, "111 222 333 444 555", ENTER)
        .test("3", NOSHIFT, I, LSHIFT, F5).expect("333")
        .test(LSHIFT, M, NOSHIFT, I, RSHIFT, F3, RSHIFT, N, LSHIFT, F1)
        .expect("{ 111 222 333 444 555 333 3 }");
}


void tests::arithmetic()
// ----------------------------------------------------------------------------
//   Tests for basic arithmetic operations
// ----------------------------------------------------------------------------
{
    BEGIN(arithmetic);

    step("Integer addition");
    test(CLEAR, 1, ENTER, 1, ADD).type(object::ID_integer).expect("2");
    test(1, ADD).type(object::ID_integer).expect("3");
    test(-1, ADD).type(object::ID_integer).expect("2");
    test(-1, ADD).type(object::ID_integer).expect("1");
    test(-1, ADD).type(object::ID_integer).expect("0");
    test(-1, ADD).type(object::ID_neg_integer).expect("-1");
    test(-1, ADD).type(object::ID_neg_integer).expect("-2");
    test(-1, ADD).type(object::ID_neg_integer).expect("-3");
    test(1, ADD).type(object::ID_neg_integer).expect("-2");
    test(1, ADD).type(object::ID_neg_integer).expect("-1");
    test(1, ADD).type(object::ID_integer).expect("0");

    step("Integer addition overflow");
    test(CLEAR, (1ULL << 63) - 2ULL, ENTER, 1, ADD)
        .type(object::ID_integer)
        .expect("9 223 372 036 854 775 807");
    test(CLEAR, (1ULL << 63) - 3ULL, CHS, ENTER, -2, ADD)
        .type(object::ID_neg_integer)
        .expect("-9 223 372 036 854 775 807");

    test(CLEAR, ~0ULL, ENTER, 1, ADD)
        .type(object::ID_bignum)
        .expect("18 446 744 073 709 551 616");
    test(CLEAR, ~0ULL, CHS, ENTER, -2, ADD)
        .type(object::ID_neg_bignum)
        .expect("-18 446 744 073 709 551 617");

    step("Adding ten small integers at random");
    srand48(sys_current_ms());
    Settings.MantissaSpacing(0);
    for (int i = 0; i < 10; i++)
    {
        large x = (lrand48() & 0xFFFFFF) - 0x800000;
        large y = (lrand48() & 0xFFFFFF) - 0x800000;
        test(CLEAR, x, ENTER, y, ADD)
            .explain("Computing ", x, " + ", y, ", ")
            .expect(x + y);
    }
    Settings.MantissaSpacing(3);

    step("Integer subtraction");
    test(CLEAR, 1, ENTER, 1, SUB).type(object::ID_integer).expect("0");
    test(1, SUB).type(object::ID_neg_integer).expect("-1");
    test(-1, SUB).type(object::ID_integer).expect("0");
    test(-1, SUB).type(object::ID_integer).expect("1");
    test(-1, SUB).type(object::ID_integer).expect("2");
    test(1, SUB).type(object::ID_integer).expect("1");
    test(1, SUB).type(object::ID_integer).expect("0");
    test(3, SUB).type(object::ID_neg_integer).expect("-3");
    test(-1, SUB).type(object::ID_neg_integer).expect("-2");
    test(1, SUB).type(object::ID_neg_integer).expect("-3");
    test(-3, SUB).type(object::ID_integer).expect("0");

    step("Integer subtraction overflow");
    test(CLEAR, 0xFFFFFFFFFFFFFFFFull, CHS, ENTER, 1, SUB)
        .type(object::ID_neg_bignum)
        .expect("-18 446 744 073 709 551 616");
    test(CLEAR, -3, ENTER, 0xFFFFFFFFFFFFFFFFull, SUB)
        .type(object::ID_neg_bignum)
        .expect("-18 446 744 073 709 551 618");

    step("Subtracting ten small integers at random");
    Settings.MantissaSpacing(0);
    for (int i = 0; i < 10; i++)
    {
        large x = (lrand48() & 0xFFFFFF) - 0x800000;
        large y = (lrand48() & 0xFFFFFF) - 0x800000;
        test(CLEAR, x, ENTER, y, SUB)
            .explain("Computing ", x, " - ", y, ", ")
            .expect(x - y);
    }
    Settings.MantissaSpacing(3);

    step("Integer multiplication");
    test(CLEAR, 3, ENTER, 7, MUL).type(object::ID_integer).expect("21");
    test(3, MUL).type(object::ID_integer).expect("63");
    test(-3, MUL).type(object::ID_neg_integer).expect("-189");
    test(2, MUL).type(object::ID_neg_integer).expect("-378");
    test(-7, MUL).type(object::ID_integer).expect("2 646");

    step("Multiplying ten small integers at random");
    Settings.MantissaSpacing(0);
    for (int i = 0; i < 10; i++)
    {
        large x = (lrand48() & 0xFFFFFF) - 0x800000;
        large y = (lrand48() & 0xFFFFFF) - 0x800000;
        test(CLEAR, x, ENTER, y, MUL)
            .explain("Computing ", x, " * ", y, ", ")
            .expect(x * y);
    }
    Settings.MantissaSpacing(3);

    step("Integer division");
    test(CLEAR, 210, ENTER, 2, DIV).type(object::ID_integer).expect("105");
    test(5, DIV).type(object::ID_integer).expect("21");
    test(-3, DIV).type(object::ID_neg_integer).expect("-7");
    test(-7, DIV).type(object::ID_integer).expect("1");

    step("Dividing ten small integers at random");
    Settings.MantissaSpacing(0);
    for (int i = 0; i < 10; i++)
    {
        large x = (lrand48() & 0x3FFF) - 0x4000;
        large y = (lrand48() & 0x3FFF) - 0x4000;
        test(CLEAR, x * y, ENTER, y, DIV)
            .explain("Computing ", x * y, " / ", y, ", ")
            .expect(x);
    }
    Settings.MantissaSpacing(3);

    step("Division with fractional output");
    test(CLEAR, 1, ENTER, 3, DIV).expect("¹/₃");
    test(CLEAR, 2, ENTER, 5, DIV).expect("²/₅");

    step("Manual computation of 100!");
    test(CLEAR, 1, ENTER);
    for (uint i = 1; i <= 100; i++)
        test(i, MUL);
    expect( "93 326 215 443 944 152 681 699 238 856 266 700 490 715 968 264 "
            "381 621 468 592 963 895 217 599 993 229 915 608 941 463 976 156 "
            "518 286 253 697 920 827 223 758 251 185 210 916 864 000 000 000 "
            "000 000 000 000 000");
    step("Manual division by all factors of 100!");
    for (uint i = 1; i <= 100; i++)
        test(i * 997 % 101, DIV);
    expect(1);

    step("Manual computation of 997/100!");
    test(CLEAR, 997, ENTER);
    for (uint i = 1; i <= 100; i++)
        test(i * 997 % 101, DIV);
    expect("⁹⁹⁷/"
           "₉₃ ₃₂₆ ₂₁₅ ₄₄₃ ₉₄₄ ₁₅₂ ₆₈₁ ₆₉₉ ₂₃₈ ₈₅₆ ₂₆₆ ₇₀₀ ₄₉₀ ₇₁₅ ₉₆₈ "
           "₂₆₄ ₃₈₁ ₆₂₁ ₄₆₈ ₅₉₂ ₉₆₃ ₈₉₅ ₂₁₇ ₅₉₉ ₉₉₃ ₂₂₉ ₉₁₅ ₆₀₈ ₉₄₁ ₄₆₃ "
           "₉₇₆ ₁₅₆ ₅₁₈ ₂₈₆ ₂₅₃ ₆₉₇ ₉₂₀ ₈₂₇ ₂₂₃ ₇₅₈ ₂₅₁ ₁₈₅ ₂₁₀ ₉₁₆ ₈₆₄ "
           "₀₀₀ ₀₀₀ ₀₀₀ ₀₀₀ ₀₀₀ ₀₀₀ ₀₀₀ ₀₀₀");

    step("Computation of 2^256 (bug #460)")
        .test(CLEAR, 2, ENTER, 256, SHIFT, B)
        .expect("115 792 089 237 316 195 423 570 985 008 687 907 853 269 984 "
                "665 640 564 039 457 584 007 913 129 639 936");
    step("Sign of modulo and remainder");
    test(CLEAR, " 7  3 MOD", ENTER).expect(1);
    test(CLEAR, " 7 -3 MOD", ENTER).expect(1);
    test(CLEAR, "-7  3 MOD", ENTER).expect(2);
    test(CLEAR, "-7 -3 MOD", ENTER).expect(2);
    test(CLEAR, " 7  3 REM", ENTER).expect(1);
    test(CLEAR, " 7 -3 REM", ENTER).expect(1);
    test(CLEAR, "-7  3 REM", ENTER).expect(-1);
    test(CLEAR, "-7 -3 REM", ENTER).expect(-1);

    step("Fraction modulo and remainder");
    test(CLEAR, " 7/2  3 REM", ENTER).expect("¹/₂");
    test(CLEAR, " 7/2 -3 REM", ENTER).expect("¹/₂");
    test(CLEAR, "-7/2  3 REM", ENTER).expect("-¹/₂");
    test(CLEAR, "-7/2 -3 REM", ENTER).expect("-¹/₂");
    test(CLEAR, " 7/2  3 REM", ENTER).expect("¹/₂");
    test(CLEAR, " 7/2 -3 REM", ENTER).expect("¹/₂");
    test(CLEAR, "-7/2  3 REM", ENTER).expect("-¹/₂");
    test(CLEAR, "-7/2 -3 REM", ENTER).expect("-¹/₂");

    step("Modulo of negative value");
    test(CLEAR, "-360 360 MOD", ENTER).expect("0");
    test(CLEAR, "1/3 -1/3 MOD", ENTER).expect("0");
    test(CLEAR, "360 -360 MOD", ENTER).expect("0");
    test(CLEAR, "-1/3 1/3 MOD", ENTER).expect("0");

    step("Power");
    test(CLEAR, "2 3 ^", ENTER).expect("8");
    test(CLEAR, "-2 3 ^", ENTER).expect("-8");
    step("Negative power");
    test(CLEAR, "2 -3 ^", ENTER).expect("¹/₈");
    test(CLEAR, "-2 -3 ^", ENTER).expect("-¹/₈");

    step("Special case of 0^0")
        .test(CLEAR, "0 0 ^", ENTER).noerror().expect("1")
        .test(CLEAR,
              "ZeroPowerZeroIsUndefined", ENTER,
              "0 0 ^", ENTER).error("Undefined operation")
        .test(CLEAR,
              "ZeroPowerZeroIsOne", ENTER,
              "0 0 ^", ENTER).noerror().expect("1");

    step("xroot");
    test(CLEAR, "8 3 xroot", ENTER).expect("2.");
    test(CLEAR, "-8 3 xroot", ENTER).expect("-2.");
}


void tests::global_variables()
// ----------------------------------------------------------------------------
//   Tests for access to global variables
// ----------------------------------------------------------------------------
{
    BEGIN(globals);

    step("Store in global variable");
    test(CLEAR, 12345, ENTER).expect("12 345");
    test(XEQ, "A", ENTER).expect("'A'");
    test(STO).noerror();
    step("Recall global variable");
    test(CLEAR, 1, ENTER, XEQ, "A", ENTER).expect("'A'");
    test("RCL", ENTER).noerror().expect("12 345");

    step("Store with arithmetic")
        .test(CLEAR, "12 'A' STO+ A", ENTER).expect("12 357")
        .test(CLEAR, "13 'A' STO- A", ENTER).expect("12 344")
        .test(CLEAR, "5 'A' STO* A", ENTER).expect("61 720")
        .test(CLEAR, "2 'A' STO/ A", ENTER).expect("30 860");

    step("Recall with arithmetic")
        .test(CLEAR, "12 'A' RCL+", ENTER).expect("30 872")
        .test(CLEAR, "13 'A' RCL-", ENTER).expect("-30 847")
        .test(CLEAR, "2 'A' RCL*", ENTER).expect("61 720")
        .test(CLEAR, "2 'A' RCL/", ENTER).expect("¹/₁₅ ₄₃₀");

    step("Increment")
        .test(CLEAR, "'A' INCR", ENTER).expect("30 861")
        .test(CLEAR, "'A' Increment", ENTER).expect("30 862");

    step("Decrement")
        .test(CLEAR, "'A' DECR", ENTER).expect("30 861")
        .test(CLEAR, "'A' Decrement", ENTER).expect("30 860");

    step("Clone")
        .test(CLEAR,
              "Mem Drop Mem "
              "{ 1 2 3 4 5 6 } 75 * 3 Get "
              "Mem Swap Clone Mem Nip "
              "→ A B C « A B - A C - »", ENTER)
        .expect("34")
        .test(BSP).expect("923");

    step("Memory menu")
        .test(CLEAR, RSHIFT, G, RSHIFT, RUNSTOP,
              F1, F2, F3, F4, F5,
              ENTER)
        .expect("{ Store Recall Purge CreateDirectory UpDirectory }")
        .test(RSHIFT, RUNSTOP,
              LSHIFT, F1, LSHIFT, F2, LSHIFT, F3, LSHIFT, F4, LSHIFT, F5,
              ENTER)
        .expect("{ HomeDirectory DirectoryPath CurrentDirectory"
                " GarbageCollect AvailableMemory }")
        .test(RSHIFT, RUNSTOP,
              RSHIFT, F1, RSHIFT, F2, RSHIFT, F3, RSHIFT, F4, RSHIFT, F5,
              ENTER)
        .expect("{ FreeMemory SystemMemory PurgeAll Bytes Clone }")
        .test(F6,
              RSHIFT, RUNSTOP,
              F1, F2, F3, F4, F5,
              ENTER)
        .expect("{ Store Store+ Store- Store× Store÷ }")
        .test(RSHIFT, RUNSTOP,
              LSHIFT, F1, LSHIFT, F2, LSHIFT, F3, LSHIFT, F4, LSHIFT, F5,
              ENTER)
        .expect("{ Recall Recall+ Recall- Recall× Recall÷ }")
        .test(RSHIFT, RUNSTOP,
              RSHIFT, F1, RSHIFT, F2,
              ENTER)
        .expect("{ Increment Decrement }");

    step("Store in long-name global variable");
    test(CLEAR, "\"Hello World\"", ENTER, XEQ, "SomeLongVariable", ENTER, STO)
        .noerror();
    step("Recall global variable");
    test(CLEAR, XEQ, "SomeLongVariable", ENTER, "recall", ENTER)
        .noerror()
        .expect("\"Hello World\"");

    step("Recall non-existent variable");
    test(CLEAR, XEQ, "DOESNOTEXIST", ENTER, "RCL", ENTER)
        .error("Undefined name")
        .clear();

    step("Store and recall invalid variable object");
    test(CLEAR, 5678, ENTER, 1234, ENTER,
         "STO", ENTER).error("Invalid name").clear();
    test(CLEAR, 1234, ENTER,
         "RCL", ENTER).error("Invalid name").clear();

    step("Store and recall to EQ");
    test(CLEAR, "'X+Y' 'eq' STO", ENTER).noerror();
    test(CLEAR, "'EQ' RCL", ENTER).expect("'X+Y'");
    test(CLEAR, "'equation' RCL", ENTER).expect("'X+Y'");
    test(CLEAR, "'Equation' PURGE", ENTER).noerror();

    step("Store and recall to ΣData");
    test(CLEAR, "[1 2 3] 'ΣData' STO", ENTER).noerror();
    test(CLEAR, "'ΣDat' RCL", ENTER).expect("[ 1 2 3 ]");
    test(CLEAR, "'StatsData' RCL", ENTER).expect("[ 1 2 3 ]");
    test(CLEAR, "'ΣData' PURGE", ENTER).noerror();

    step("Store and recall to StatsParameters");
    test(CLEAR, "{0} 'ΣParameters' STO", ENTER).noerror();
    test(CLEAR, "'ΣPar' RCL", ENTER).expect("{ 0 }");
    test(CLEAR, "'StatsParameters' RCL", ENTER).expect("{ 0 }");
    test(CLEAR, "'ΣPar' purge", ENTER).noerror();

    step("Store and recall to PlotParameters");
    test(CLEAR, "{1} 'PPAR' STO", ENTER).noerror();
    test(CLEAR, "'PlotParameters' RCL", ENTER).expect("{ 1 }");
    test(CLEAR, "'ppar' RCL", ENTER).expect("{ 1 }");
    test(CLEAR, "'PPAR' purge", ENTER).noerror();

    step("Numbered store and recall should fail by default");
    test(CLEAR, 5678, ENTER, 1234, ENTER, "STO", ENTER).error("Invalid name");
    test(CLEAR, 1234, ENTER, "RCL", ENTER).error("Invalid name");
    test(CLEAR, 1234, ENTER, "Purge", ENTER).error("Invalid name");

    step("Enable NumberedVariables");
    test(CLEAR, "NumberedVariables", ENTER).noerror();
    test(CLEAR, 5678, ENTER, 1234, ENTER, "STO", ENTER).noerror();
    test(CLEAR, 1234, ENTER, "RCL", ENTER).noerror().expect("5 678");
    test(CLEAR, 1234, ENTER, "Purge", ENTER).noerror();

    step("Disable NumberedVariables");
    test(CLEAR, "NoNumberedVariables", ENTER).noerror();
    test(CLEAR, 5678, ENTER, 1234, ENTER, "STO", ENTER).error("Invalid name");
    test(CLEAR, 1234, ENTER, "RCL", ENTER).error("Invalid name");
    test(CLEAR, 1234, ENTER, "Purge", ENTER).error("Invalid name");

    step("Store program in global variable");
    test(CLEAR, "« 1 + »", ENTER, XEQ, "MyINCR", ENTER, STO).noerror();
    step("Evaluate global variable");
    test(CLEAR, "A MyINCR", ENTER).expect("30 861");

    step("Purge global variable");
    test(CLEAR, XEQ, "A", ENTER, "PURGE", ENTER).noerror();
    test(CLEAR,
         "{ MyINCR SomeLongVariable }", ENTER,
         "PURGE", ENTER).noerror();

    test(CLEAR, XEQ, "A", ENTER, "RCL", ENTER).error("Undefined name").clear();
    test(CLEAR, XEQ, "MyINCR", ENTER, "RCL", ENTER)
        .error("Undefined name")
        .clear();
    test(CLEAR, XEQ, "SomeLongVariable", ENTER, "RCL", ENTER)
        .error("Undefined name")
        .clear();

    step("Go to top-level")
        .test(CLEAR, "Home", ENTER).noerror();
    step("Clear 'DirTest'")
        .test(CLEAR, "'DirTest' pgdir", ENTER);
    step("Create directory")
        .test(CLEAR, "'DirTest' crdir", ENTER).noerror();
    step("Enter directory")
        .test(CLEAR, "DirTest", ENTER).noerror();
    step("Path function")
        .test(CLEAR, "PATH", ENTER).expect("{ HomeDirectory DirTest }");
    step("Vars command")
        .test(CLEAR, "VARS", ENTER).expect("{ }");
    step("Updir function")
        .test(CLEAR, "UpDir path", ENTER).expect("{ HomeDirectory }");
    step("Enter directory again")
        .test(CLEAR, "DirTest path", ENTER).expect("{ HomeDirectory DirTest }");
    step("Current directory content")
        .test(CLEAR, "CurrentDirectory", ENTER).want("Directory { }");
    step("Store in subdirectory")
        .test(CLEAR, "242 'Foo' STO", ENTER).noerror();
    step("Recall from subdirectory")
        .test(CLEAR, "Foo", ENTER).expect("242");
    step("Store another variable in subdirectory")
        .test(CLEAR, "\"Glop\" 'Baz' STO", ENTER).noerror();
    step("List variables in subdirectory")
        .test(CLEAR, "variables", ENTER).expect("{ Baz Foo }");
    step("List variables in subdirectory with the correct type")
        .test(CLEAR, "28 tvars", ENTER).expect("{ Foo }")
        .test(CLEAR, "2 tvars", ENTER).expect("{ Baz }");
    step("List variables in subdirectory with an incorrect type")
        .test(CLEAR, "0 tvars", ENTER).expect("{ }");
    step("List variables in subdirectory with multiple types")
        .test(CLEAR, "{ 0 2 } tvars", ENTER).expect("{ Baz }")
        .test(CLEAR, "{ 28 2 } tvars", ENTER).expect("{ Baz Foo }");
    step("List variables in subdirectory with DB48X types")
        .test(CLEAR, ~int(object::ID_integer)," tvars", ENTER)
        .expect("{ Foo }")
        .test(CLEAR, "{ ",
              ~int(object::ID_integer), " ",
              ~int(object::ID_array), " } tvars", ENTER)
        .expect("{ Foo }")
        .test(CLEAR, "{ ",
              ~int(object::ID_text), " ",
              ~int(object::ID_integer), " } tvars", ENTER)
        .expect("{ Baz Foo }")
        .test(CLEAR, "{ 28 2 } tvars", ENTER).expect("{ Baz Foo }");
    step("Recursive directory")
        .test(CLEAR, "'DirTest2' crdir", ENTER).noerror();
    step("Entering sub-subdirectory")
        .test(CLEAR, "DirTest2", ENTER).noerror();
    step("Path in sub-subdirectory")
        .test(CLEAR, "path", ENTER)
        .expect("{ HomeDirectory DirTest DirTest2 }");

    step("Check that we cannot purge a directory we are in")
        .test(CLEAR, "'DirTest' PurgeAll", ENTER)
        .error("Cannot purge active directory");

    step("Find variable from level above")
        .test(CLEAR, "Foo", ENTER).expect("242");
    step("Create local variable")
        .test(CLEAR, "\"Hello\" 'Foo' sto", ENTER).noerror();
    step("Local variable hides variable above")
        .test(CLEAR, "Foo", ENTER).expect("\"Hello\"");
    step("Updir shows shadowed variable again")
        .test(CLEAR, "Updir Foo", ENTER).expect("242");
    step("Two independent variables with the same name")
        .test(CLEAR, "DirTest2 Foo", ENTER).expect("\"Hello\"");
    step("Cleanup")
        .test(CLEAR, "'Foo' Purge", ENTER).noerror();

    step("Make sure elements are cloned when purging (#854)")
        .test(CLEAR, "{ 11 23 34 44 } 'X' Sto", ENTER).noerror()
        .test("X", ENTER).expect("{ 11 23 34 44 }")
        .test("X 1 GET", ENTER).expect("11")
        .test("X 2 GET", ENTER).expect("23")
        .test("X 3 GET", ENTER).expect("34")
        .test("X 4 GET", ENTER).expect("44")
        .test("'X' Purge", ENTER).expect("44")
        .test(NOSHIFT, BSP).expect("34")
        .test(NOSHIFT, BSP).expect("23")
        .test(NOSHIFT, BSP).expect("11")
        .test(NOSHIFT, BSP).expect("{ 11 23 34 44 }");

    step("Save to file as text")
        .test(CLEAR, "1.42 \"Hello.txt\"", NOSHIFT, G).noerror();
    step("Restore from file as text")
        .test(CLEAR, "\"Hello.txt\" RCL", ENTER).noerror().expect("\"1.42\"");
    step("Save to file as source")
        .test(CLEAR, "1.42 \"Hello.48s\"", NOSHIFT, G).noerror();
    step("Restore from file as source")
        .test(CLEAR, "\"Hello.48s\" RCL", ENTER).noerror().expect("1.42");
    step("Save to file as binary")
        .test(CLEAR, "1.42 \"Hello.48b\"", NOSHIFT, G).noerror();
    step("Restore from file as text")
        .test(CLEAR, "\"Hello.48b\" RCL", ENTER).noerror().expect("1.42");
    step("Save to file as BMP")
        .test(CLEAR, "'X' cbrt inv 1 + sqrt dup 1 + /", ENTER)
        .test("\"Hello.bmp\" STO", ENTER).noerror();
    step("Recall from file as BMP")
        .test(CLEAR, EXIT, "\"Hello.bmp\" RCL", ENTER).noerror()
        .image_noheader("rcl-bmp");

    step("Allowing command names in quotes")
        .test(CLEAR, "'bar'", ENTER)
        .expect("'BarPlot'");
    step("Editing command names")
        .test(DOWN).editor("'BarPlot'")
        .test(ENTER)
        .expect("'BarPlot'");
    step("Rejecting command names as variable names")
        .test(CLEAR, "124 'bar' STO", ENTER)
        .error("Invalid name");
}


void tests::local_variables()
// ----------------------------------------------------------------------------
//   Tests for access to local variables
// ----------------------------------------------------------------------------
{
    BEGIN(locals);

    step("Creating a local block");
    cstring source = "« → A B C « A B + A B - × B C + B C - × ÷ » »";
    test(CLEAR, source, ENTER).type(object::ID_program).want(source);
    test(XEQ, "LocTest", ENTER, STO).noerror();

    step("Calling a local block with numerical values");
    test(CLEAR, 1, ENTER, 2, ENTER, 3, ENTER, "LocTest", ENTER).expect("³/₅");

    step("Calling a local block with symbolic values");
    test(CLEAR,
         XEQ, "X", ENTER,
         XEQ, "Y", ENTER,
         XEQ, "Z", ENTER,
         "LocTest", ENTER)
        .expect("'(X+Y)·(X-Y)÷((Y+Z)·(Y-Z))'");

    step("Cleanup");
    test(CLEAR, XEQ, "LocTest", ENTER, "PurgeAll", ENTER).noerror();
}


void tests::for_loops()
// ----------------------------------------------------------------------------
//   Test simple for loops
// ----------------------------------------------------------------------------
{
    BEGIN(for_loops);

    step("Disable auto-simplification")
        .test(CLEAR, "noautosimplify", ENTER).noerror();

    step("Simple 1..10");
    cstring pgm  = "« 0 1 10 FOR i i SQ + NEXT »";
    cstring pgmo = "« 0 1 10 for i i x² + next »";
    test(CLEAR, pgm, ENTER).noerror().type(object::ID_program).want(pgmo);
    test(RUNSTOP).noerror().type(object::ID_integer).expect(385);

    step("Algebraic 1..10");
    pgm  = "« 'X' 1 5 FOR i i SQ + NEXT »";
    pgmo = "« 'X' 1 5 for i i x² + next »";
    test(CLEAR, pgm, ENTER).noerror().type(object::ID_program).want(pgmo);
    test(RUNSTOP).noerror().type(object::ID_expression).expect("'X+1+4+9+16+25'");

    step("Stepping by 2");
    pgm  = "« 0 1 10 FOR i i SQ + 2 STEP »";
    pgmo = "« 0 1 10 for i i x² + 2 step »";
    test(CLEAR, pgm, ENTER).noerror().type(object::ID_program).want(pgmo);
    test(RUNSTOP).noerror().type(object::ID_integer).expect(165);

    step("Stepping by i");
    pgm  = "« 'X' 1 100 FOR i i SQ + i step »";
    pgmo = "« 'X' 1 100 for i i x² + i step »";
    test(CLEAR, pgm, ENTER).noerror().type(object::ID_program).want(pgmo);
    test(RUNSTOP)
        .noerror()
        .type(object::ID_expression)
        .expect("'X+1+4+16+64+256+1 024+4 096'");

    step("Negative stepping");
    pgm  = "« 0 10 1 FOR i i SQ + -1 STEP »";
    pgmo = "« 0 10 1 for i i x² + -1 step »";
    test(CLEAR, pgm, ENTER).noerror().type(object::ID_program).want(pgmo);
    test(RUNSTOP).noerror().type(object::ID_integer).expect(385);

    step("Negative stepping algebraic");
    pgm  = "« 'X' 10 1 FOR i i SQ + -1 step »";
    pgmo = "« 'X' 10 1 for i i x² + -1 step »";
    test(CLEAR, pgm, ENTER).noerror().type(object::ID_program).want(pgmo);
    test(RUNSTOP)
        .noerror()
        .type(object::ID_expression)
        .expect("'X+100+81+64+49+36+25+16+9+4+1'");

    step("Fractional");
    pgm  = "« 'X' 0.1 0.9 FOR i i SQ + 0.1 step »";
    pgmo = "« 'X' 0.1 0.9 for i i x² + 0.1 step »";
    test(CLEAR, pgm, ENTER).noerror().type(object::ID_program).want(pgmo);
    test(RUNSTOP)
        .noerror()
        .type(object::ID_expression)
        .expect("'X+0.01+0.04+0.09+0.16+0.25+0.36+0.49+0.64+0.81'");

    step("Fractional down");
    pgm  = "« 'X' 0.9 0.1 FOR i i SQ + -0.1 step »";
    pgmo = "« 'X' 0.9 0.1 for i i x² + -0.1 step »";
    test(CLEAR, pgm, ENTER).noerror().type(object::ID_program).want(pgmo);
    test(RUNSTOP)
        .noerror()
        .type(object::ID_expression)
        .expect("'X+0.81+0.64+0.49+0.36+0.25+0.16+0.09+0.04+0.01'");

    step("Execute at least once");
    pgm  = "« 'X' 10 1 FOR i i SQ + NEXT »";
    pgmo = "« 'X' 10 1 for i i x² + next »";
    test(CLEAR, pgm, ENTER).noerror().type(object::ID_program).want(pgmo);
    test(RUNSTOP).noerror().type(object::ID_expression).expect("'X+100'");

    step("For loop on a list")
        .test(CLEAR, "{ 1 3 5 \"ABC\" } for i i 2 * 1 + next", ENTER)
        .expect("\"ABCABC1\"")
        .test(BSP).expect("11")
        .test(BSP).expect("7")
        .test(BSP).expect("3")
        .test(BSP).noerror()
        .test(BSP).error("Too few arguments");

    step("For loop on an array")
        .test(CLEAR, "[ 1 3 5 \"ABC\" ] for i i 2 * 1 + next", ENTER)
        .expect("\"ABCABC1\"")
        .test(BSP).expect("11")
        .test(BSP).expect("7")
        .test(BSP).expect("3")
        .test(BSP).noerror()
        .test(BSP).error("Too few arguments");

    step("Nested for loop on lists")
        .test(CLEAR,
              "{ A B C} for i { D E F G } for j i j * next next "
              "12 →List", ENTER)
        .expect("{ 'A·D' 'A·E' 'A·F' 'A·G' "
                "'B·D' 'B·E' 'B·F' 'B·G' "
                "'C·D' 'C·E' 'C·F' 'C·G' }");

    step("Restore auto-simplification")
        .test(CLEAR, "'noautosimplify' purge", ENTER).noerror();

}


void tests::conditionals()
// ----------------------------------------------------------------------------
//   Test conditionals
// ----------------------------------------------------------------------------
{
    BEGIN(conditionals);

    step("If-Then (true)");
    test(CLEAR, "PASS if 0 0 > then FAIL end", ENTER)
        .expect("'PASS'");
    step("If-Then (false)");
    test(CLEAR, "FAIL if 1 0 > then PASS end", ENTER)
        .expect("'PASS'");
    step("If-Then-Else (true)");
    test(CLEAR, "if 1 0 > then PASS else FAIL end", ENTER)
        .expect("'PASS'");
    step("If-Then-Else (false)");
    test(CLEAR, "if 1 0 = then FAIL else PASS end", ENTER)
        .expect("'PASS'");

    step("IFT command (true)");
    test(CLEAR, "FAIL true PASS IFT", ENTER)
        .expect("'PASS'");
    step("IFT command (false)");
    test(CLEAR, "PASS 0 FAIL IFT", ENTER)
        .expect("'PASS'");
    step("IFTE command (true)");
    test(CLEAR, "true PASS FAIL IFTE", ENTER)
        .expect("'PASS'");
    step("IFTE command (false)");
    test(CLEAR, "0 FAIL PASS IFTE", ENTER)
        .expect("'PASS'");

    step("IFT command (true evaluation)");
    test(CLEAR, "FAIL '1+1' 'PASS+0' IFT", ENTER)
        .expect("'PASS'");
    step("IFT command (false no evaluation)");
    test(CLEAR, "PASS '1-1' 'ln(0)' IFT", ENTER)
        .expect("'PASS'");
    step("IFTE command (true evaluation)");
    test(CLEAR, "'1+1' 'PASS+0' 'ln(0)' IFTE", ENTER)
        .expect("'PASS'");
    step("IFTE command (false evaluation)");
    test(CLEAR, "'1-1' 'ln(0)' 'PASS+0' IFTE", ENTER)
        .expect("'PASS'");

    step("IFTE expression, true case)");
    test(CLEAR, "'IFTE(1+1;PASS+0;ln(0))'", ENTER, RUNSTOP)
        .expect("'PASS'");
    step("IFTE expression (false case)");
    test(CLEAR, "'IFTE(1-1;ln(0);PASS+0)'", ENTER, RUNSTOP)
        .expect("'PASS'");

    step("IfErr-Then (true)");
    test(CLEAR, "FAIL iferr 1 0 / drop then PASS end", ENTER)
        .expect("'PASS'");
    step("IfErr-Then (false)");
    test(CLEAR, "PASS iferr 1 0 + drop then FAIL end", ENTER)
        .expect("'PASS'");
    step("IfErr-Then-Else (true)");
    test(CLEAR, "iferr 1 0 / drop then PASS ELSE FAIL end", ENTER)
        .expect("'PASS'");
    step("IfErr-Then-Else (false)");
    test(CLEAR, "IFERR 1 0 + drop then FAIL ELSE PASS end", ENTER)
        .expect("'PASS'");

    step("IfErr reading error message");
    test(CLEAR, "iferr 1 0 / drop then errm end", ENTER)
        .expect("\"Divide by zero\"");
    step("IfErr reading error number");
    test(CLEAR, "iferr 1 0 / drop then errn end", ENTER)
        .type(object::ID_based_integer)
        .expect("#B₁₆");        // May change if you update errors.tbl

    step("DoErr with built-in message");
    test(CLEAR, "3 DoErr", ENTER)
        .error("Too few arguments");
    step("DoErr with custom message");
    test(CLEAR, "\"You lose!\" doerr \"You lose worse!\"", ENTER)
        .error("You lose!");
    step("errm for custom error message")
        .test(CLEARERR).noerror()
        .test("errm", ENTER)
        .expect("\"You lose!\"");
    step("errn for custom error message");
    test("errn", ENTER)
        .expect("#7 0000₁₆");

    step("Getting message after iferr");
    test(CLEAR, "« FAILA iferr 1 0 / then FAILB end errm »",
         ENTER, RUNSTOP)
        .expect("\"Divide by zero\"");

    step("err0 clearing message");
    test(CLEAR, "« FAILA iferr 1 0 / then FAILB end err0 errm errn »",
         ENTER, RUNSTOP)
        .expect("#0₁₆")
        .test(BSP)
        .expect("\"\"");

    // Same thing with menus
    step("Menu if-Then (true)");
    test(CLEAR,
         LSHIFT, KEY3, LSHIFT, F2, LSHIFT, RUNSTOP,
         "PASS", LSHIFT, F1, "0 0", F3, RSHIFT, DOWN, F3, " FAIL", ENTER,
         RUNSTOP)
        .expect("'PASS'");
    step("Menu if-Then (false)");
    test(CLEAR,
         LSHIFT, KEY3, LSHIFT, F2, LSHIFT, RUNSTOP,
         "FAIL", LSHIFT, F1, "0 0", F2, RSHIFT, DOWN, F3, " PASS", ENTER,
         RUNSTOP)
        .expect("'PASS'");
    step("If-Then-Else (true)");
    test(CLEAR,
         LSHIFT, KEY3, LSHIFT, F2, LSHIFT, RUNSTOP,
         LSHIFT, F2, "1 0", F3,
         RSHIFT, DOWN, F3, " PASS",
         RSHIFT, DOWN, F3, " FAIL", ENTER,
         RUNSTOP)
        .expect("'PASS'");
    step("Menu If-Then-Else (false)");
    test(CLEAR,
         LSHIFT, KEY3, LSHIFT, F2, LSHIFT, RUNSTOP,
         LSHIFT, F2, "1 0", F2,
         RSHIFT, DOWN, F3, " FAIL",
         RSHIFT, DOWN, F3, " PASS", ENTER,
         RUNSTOP)
        .expect("'PASS'");

    step("Menu IFT command (true)");
    test(CLEAR,
         LSHIFT, KEY3, LSHIFT, F2, LSHIFT, RUNSTOP,
         "FAIL 1 0", F3, " PASS", LSHIFT, F5, ENTER,
         RUNSTOP)
        .expect("'PASS'");
    step("Menu IFT command (false)");
    test(CLEAR,
         LSHIFT, KEY3, LSHIFT, F2, LSHIFT, RUNSTOP,
         "PASS 0 FAIL", LSHIFT, F5, ENTER,
         RUNSTOP)
        .expect("'PASS'");
    step("Menu IFTE command (true)");
    test(CLEAR,
         LSHIFT, KEY3, LSHIFT, F2, LSHIFT, RUNSTOP,
         "1 0", F2, " FAIL PASS", LSHIFT, F6, ENTER,
         RUNSTOP)
        .expect("'PASS'");
    step("Menu IFTE command (false)");
    test(CLEAR,
         LSHIFT, KEY3, LSHIFT, F2, LSHIFT, RUNSTOP,
         "0 FAIL PASS", LSHIFT, F6, ENTER,
         RUNSTOP)
        .expect("'PASS'");

    // Make sure we enforce conditionals when evaluating conditions
    step("Conditionals forward progress")
        .test(CLEAR, "if FAIL then else end", ENTER)
        .error("Bad argument type");
    step("Conditionals forward progress with program")
        .test(CLEAR, "if 0 PASS FAIL IFTE then else end", ENTER)
        .error("Bad argument type");
    step("Conditionals forward progress with true condition")
        .test(CLEAR, "if 0 1 2 IFTE then PASS else FAIL end", ENTER)
        .expect("'PASS'");
    step("Conditionals forward progress with false condition")
        .test(CLEAR, "if 0 1 0 IFTE then FAIL else PASS end", ENTER)
        .expect("'PASS'");
}


void tests::logical_operations()
// ----------------------------------------------------------------------------
//   Perform logical operations on small and big integers
// ----------------------------------------------------------------------------
{
    BEGIN(logical);

#if CONFIG_FIXED_BASED_OBJECTS
    step("Binary number");
    cstring binary  = "#10001b";
    cstring binaryf = "#1 0001₂";
    test(CLEAR, binary, ENTER).type(object::ID_bin_integer).expect(binaryf);

    step("Octal number");
    cstring octal  = "#1777o";
    cstring octalf = "#1777₈";
    test(CLEAR, octal, ENTER).type(object::ID_oct_integer).expect(octalf);

    step("Decimal based number");
    cstring decimal  = "#12345d";
    cstring decimalf = "#1 2345₁₀";
    test(CLEAR, decimal, ENTER).type(object::ID_dec_integer).expect(decimalf);

    step("Hexadecimal number");
    cstring hexa  = "#135AFh";
    cstring hexaf = "#1 35AF₁₆";
    test(CLEAR, hexa, ENTER).type(object::ID_hex_integer).expect(hexaf);
#endif // CONFIG_FIXED_BASED_OBJECTS

    step("Based number (default base)");
    cstring based  = "#1234A";
    cstring basedf = "#1 234A₁₆";
    test(CLEAR, based, ENTER).type(object::ID_based_integer).expect(basedf);

    step("Based number (arbitrary base)");
    cstring abased  = "17#1234AG";
    cstring abasedf = "#18 75A4₁₆";
    test(CLEAR, abased, ENTER).type(object::ID_based_integer).expect(abasedf);

    step("Display in arbitrary base");
    test("17 base", ENTER).expect("#12 34AG₁₇");
    test("3 base", ENTER).expect("#10 0001 0221 2122₃");
    test("36 base", ENTER).expect("#YCV8₃₆");
    test("16 base", ENTER).expect("#18 75A4₁₆");

    step("Range for bases");
    test("1 base", ENTER).error("Argument outside domain");
    test(CLEAR, "37 base", ENTER).error("Argument outside domain");
    test(CLEAR, "0.3 base", ENTER).error("Argument outside domain");
    test(CLEAR);

    step("Default word size");
    test("RCWS", ENTER).expect("64");
    step("Set word size to 16");
    test(CLEAR, "16 STWS", ENTER).noerror();

    step("Binary not");
    test(CLEAR, "#12 not", ENTER).expect("#FFED₁₆");
    test("not", ENTER).expect("#12₁₆");

    step("Binary or");
    test(CLEAR, "#123 #A23 or", ENTER).expect("#B23₁₆");

    step("Binary xor");
    test(CLEAR, "#12 #A23 xor", ENTER).expect("#A31₁₆");

    step("Binary and");
    test(CLEAR, "#72 #A23 and", ENTER).expect("#22₁₆");

    step("Binary nand");
    test(CLEAR, "#72 #A23 nand", ENTER).expect("#FFDD₁₆");

    step("Binary nor");
    test(CLEAR, "#72 #A23 nor", ENTER).expect("#F58C₁₆");

    step("Binary implies");
    test(CLEAR, "#72 #A23 implies", ENTER).expect("#FFAF₁₆");

    step("Binary excludes");
    test(CLEAR, "#72 #A23 excludes", ENTER).expect("#50₁₆");

    step("Set word size to 32");
    test(CLEAR, "32 STWS", ENTER).noerror();
    test(CLEAR, "#12 not", ENTER).expect("#FFFF FFED₁₆");
    test("not", ENTER).expect("#12₁₆");

    step("Set word size to 30");
    test(CLEAR, "30 STWS", ENTER).noerror();
    test(CLEAR, "#142 not", ENTER).expect("#3FFF FEBD₁₆");
    test("not", ENTER).expect("#142₁₆");
    test("#3 #5 -", ENTER).expect("#3FFF FFFE₁₆");

    step("Set word size to 48");
    test(CLEAR, "48 STWS", ENTER).noerror();
    test(CLEAR, "#233 not", ENTER).expect("#FFFF FFFF FDCC₁₆");
    test("not", ENTER).expect("#233₁₆");
    test("#8 #15 -", ENTER).expect("#FFFF FFFF FFF3₁₆");

    step("Set word size to 64");
    test(CLEAR, "64 STWS", ENTER).noerror();
    test(CLEAR, "#64123 not", ENTER).expect("#FFFF FFFF FFF9 BEDC₁₆");
    test("not", ENTER).expect("#6 4123₁₆");
    test("#8 #21 -", ENTER).expect("#FFFF FFFF FFFF FFE7₁₆");

    step("Set word size to 128");
    test(CLEAR, "128 STWS", ENTER).noerror();
    test(CLEAR, "#12 not", ENTER)
        .expect("#FFFF FFFF FFFF FFFF FFFF FFFF FFFF FFED₁₆");
    test("dup not", ENTER).expect("#12₁₆");
    test("xor not", ENTER).expect("#0₁₆");
    test("#7A02 #21445 -", ENTER)
        .expect("#FFFF FFFF FFFF FFFF FFFF FFFF FFFE 65BD₁₆");

    step("Set word size to 623");
    test(CLEAR, "623 STWS", ENTER).noerror();
    test(CLEAR, "#12 not", ENTER)
        .expect("#7FFF FFFF FFFF FFFF FFFF FFFF FFFF FFFF FFFF FFFF FFFF FFFF "
                "FFFF FFFF FFFF FFFF FFFF FFFF FFFF FFFF FFFF FFFF FFFF FFFF "
                "FFFF FFFF FFFF FFFF FFFF FFFF FFFF FFFF FFFF FFFF FFFF FFFF "
                "FFFF FFFF FFED₁₆");
    test("dup not", ENTER).expect("#12₁₆");
    test("xor not", ENTER).expect("#0₁₆");
    test("#7A03 #21447 -", ENTER)
        .expect("#7FFF FFFF FFFF FFFF FFFF FFFF FFFF FFFF FFFF FFFF FFFF FFFF "
                "FFFF FFFF FFFF FFFF FFFF FFFF FFFF FFFF FFFF FFFF FFFF FFFF "
                "FFFF FFFF FFFF FFFF FFFF FFFF FFFF FFFF FFFF FFFF FFFF FFFF "
                "FFFF FFFE 65BC₁₆");

    step("Check that arithmetic truncates to small word size (#624)")
        .test("15 STWS", ENTER).noerror()
        .test("#0 #4 -", ENTER).expect("#7FFC₁₆")
        .test("#321 *", ENTER).expect("#737C₁₆")
        .test("#27 /", ENTER).expect("#2F6₁₆")
        .test("13 STWS", ENTER).noerror()
        .test("#0 #6 -", ENTER).expect("#1FFA₁₆")
        .test("#321 *", ENTER).expect("#D3A₁₆")
        .test("#27 /", ENTER).expect("#56₁₆");

    step("Reset word size to default")
        .test(CLEAR, "64 WordSize", ENTER).noerror();
}


void tests::command_display_formats()
// ----------------------------------------------------------------------------
//   Check the various display formats for commands
// ----------------------------------------------------------------------------
{
    BEGIN(styles);

    step("Commands");
    // There is a trap in this command line
    cstring prgm =
        "«"
        "  1 1.0 "
        "+ - * / ^ sqrt sq inv neg "
        "sin cos tan asin acos atan "
        "LowerCase PurgeAll Precision "
        "start step next start step for i next for i step "
        "while repeat end do until end » ";

    test(CLEAR, prgm, ENTER).noerror();
    step("Lower case");
    test("lowercase", ENTER)
        .want("« 1 1. + - * / ^ √ sq inv neg sin cos tan asin acos atan "
              "lowercase purgeall precision "
              "start  step next start  step for i  next for i  step "
              "while  repeat  end do  until  end »");

    step("Upper case");
    test("UPPERCASE", ENTER)
        .want("« 1 1. + - * / ^ √ SQ INV NEG SIN COS TAN ASIN ACOS ATAN "
              "LOWERCASE PURGEALL PRECISION "
              "START  STEP next START  STEP FOR i  NEXT FOR i  STEP "
              "WHILE  REPEAT  END DO  UNTIL  END »");

    step("Capitalized");
    test("Capitalized", ENTER)
        .want("« 1 1. + - * / ^ √ Sq Inv Neg Sin Cos Tan Asin Acos Atan "
              "LowerCase PurgeAll Precision "
              "Start  Step next Start  Step For i  Next For i  Step "
              "While  Repeat  End Do  Until  End »");

    step("Long form");
    test("LongForm", ENTER)
        .want("« 1 1. + - × ÷ ↑ √ x² x⁻¹ Negate sin cos tan sin⁻¹ cos⁻¹ tan⁻¹ "
              "LowerCaseCommands PurgeAll Precision "
              "start  step next start  step for i  next for i  step "
              "while  repeat  end do  until  end »");
}


void tests::integer_display_formats()
// ----------------------------------------------------------------------------
//   Check the various display formats for integer values
// ----------------------------------------------------------------------------
{
    BEGIN(iformat);

    step("Reset settings to defaults");
    test(CLEAR)
        .test("3 MantissaSpacing", ENTER)       .noerror()
        .test("5 FractionSpacing", ENTER)       .noerror()
        .test("4 BasedSpacing", ENTER)          .noerror()
        .test("NumberSpaces", ENTER)            .noerror()
        .test("BasedSpaces", ENTER)             .noerror();

    step("Default integer rendering");
    test(CLEAR, 1, ENTER)
        .type(object::ID_integer)
        .expect("1");
    test(CLEAR, 12, ENTER)
        .type(object::ID_integer)
        .expect("12");
    test(CLEAR, 123, ENTER)
        .type(object::ID_integer)
        .expect("123");
    test(CLEAR, 1234, ENTER)
        .type(object::ID_integer)
        .expect("1 234");
    test(CLEAR, 12345, ENTER)
        .type(object::ID_integer)
        .expect("12 345");
    test(CLEAR, 123456789, ENTER)
        .type(object::ID_integer)
        .expect("123 456 789");

    step("No spacing");
    test("0 MantissaSpacing", ENTER)
        .expect("123456789");

    step("Four spacing");
    test("4 MantissaSpacing", ENTER)
        .expect("1 2345 6789");

    step("Five spacing");
    test("5 MantissaSpacing", ENTER)
        .expect("1234 56789");

    step("Three spacing");
    test("3 MantissaSpacing 5 FractionSpacing", ENTER)
        .expect("123 456 789");

    step("Comma spacing");
    test("NumberDotOrComma", ENTER)
        .expect("123,456,789");

    step("Dot spacing");
    test("DecimalComma", ENTER)
        .expect("123.456.789");

    step("Ticks spacing");
    test("DecimalDot", ENTER)
        .expect("123,456,789");
    test("NumberTicks", ENTER)
        .expect("123’456’789");

    step("Underscore spacing");
    test("NumberUnderscore", ENTER)
        .expect("123_456_789");

    step("Space spacing");
    test("NumberSpaces", ENTER)
        .expect("123 456 789");

    step("Big integer rendering");
    test(CLEAR, "123456789012345678901234567890", ENTER)
        .type(object::ID_bignum)
        .expect("123 456 789 012 345 678 901 234 567 890");

    step("Entering numbers with spacing");
    test(CLEAR, "FancyExponent", ENTER).noerror();

    test(CLEAR, "1").editor("1");
    test(CHS).editor("-1");
    test(CHS).editor("1");
    test("2").editor("12");
    test("3").editor("123");
    test("4").editor("1 234");
    test("5").editor("12 345");
    test(CHS).editor("-12 345");
    test(EEX).editor("-12 345⁳");
    test("34").editor("-12 345⁳34");
    test(CHS).editor("-12 345⁳-34");
    test(" ").editor("-12 345⁳-34 ");
    test("12345.45678901234").editor("-12 345⁳-34 12 345.45678 90123 4");
    test(ENTER).noerror();

    step("Based number rendering");
    test(CLEAR, "#1234ABCDEFh", ENTER)
#if CONFIG_FIXED_BASED_OBJECTS
        .type(object::ID_hex_integer)
#endif // CONFIG_FIXED_BASED_OBJECTS
        .expect("#12 34AB CDEF₁₆");

    step("Two spacing");
    test("2 BasedSpacing", ENTER)
        .expect("#12 34 AB CD EF₁₆");

    step("Three spacing");
    test("3 BasedSpacing", ENTER)
        .expect("#1 234 ABC DEF₁₆");

    step("Four spacing");
    test("4 BasedSpacing", ENTER)
        .expect("#12 34AB CDEF₁₆");

    step("Comma spacing");
    test("BasedDotOrComma", ENTER)
        .expect("#12,34AB,CDEF₁₆");

    step("Dot spacing");
    test("DecimalComma", ENTER)
        .expect("#12.34AB.CDEF₁₆");

    step("Ticks spacing");
    test("DecimalDot", ENTER)
        .expect("#12,34AB,CDEF₁₆");
    test("BasedTicks", ENTER)
        .expect("#12’34AB’CDEF₁₆");

    step("Underscore spacing");
    test("BasedUnderscore", ENTER)
        .expect("#12_34AB_CDEF₁₆");

    step("Space spacing");
    test("BasedSpaces", ENTER)
        .expect("#12 34AB CDEF₁₆");
}


void tests::fraction_display_formats()
// ----------------------------------------------------------------------------
//   Check the various display formats for fraction values
// ----------------------------------------------------------------------------
{
    BEGIN(fformat);

    step("Default format for small fractions (1/3)")
        .test(CLEAR, 1, ENTER, 3, DIV)
        .type(object::ID_fraction).expect("¹/₃");
    step("Big fraction format")
        .test("BigFractions", ENTER).expect("1/3");
    step("Mixed big fraction")
        .test("MixedFractions", ENTER).expect("1/3");
    step("Small fractions")
        .test("SmallFractions", ENTER).expect("¹/₃");
    step("Improper fractions")
        .test("ImproperFractions", ENTER).expect("¹/₃");

    step("Default format for medium fractions (355/113)")
        .test(CLEAR, 355, ENTER, 113, DIV)
        .type(object::ID_fraction).expect("³⁵⁵/₁₁₃");
    step("Big fraction format")
        .test("BigFractions", ENTER).expect("355/113");
    step("Mixed big fraction")
        .test("MixedFractions", ENTER).expect("3 16/113");
    step("Small fractions")
        .test("SmallFractions", ENTER).expect("3 ¹⁶/₁₁₃");
    step("Improper fractions")
        .test("ImproperFractions", ENTER).expect("³⁵⁵/₁₁₃");

    step("Default format for large fractions (1000000000/99999999)")
        .test(CLEAR, 1000000000, ENTER, 99999999, DIV)
        .type(object::ID_fraction).expect("¹ ⁰⁰⁰ ⁰⁰⁰ ⁰⁰⁰/₉₉ ₉₉₉ ₉₉₉");
    step("Big fraction format")
        .test("BigFractions", ENTER).expect("1 000 000 000/99 999 999");
    step("Mixed big fraction")
        .test("MixedFractions", ENTER).expect("10 10/99 999 999");
    step("Small fractions")
        .test("SmallFractions", ENTER).expect("10 ¹⁰/₉₉ ₉₉₉ ₉₉₉");
    step("Improper fractions")
        .test("ImproperFractions", ENTER).expect("¹ ⁰⁰⁰ ⁰⁰⁰ ⁰⁰⁰/₉₉ ₉₉₉ ₉₉₉");
    step("Back to mixed fractions")
        .test("MixedFractions", ENTER).expect("10 ¹⁰/₉₉ ₉₉₉ ₉₉₉");
}


void tests::decimal_display_formats()
// ----------------------------------------------------------------------------
//   Check the various display formats for decimal values
// ----------------------------------------------------------------------------
{
    BEGIN(dformat);

    step("Standard mode");
    test(CLEAR, "STD", ENTER).noerror();

    step("Small number");
    test(CLEAR, "1.03", ENTER)
        .type(object::ID_decimal)
        .expect("1.03");

    step("Zero with dot is an error")
        .test(CLEAR, ".", ENTER).error("Syntax error").test(EXIT);
    step("Zero as 0. is accepted")
        .test(CLEAR, "0.").editor("0.")
        .test(ENTER).type(object::ID_decimal).expect("0.");

    // Regression test for bug #726
    step("Showing 0.2");
    test(CLEAR, "0.2", ENTER).type(object::ID_decimal).expect("0.2");
    step("Showing 0.2 with NoTrailingDecimal (bug #726)");
    test("NoTrailingDecimal", ENTER).type(object::ID_decimal).expect("0.2");
    step("Showing 0.2 with TrailingDecimal (bug #726)");
    test("TrailingDecimal", ENTER).type(object::ID_decimal).expect("0.2");

    step("Negative");
    test(CLEAR, "0.3", CHS, ENTER)
        .type(object::ID_neg_decimal)
        .expect("-0.3");

    step("Scientific entry");
    test(CLEAR, "1", EEX, "2", ENTER)
        .type(object::ID_decimal)
        .expect("100.");

    step("Scientific entry with negative exponent");
    test(CLEAR, "1", EEX, "2", CHS, ENTER)
        .type(object::ID_decimal)
        .expect("0.01");

    step("Negative entry with negative exponent");
    test(CLEAR, "1", CHS, EEX, "2", CHS, ENTER)
        .type(object::ID_neg_decimal)
        .expect("-0.01");

    step("Non-scientific display");
    test(CLEAR, "0.245", ENTER)
        .type(object::ID_decimal)
        .expect("0.245");
    test(CLEAR, "0.0003", CHS, ENTER)
        .type(object::ID_neg_decimal)
        .expect("-0.0003");
    test(CLEAR, "123.456", ENTER)
        .type(object::ID_decimal)
        .expect("123.456");

    step("Formerly selection of decimal64");
    test(CLEAR, "1.2345678", ENTER)
        .type(object::ID_decimal)
        .expect("1.23456 78");

    step("Formerly selection of decimal64 based on exponent");
    test(CLEAR, "1.23", EEX, 100, ENTER)
        .type(object::ID_decimal)
        .expect("1.23⁳¹⁰⁰");

    step("Formerly selection of decimal128");
    test(CLEAR, "1.2345678901234567890123", ENTER)
        .type(object::ID_decimal)
        .expect("1.23456 78901 2");
    step("Selection of decimal128 based on exponent");
    test(CLEAR, "1.23", EEX, 400, ENTER)
        .type(object::ID_decimal)
        .expect("1.23⁳⁴⁰⁰");

    step("Automatic switching to scientific display");
    test(CLEAR, "1000000000000.", ENTER)
        .expect("1.⁳¹²");
    test(CLEAR, "0.00000000000025", ENTER)
        .expect("2.5⁳⁻¹³");

    step("FIX 4 mode");
    test(CLEAR, "4 FIX", ENTER).noerror();
    test(CLEAR, "1.01", ENTER).expect("1.0100")
        .test(CHS).expect("-1.0100");
    test(CLEAR, "1.0123", ENTER).expect("1.0123");
    test(CLEAR, "10.12345", ENTER).expect("10.1235");
    test(CLEAR, "101.29995", ENTER).expect("101.3000");
    test(CLEAR, "1999.99999", ENTER).expect("2 000.0000");
    test(CLEAR, "19999999999999.", ENTER).expect("2.0000⁳¹³");
    test(CLEAR, "0.00000000001999999", ENTER).expect("2.0000⁳⁻¹¹")
        .test(CHS).expect("-2.0000⁳⁻¹¹");

    step("FIX 24 mode");
    test(CLEAR, "24 FIX", ENTER).noerror();
    test(CLEAR, "1.01", ENTER).expect("1.01000 00000 00000 00000 0000");
    test(CLEAR, "1.0123 log", ENTER)
        .expect("0.01222 49696 22568 97092 2453");

    step("SCI 3 mode");
    test(CLEAR, "3 Sci", ENTER).noerror();
    test(CLEAR, "1.01", ENTER).expect("1.010⁳⁰")
        .test(CHS).expect("-1.010⁳⁰");
    test(CLEAR, "1.0123", ENTER).expect("1.012⁳⁰");
    test(CLEAR, "10.12345", ENTER).expect("1.012⁳¹");
    test(CLEAR, "101.2543", ENTER).expect("1.013⁳²");
    test(CLEAR, "1999.999", ENTER).expect("2.000⁳³");
    test(CLEAR, "19999999999999.", ENTER).expect("2.000⁳¹³");
    test(CLEAR, "0.00000000001999999", ENTER).expect("2.000⁳⁻¹¹")
        .test(CHS).expect("-2.000⁳⁻¹¹");

    step("ENG 3 mode");
    test(CLEAR, "3 eng", ENTER).noerror();
    test(CLEAR, "1.01", ENTER).expect("1.010⁳⁰")
        .test(CHS).expect("-1.010⁳⁰");
    test(CLEAR, "1.0123", ENTER).expect("1.012⁳⁰");
    test(CLEAR, "10.12345", ENTER).expect("10.12⁳⁰");
    test(CLEAR, "101.2543", ENTER).expect("101.3⁳⁰");
    test(CLEAR, "1999.999", ENTER).expect("2.000⁳³");
    test(CLEAR, "19999999999999.", ENTER).expect("20.00⁳¹²");
    test(CLEAR, "0.00000000001999999", ENTER).expect("20.00⁳⁻¹²")
        .test(CHS).expect("-20.00⁳⁻¹²");

    step("SIG 3 mode");
    test(CLEAR, "3 sig", ENTER).noerror();
    test(CLEAR, "1.01", ENTER).expect("1.01")
        .test(CHS).expect("-1.01");
    test(CLEAR, "1.0123", ENTER).expect("1.01");
    test(CLEAR, "10.12345", ENTER).expect("10.1");
    test(CLEAR, "101.2543", ENTER).expect("101.");
    test(CLEAR, "1999.999", ENTER).expect("2 000.");
    test(CLEAR, "19999999999999.", ENTER).expect("2.⁳¹³");
    test(CLEAR, "0.00000000001999999", ENTER).expect("2.⁳⁻¹¹")
        .test(CHS).expect("-2.⁳⁻¹¹");

    step("SCI 5 mode");
    test(CLEAR, "5 Sci", ENTER).noerror();
    test(CLEAR, "1.01", ENTER).expect("1.01000⁳⁰")
        .test(CHS).expect("-1.01000⁳⁰");
    test(CLEAR, "1.0123", ENTER).expect("1.01230⁳⁰");
    test(CLEAR, "10.12345", ENTER).expect("1.01235⁳¹");
    test(CLEAR, "101.2543", ENTER).expect("1.01254⁳²");
    test(CLEAR, "1999.999", ENTER).expect("2.00000⁳³");
    test(CLEAR, "19999999999999.", ENTER).expect("2.00000⁳¹³");
    test(CLEAR, "0.00000000001999999", ENTER).expect("2.00000⁳⁻¹¹")
        .test(CHS).expect("-2.00000⁳⁻¹¹");

    step("ENG 5 mode");
    test(CLEAR, "5 eng", ENTER).noerror();
    test(CLEAR, "1.01", ENTER).expect("1.01000⁳⁰")
        .test(CHS).expect("-1.01000⁳⁰");
    test(CLEAR, "1.0123", ENTER).expect("1.01230⁳⁰");
    test(CLEAR, "10.12345", ENTER).expect("10.1235⁳⁰");
    test(CLEAR, "101.2543", ENTER).expect("101.254⁳⁰");
    test(CLEAR, "1999.999", ENTER).expect("2.00000⁳³");
    test(CLEAR, "19999999999999.", ENTER).expect("20.0000⁳¹²");
    test(CLEAR, "0.00000000001999999", ENTER).expect("20.0000⁳⁻¹²")
        .test(CHS).expect("-20.0000⁳⁻¹²");

    step("SIG 5 mode");
    test(CLEAR, "5 sig", ENTER).noerror();
    test(CLEAR, "1.01", ENTER).expect("1.01")
        .test(CHS).expect("-1.01");
    test(CLEAR, "1.0123", ENTER).expect("1.0123");
    test(CLEAR, "10.12345", ENTER).expect("10.123");
    test(CLEAR, "101.2543", ENTER).expect("101.25");
    test(CLEAR, "1999.999", ENTER).expect("2 000.");
    test(CLEAR, "19999999999999.", ENTER).expect("2.⁳¹³");
    test(CLEAR, "0.00000000001999999", ENTER).expect("2.⁳⁻¹¹")
        .test(CHS).expect("-2.⁳⁻¹¹");

    step("SCI 13 mode");
    test(CLEAR, "13 Sci", ENTER).noerror();
    test(CLEAR, "1.01", ENTER).expect("1.01000 00000 000⁳⁰")
        .test(CHS).expect("-1.01000 00000 000⁳⁰");
    test(CLEAR, "1.0123", ENTER).expect("1.01230 00000 000⁳⁰");
    test(CLEAR, "10.12345", ENTER).expect("1.01234 50000 000⁳¹");
    test(CLEAR, "101.2543", ENTER).expect("1.01254 30000 000⁳²");
    test(CLEAR, "1999.999", ENTER).expect("1.99999 90000 000⁳³");
    test(CLEAR, "19999999999999.", ENTER).expect("1.99999 99999 999⁳¹³");
    test(CLEAR, "0.00000000001999999", ENTER).expect("1.99999 90000 000⁳⁻¹¹")
        .test(CHS).expect("-1.99999 90000 000⁳⁻¹¹");

    step("ENG 13 mode");
    test(CLEAR, "13 eng", ENTER).noerror();
    test(CLEAR, "1.01", ENTER).expect("1.01000 00000 000⁳⁰")
        .test(CHS).expect("-1.01000 00000 000⁳⁰");
    test(CLEAR, "1.0123", ENTER).expect("1.01230 00000 000⁳⁰");
    test(CLEAR, "10.12345", ENTER).expect("10.12345 00000 00⁳⁰");
    test(CLEAR, "101.2543", ENTER).expect("101.25430 00000 0⁳⁰");
    test(CLEAR, "1999.999", ENTER).expect("1.99999 90000 000⁳³");
    test(CLEAR, "19999999999999.", ENTER).expect("19.99999 99999 99⁳¹²");
    test(CLEAR, "0.00000000001999999", ENTER).expect("19.99999 00000 00⁳⁻¹²")
        .test(CHS).expect("-19.99999 00000 00⁳⁻¹²");

    step("SIG 13 mode");
    test(CLEAR, "13 sig", ENTER).noerror();
    test(CLEAR, "1.01", ENTER).expect("1.01")
        .test(CHS).expect("-1.01");
    test(CLEAR, "1.0123", ENTER).expect("1.0123");
    test(CLEAR, "10.12345", ENTER).expect("10.12345");
    test(CLEAR, "101.2543", ENTER).expect("101.2543");
    test(CLEAR, "1999.999", ENTER).expect("1 999.999");
    test(CLEAR, "19999999999999.", ENTER).expect("2.⁳¹³");
    test(CLEAR, "0.00000000001999999", ENTER).expect("1.99999 9⁳⁻¹¹")
        .test(CHS).expect("-1.99999 9⁳⁻¹¹");

    step("FIX 4 in HP48-compatible mode")
        .test(CLEAR, "4", LSHIFT, O, F2, "0", LSHIFT, F5).noerror()
        .test("0.635", ENTER).expect("0.6350")
        .test("10", DIV).expect("0.0635")
        .test("10", DIV).expect("0.0064")
        .test("10", DIV).expect("0.0006")
        .test("10", DIV).expect("0.0001")
        .test("10", DIV).expect("6.3500⁳⁻⁶")
        .test("10", DIV).expect("6.3500⁳⁻⁷");

    step("FIX 4 showing 2 significant digits")
        .test(CLEAR, "2", LSHIFT, F5).noerror()
        .test("0.635", ENTER).expect("0.6350")
        .test("10", DIV).expect("0.0635")
        .test("10", DIV).expect("0.0064")
        .test("10", DIV).expect("6.3500⁳⁻⁴")
        .test("10", DIV).expect("6.3500⁳⁻⁵")
        .test("10", DIV).expect("6.3500⁳⁻⁶")
        .test("10", DIV).expect("6.3500⁳⁻⁷");

    step("FIX 4 showing 12 significant digits")
        .test(CLEAR, "12", LSHIFT, F5).noerror()
        .test("0.635", ENTER).expect("0.6350")
        .test("10", DIV).expect("0.0635")
        .test("10", DIV).expect("6.3500⁳⁻³")
        .test("10", DIV).expect("6.3500⁳⁻⁴")
        .test("10", DIV).expect("6.3500⁳⁻⁵")
        .test("10", DIV).expect("6.3500⁳⁻⁶")
        .test("10", DIV).expect("6.3500⁳⁻⁷");

    step("FIX 4 in old HP style (showing 0.0000)")
        .test(CLEAR, "-1", LSHIFT, F5).noerror()
        .test("0.635", ENTER).expect("0.6350")
        .test("10", DIV).expect("0.0635")
        .test("10", DIV).expect("0.0064")
        .test("10", DIV).expect("0.0006")
        .test("10", DIV).expect("0.0001")
        .test("10", DIV).expect("0.0000")
        .test("10", DIV).expect("0.0000");

    step("Reset defaults");
    test(CLEAR, LSHIFT, O, F1, KEY3, LSHIFT, F5).noerror();

    step("Test display of 5000.");
    test(CLEAR, "5000.", ENTER)        .expect("5 000.");
    test(CLEAR, "50000.", ENTER)       .expect("50 000.");
    test(CLEAR, "500000.", ENTER)      .expect("500 000.");
    test(CLEAR, "5000000.", ENTER)     .expect("5 000 000.");
}


void tests::integer_numerical_functions()
// ----------------------------------------------------------------------------
//   Test integer numerical functions
// ----------------------------------------------------------------------------
{
    BEGIN(ifunctions);

    step("neg")
        .test(CLEAR, "3 neg", ENTER).expect("-3")
        .test("negate", ENTER).expect("3");
    step("inv")
        .test(CLEAR, "3 inv", ENTER).expect("¹/₃")
        .test("inv", ENTER).expect("3")
        .test(CLEAR, "-3 inv", ENTER).expect("-¹/₃")
        .test("inv", ENTER).expect("-3");
    step("sq (square)")
        .test(CLEAR, "-3 sq", ENTER).expect("9")
        .test("sq", ENTER).expect("81");
    step("cubed")
        .test(CLEAR, "3 cubed", ENTER).expect("27")
        .test("cubed", ENTER).expect("19 683")
        .test(CLEAR, "-3 cubed", ENTER).expect("-27")
        .test("cubed", ENTER).expect("-19 683");
    step("abs")
        .test(CLEAR, "-3 abs", ENTER).expect("3")
        .test("abs", ENTER, 1, ADD).expect("4");
    step("norm").test("-5 norm", ENTER).expect("5");
}


void tests::decimal_numerical_functions()
// ----------------------------------------------------------------------------
//   Test decimal numerical functions
// ----------------------------------------------------------------------------
{
    BEGIN(dfunctions);

    step("Select 34-digit precision to match Intel Decimal 128");
    test(CLEAR, "34 PRECISION 64 SIG", ENTER).noerror();

    step("Addition")
        .test(CLEAR, "1.23 2.34", NOSHIFT, ADD).expect("3.57")
        .test(CLEAR, "1.23 -2.34", NOSHIFT, ADD).expect("-1.11")
        .test(CLEAR, "-1.23 2.34", NOSHIFT, ADD).expect("1.11")
        .test(CLEAR, "-1.23 -2.34", NOSHIFT, ADD).expect("-3.57")
        .test(CLEAR, "1.234 SIN 2.34", NOSHIFT, ADD).expect("2.36153 56979 61861 56851 62100 48334 91721")
        .test(CLEAR, "1.23 COS -2.34", NOSHIFT, ADD).expect("-1.34023 04189 97834 80530 72456 24377 86853")
        .test(CLEAR, "-1.23 TAN 2.34", NOSHIFT, ADD).expect("2.31852 91517 78239 80211 40912 32514 08406")
        .test(CLEAR, "-1.23 TANH -2.34", NOSHIFT, ADD).expect("-3.18257 93256 58929 54289 07208 91501 6509");
    step("Subtraction")
        .test(CLEAR, "1.23 2.34", NOSHIFT, SUB).expect("-1.11")
        .test(CLEAR, "1.23 -2.34", NOSHIFT, SUB).expect("3.57")
        .test(CLEAR, "-1.23 2.34", NOSHIFT, SUB).expect("-3.57")
        .test(CLEAR, "-1.23 -2.34", NOSHIFT, SUB).expect("1.11")
        .test(CLEAR, "1.234 SIN 2.34", NOSHIFT, SUB).expect("-2.31846 43020 38138 43148 37899 51665 08279")
        .test(CLEAR, "1.23 COS -2.34", NOSHIFT, SUB).expect("3.33976 95810 02165 19469 27543 75622 13147")
        .test(CLEAR, "-1.23 TAN 2.34", NOSHIFT, SUB).expect("-2.36147 08482 21760 19788 59087 67485 91594")
        .test(CLEAR, "-1.23 TANH -2.34", NOSHIFT, SUB).expect("1.49742 06743 41070 45710 92791 08498 3491");
    step("Multiplication")
        .test(CLEAR, "1.23 2.34", NOSHIFT, MUL).expect("2.8782")
        .test(CLEAR, "1.23 -2.34", NOSHIFT, MUL).expect("-2.8782")
        .test(CLEAR, "-1.23 2.34", NOSHIFT, MUL).expect("-2.8782")
        .test(CLEAR, "-1.23 -2.34", NOSHIFT, MUL).expect("2.8782")
        .test(CLEAR, "1.234 SIN 2.34", NOSHIFT, MUL).expect("0.05039 35332 30756 07032 79315 13103 70629 5")
        .test(CLEAR, "1.23 COS -2.34", NOSHIFT, MUL).expect("-2.33946 08195 45066 55558 10452 38955 78766")
        .test(CLEAR, "-1.23 TAN 2.34", NOSHIFT, MUL).expect("-0.05024 17848 38918 86305 30265 15917 04330 3")
        .test(CLEAR, "-1.23 TANH -2.34", NOSHIFT, MUL).expect("1.97163 56220 41895 13036 42868 86113 86312");
    step("Division")
        .test(CLEAR, "1.23 2.34", NOSHIFT, DIV).expect("0.52564 10256 41025 64102 56410 25641 02564 1")
        .test(CLEAR, "1.23 -2.34", NOSHIFT, DIV).expect("-0.52564 10256 41025 64102 56410 25641 02564 1")
        .test(CLEAR, "-1.23 2.34", NOSHIFT, DIV).expect("-0.52564 10256 41025 64102 56410 25641 02564 1")
        .test(CLEAR, "-1.23 -2.34", NOSHIFT, DIV).expect("0.52564 10256 41025 64102 56410 25641 02564 1")
        .test(CLEAR, "1.234 SIN 2.34", NOSHIFT, DIV).expect("0.00920 32897 27291 26859 66709 60826 88770 081")
        .test(CLEAR, "1.23 COS -2.34", NOSHIFT, DIV).expect("-0.42725 19576 93232 98918 49377 67359 88524 7")
        .test(CLEAR, "-1.23 TAN 2.34", NOSHIFT, DIV).expect("-0.00917 55761 63145 38371 19268 23711 92988 948")
        .test(CLEAR, "-1.23 TANH -2.34", NOSHIFT, DIV).expect("0.36007 66348 96978 43713 27867 05769 93628 4");
    step("Power")
        .test(CLEAR, "1.23 2.34", LSHIFT, B).expect("1.62322 21516 85370 76170 21776 74374 04099")
        .test(CLEAR, "1.23 -2.34", LSHIFT, B).expect("0.61605 86207 88111 35803 50956 46724 98593")
        .test(CLEAR, "-1.23 23", LSHIFT, B).expect("-116.90082 15014 43291 74653 48578 88750 679")
        .test(CLEAR, "-1.23 -2.34", LSHIFT, B).error("Argument outside domain")
        .test(CLEAR, "-1.23 23", LSHIFT, B).expect("-116.90082 15014 43291 74653 48578 88750 679")
        .test(CLEAR, "-1.23 -2.34", LSHIFT, B).error("Argument outside domain")
        .test(CLEAR, "1.234 SIN 2.34", LSHIFT, B).expect("0.00012 57743 10956 55759 81666 83961 25288 114")
        .test(CLEAR, "1.23 COS -2.34", LSHIFT, B).expect("1.00053 93880 00606 36152 22273 75863 57849")
        .test(CLEAR, "-1.23 TAN 23", LSHIFT, B).expect("-4.29073 45139 05064 31475 52781 67797 518⁳⁻³⁹")
        .test(CLEAR, "-1.23 TAN 2.34", LSHIFT, B).error("Argument outside domain")
        .test(CLEAR, "-1.23 TAN -23", LSHIFT, B).expect("-2.33060 32959 14210 32416 06485 39037 41948⁳³⁸")
        .test(CLEAR, "-1.23 TANH -2.34", LSHIFT, B).error("Argument outside domain");

    step("Square root of 2")
        .test(CLEAR, "2 sqrt", ENTER)
        .expect("1.41421 35623 73095 04880 16887 24209 698");
    step("Square root of 3")
        .test(CLEAR, "3 sqrt", ENTER)
        .expect("1.73205 08075 68877 29352 74463 41505 872");
    step("Square root of 4")
        .test(CLEAR, "4 sqrt", ENTER)
        .expect("2.");
    step("Cube root of 2")
        .test(CLEAR, "2 cbrt", ENTER)
        .expect("1.25992 10498 94873 16476 72106 07278 228");
    step("Cube root of 3")
        .test(CLEAR, "3 cbrt", ENTER)
        .expect("1.44224 95703 07408 38232 16383 10780 11");
    step("Cube root of 27")
        .test(CLEAR, "27 cbrt", ENTER)
        .expect("3.");

    step("neg")
        .test(CLEAR, "3.21 neg", ENTER).expect("-3.21")
        .test("negate", ENTER).expect("3.21");
    step("inv")
        .test(CLEAR, "3.21 inv", ENTER)
        .expect("0.31152 64797 50778 81619 93769 47040 49844 2")
        .test("inv", ENTER).expect("3.21");
    step("sq (square)")
        .test(CLEAR, "-3.21 sq", ENTER).expect("10.3041")
        .test("sq", ENTER).expect("106.17447 681");
    step("cubed")
        .test(CLEAR, "3.21 cubed", ENTER).expect("33.07616 1")
        .test("cubed", ENTER).expect("36 186.39267 80659 01161 281")
        .test(CLEAR, "-3 cubed", ENTER).expect("-27")
        .test("cubed", ENTER).expect("-19 683");
    step("abs")
        .test(CLEAR, "-3.21 abs", ENTER).expect("3.21")
        .test("abs", ENTER, 1, ADD).expect("4.21");

    step("Setting radians mode");
    test(CLEAR, "RAD", ENTER).noerror();

#define TFNA(name, arg)                                         \
    step(#name).test(CLEAR, #arg " " #name, ENTER)
#define TFN(name)  TFNA(name, 0.321)

    TFN(sqrt).expect("0.56656 86189 68611 77992 54734 04696 769");
    TFN(sin).expect("0.31551 56385 92727 11130 65931 11143 46369 9");
    TFN(cos).expect("0.94892 03769 56583 01754 39451 32826 92553 3");
    TFN(tan).expect("0.33249 95924 36471 87510 87087 30102 73793 5");
    TFN(asin).expect("0.32678 51765 31495 46326 91997 64519 59826 7 r");
    TFN(acos).expect("1.24401 11502 63401 15596 21219 27120 15339 r");
    TFN(atan).expect("0.31060 97928 13889 91760 67000 51446 83602 7 r");
    TFN(sinh).expect("0.32654 11649 51806 35701 22065 63885 73434");
    TFN(cosh).expect("1.05196 44159 41947 53843 52241 43605 67798");
    TFN(tanh).expect("0.31041 08466 05886 02148 50502 09383 09588 5");
    TFN(asinh).expect("0.31572 82658 29379 61791 08945 47102 06968 7");
    TFNA(acosh, 1.321).expect("0.78123 02051 96252 61474 22171 61603 43493");
    TFN(atanh).expect("0.33276 15884 81814 59580 17641 70508 75108 5");
    TFN(log1p).expect("0.27838 90255 40188 26677 16283 42111 55095 2");
    TFN(lnp1).expect("0.27838 90255 40188 26677 16283 42111 55095 2");
    TFN(expm1).expect("0.37850 55808 93753 89544 74307 07491 41232 1");
    TFN(log).expect("-1.13631 41558 52121 18735 43303 10107 28989");
    TFN(log10).expect("-0.49349 49675 95127 92187 04308 57283 44906");
    TFN(exp).expect("1.37850 55808 93753 89544 74307 07491 41232");
    TFN(exp10).expect("2.09411 24558 50892 67051 98819 85846 25421");
    TFN(exp2).expect("1.24919 61256 53376 70052 14667 82085 80659");
    TFN(erf).expect("0.35014 42208 20023 82355 16032 45050 23913");
    TFN(erfc).expect("0.64985 57791 79976 17644 83967 54949 76087");
    TFN(tgamma).expect("2.78663 45408 45472 36795 07642 12781 773");
    TFN(lgamma).expect("1.02483 46099 57313 19869 10927 53834 887");
    TFN(gamma).expect("2.78663 45408 45472 36795 07642 12781 773");
    TFN(cbrt).expect("0.68470 21277 57224 16184 09277 32646 815");
    TFN(norm).expect("0.321");
#undef TFN
#undef TFNA

    step("pow")
        ,test(CLEAR, "3.21 1.23 pow", ENTER)
        .expect("4.19760 13402 69557 03133 41557 04388 7116")
        .test(CLEAR, "1.23 2.31").shifts(true,false,false,false).test(B)
        .expect("1.61317 24907 55543 84434 14148 92337 98556");

    step("hypot")
        .test(CLEAR, "3.21 1.23 hypot", ENTER)
        .expect("3.43758 63625 51492 31996 16557 32945 235");

    step("atan2 pos / pos quadrant")
        .test(CLEAR, "3.21 1.23 atan2", ENTER)
        .expect("1.20487 56251 52809 23400 86691 05495 30674 r");
    step("atan2 pos / neg quadrant")
        .test(CLEAR, "3.21 -1.23 atan2", ENTER)
        .expect("1.93671 70284 36984 00445 39742 77784 19614 r");
    step("atan2 neg / pos quadrant")
        .test(CLEAR, "-3.21 1.23 atan2", ENTER)
        .expect("-1.20487 56251 52809 23400 86691 05495 30674 r");
    step("atan2 neg / neg quadrant")
        .test(CLEAR, "-3.21 -1.23 atan2", ENTER)
        .expect("-1.93671 70284 36984 00445 39742 77784 19614 r");

    step("Restore default 24-digit precision");
    test(CLEAR, "24 PRECISION 12 SIG", ENTER).noerror();

    step("→Frac should work for integers")
        .test(CLEAR, "0 →Frac", ENTER).noerror().expect("0")
        .test(CLEAR, "1 →Frac", ENTER).noerror().expect("1")
        .test(CLEAR, "-123 →Frac", ENTER).noerror().expect("-123");
}


void tests::float_numerical_functions()
// ----------------------------------------------------------------------------
//   Test hardware-accelerated numerical functions
// ----------------------------------------------------------------------------
{
    BEGIN(float);

    step("Select float acceleration")
        .test(CLEAR, "7 PRECISION 10 SIG HardFP", ENTER).noerror();
    step("Binary representation does not align with decimal")
        .test(CLEAR, "1.2", ENTER).noerror().expect("1.20000 0048");
    step("Select 6-digit precision for output stability")
        .test("6 SIG", ENTER)
        .noerror();

    step("Addition")
        .test(CLEAR, "1.23 2.34", NOSHIFT, ADD).expect("3.57")
        .test(CLEAR, "1.23 -2.34", NOSHIFT, ADD).expect("-1.11")
        .test(CLEAR, "-1.23 2.34", NOSHIFT, ADD).expect("1.11")
        .test(CLEAR, "-1.23 -2.34", NOSHIFT, ADD).expect("-3.57")
        .test(CLEAR, "1.234 SIN 2.34", NOSHIFT, ADD).expect("3.28382")
        .test(CLEAR, "1.23 COS -2.34", NOSHIFT, ADD).expect("-2.00576")
        .test(CLEAR, "-1.23 TAN 2.34", NOSHIFT, ADD).expect("-0.47981 6")
        .test(CLEAR, "-1.23 TANH -2.34", NOSHIFT, ADD).expect("-3.18258");
    step("Subtraction")
        .test(CLEAR, "1.23 2.34", NOSHIFT, SUB).expect("-1.11")
        .test(CLEAR, "1.23 -2.34", NOSHIFT, SUB).expect("3.57")
        .test(CLEAR, "-1.23 2.34", NOSHIFT, SUB).expect("-3.57")
        .test(CLEAR, "-1.23 -2.34", NOSHIFT, SUB).expect("1.11")
        .test(CLEAR, "1.234 SIN 2.34", NOSHIFT, SUB).expect("-1.39618")
        .test(CLEAR, "1.23 COS -2.34", NOSHIFT, SUB).expect("2.67424")
        .test(CLEAR, "-1.23 TAN 2.34", NOSHIFT, SUB).expect("-5.15982")
        .test(CLEAR, "-1.23 TANH -2.34", NOSHIFT, SUB).expect("1.49742");
    step("Multiplication")
        .test(CLEAR, "1.23 2.34", NOSHIFT, MUL).expect("2.8782")
        .test(CLEAR, "1.23 -2.34", NOSHIFT, MUL).expect("-2.8782")
        .test(CLEAR, "-1.23 2.34", NOSHIFT, MUL).expect("-2.8782")
        .test(CLEAR, "-1.23 -2.34", NOSHIFT, MUL).expect("2.8782")
        .test(CLEAR, "1.234 SIN 2.34", NOSHIFT, MUL).expect("2.20853")
        .test(CLEAR, "1.23 COS -2.34", NOSHIFT, MUL).expect("-0.78211 6")
        .test(CLEAR, "-1.23 TAN 2.34", NOSHIFT, MUL).expect("-6.59837")
        .test(CLEAR, "-1.23 TANH -2.34", NOSHIFT, MUL).expect("1.97164");
    step("Division")
        .test(CLEAR, "1.23 2.34", NOSHIFT, DIV).expect("0.52564 1")
        .test(CLEAR, "1.23 -2.34", NOSHIFT, DIV).expect("-0.52564 1")
        .test(CLEAR, "-1.23 2.34", NOSHIFT, DIV).expect("-0.52564 1")
        .test(CLEAR, "-1.23 -2.34", NOSHIFT, DIV).expect("0.52564 1")
        .test(CLEAR, "1.234 SIN 2.34", NOSHIFT, DIV).expect("0.40334 1")
        .test(CLEAR, "1.23 COS -2.34", NOSHIFT, DIV).expect("-0.14283 7")
        .test(CLEAR, "-1.23 TAN 2.34", NOSHIFT, DIV).expect("-1.20505")
        .test(CLEAR, "-1.23 TANH -2.34", NOSHIFT, DIV).expect("0.36007 7");
    step("Power")
        .test(CLEAR, "1.23 2.34", LSHIFT, B).expect("1.62322")
        .test(CLEAR, "1.23 -2.34", LSHIFT, B).expect("0.61605 9")
        .test(CLEAR, "-1.23 23", LSHIFT, B).expect("-116.901")
        .test(CLEAR, "-1.23 -2.34", LSHIFT, B).error("Argument outside domain")
        .test(CLEAR, "-1.23 23", LSHIFT, B).expect("-116.901")
        .test(CLEAR, "-1.23 -2.34", LSHIFT, B).error("Argument outside domain")
        .test(CLEAR, "1.234 SIN 2.34", LSHIFT, B).expect("0.87345 1")
        .test(CLEAR, "1.23 COS -2.34", LSHIFT, B).expect("12.993")
        .test(CLEAR, "-1.23 TAN 23", LSHIFT, B).expect("-2.26505⁳¹⁰")
        .test(CLEAR, "-1.23 TAN 2.34", LSHIFT, B).error("Argument outside domain")
        .test(CLEAR, "-1.23 TAN -23", LSHIFT, B).expect("-4.41492⁳⁻¹¹")
        .test(CLEAR, "-1.23 TANH -2.34", LSHIFT, B).error("Argument outside domain");

    step("Square root of 2")
        .test(CLEAR, "2 sqrt", ENTER)
        .expect("1.41421");
    step("Square root of 3")
        .test(CLEAR, "3 sqrt", ENTER)
        .expect("1.73205");
    step("Square root of 4")
        .test(CLEAR, "4 sqrt", ENTER)
        .expect("2.");
    step("Cube root of 2")
        .test(CLEAR, "2 cbrt", ENTER)
        .expect("1.25992");
    step("Cube root of 3")
        .test(CLEAR, "3 cbrt", ENTER)
        .expect("1.44225");
    step("Cube root of 27")
        .test(CLEAR, "27 cbrt", ENTER)
        .expect("3.");

    step("neg")
        .test(CLEAR, "3.21 neg", ENTER).expect("-3.21")
        .test("negate", ENTER).expect("3.21");
    step("inv")
        .test(CLEAR, "3.21 inv", ENTER)
        .expect("0.31152 6")
        .test("inv", ENTER).expect("3.21");
    step("sq (square)")
        .test(CLEAR, "-3.21 sq", ENTER).expect("10.3041")
        .test("sq", ENTER).expect("106.174");
    step("cubed")
        .test(CLEAR, "3.21 cubed", ENTER).expect("33.0762")
        .test("cubed", ENTER).expect("36 186.4")
        .test(CLEAR, "-3 cubed", ENTER).expect("-27")
        .test("cubed", ENTER).expect("-19 683");
    step("abs")
        .test(CLEAR, "-3.21 abs", ENTER).expect("3.21")
        .test("abs", ENTER, 1, ADD).expect("4.21");

    step("Setting radians mode");
    test(CLEAR, "RAD", ENTER).noerror();

#define TFNA(name, arg)         step(#name).test(CLEAR, #arg " " #name, ENTER)
#define TFN(name)               TFNA(name, 0.321)

    TFN(sqrt).expect("0.56656 9");
    TFN(sin).expect("0.31551 6");
    TFN(cos).expect("0.94892");
    TFN(tan).expect("0.3325");
    TFN(asin).expect("0.32678 5 r");
    TFN(acos).expect("1.24401 r");
    TFN(atan).expect("0.31061 r");
    TFN(sinh).expect("0.32654 1");
    TFN(cosh).expect("1.05196");
    TFN(tanh).expect("0.31041 1");
    TFN(asinh).expect("0.31572 8");
    TFNA(acosh, 1.321).expect("0.78123");
    TFN(atanh).expect("0.33276 2");
    TFN(log1p).expect("0.27838 9");
    TFN(lnp1).expect("0.27838 9");
    TFN(expm1).expect("0.37850 6");
    TFN(log).expect("-1.13631");
    TFN(log10).expect("-0.49349 5");
    TFN(exp).expect("1.37851");
    TFN(exp10).expect("2.09411");
    TFN(exp2).expect("1.2492");
    TFN(erf).expect("0.35014 4");
    TFN(erfc).expect("0.64985 6");
    TFN(tgamma).expect("2.78663");
    TFN(lgamma).expect("1.02483");
    TFN(gamma).expect("2.78663");
    TFN(cbrt).expect("0.68470 2");
    TFN(norm).expect("0.321");
#undef TFN
#undef TFNA

    step("pow")
        ,test(CLEAR, "3.21 1.23 pow", ENTER)
        .expect("4.1976")
        .test(CLEAR, "1.23 2.31").shifts(true,false,false,false).test(B)
        .expect("1.61317");

    step("hypot")
        .test(CLEAR, "3.21 1.23 hypot", ENTER)
        .expect("3.43759");

    step("atan2 pos / pos quadrant")
        .test(CLEAR, "3.21 1.23 atan2", ENTER)
        .expect("1.20488 r");
    step("atan2 pos / neg quadrant")
        .test(CLEAR, "3.21 -1.23 atan2", ENTER)
        .expect("1.93672 r");
    step("atan2 neg / pos quadrant")
        .test(CLEAR, "-3.21 1.23 atan2", ENTER)
        .expect("-1.20488 r");
    step("atan2 neg / neg quadrant")
        .test(CLEAR, "-3.21 -1.23 atan2", ENTER)
        .expect("-1.93672 r");

    step("Restore default 24-digit precision");
    test(CLEAR, "24 PRECISION 12 SIG SoftFP", ENTER).noerror();
}


void tests::double_numerical_functions()
// ----------------------------------------------------------------------------
//   Test hardware-accelerated numerical functions
// ----------------------------------------------------------------------------
{
    BEGIN(double);

    step("Select double acceleration")
        .test(CLEAR, "16 PRECISION 24 SIG HardFP", ENTER).noerror();
    step("Binary representation does not align with decimal")
        .test(CLEAR, "1.2", ENTER).noerror().expect("1.19999 99999 99999 96");
    step("Select 15-digit precision for output stability")
        .test("15 SIG", ENTER).noerror();

    step("Addition")
        .test(CLEAR, "1.23 2.34", NOSHIFT, ADD).expect("3.57")
        .test(CLEAR, "1.23 -2.34", NOSHIFT, ADD).expect("-1.11")
        .test(CLEAR, "-1.23 2.34", NOSHIFT, ADD).expect("1.11")
        .test(CLEAR, "-1.23 -2.34", NOSHIFT, ADD).expect("-3.57")
        .test(CLEAR, "1.234 SIN 2.34", NOSHIFT, ADD).expect("3.28381 82093 7463")
        .test(CLEAR, "1.23 COS -2.34", NOSHIFT, ADD).expect("-2.00576 22728 755")
        .test(CLEAR, "-1.23 TAN 2.34", NOSHIFT, ADD).expect("-0.47981 57342 68152")
        .test(CLEAR, "-1.23 TANH -2.34", NOSHIFT, ADD).expect("-3.18257 93256 5893");
    step("Subtraction")
        .test(CLEAR, "1.23 2.34", NOSHIFT, SUB).expect("-1.11")
        .test(CLEAR, "1.23 -2.34", NOSHIFT, SUB).expect("3.57")
        .test(CLEAR, "-1.23 2.34", NOSHIFT, SUB).expect("-3.57")
        .test(CLEAR, "-1.23 -2.34", NOSHIFT, SUB).expect("1.11")
        .test(CLEAR, "1.234 SIN 2.34", NOSHIFT, SUB).expect("-1.39618 17906 2537")
        .test(CLEAR, "1.23 COS -2.34", NOSHIFT, SUB).expect("2.67423 77271 245")
        .test(CLEAR, "-1.23 TAN 2.34", NOSHIFT, SUB).expect("-5.15981 57342 6815")
        .test(CLEAR, "-1.23 TANH -2.34", NOSHIFT, SUB).expect("1.49742 06743 4107");
    step("Multiplication")
        .test(CLEAR, "1.23 2.34", NOSHIFT, MUL).expect("2.8782")
        .test(CLEAR, "1.23 -2.34", NOSHIFT, MUL).expect("-2.8782")
        .test(CLEAR, "-1.23 2.34", NOSHIFT, MUL).expect("-2.8782")
        .test(CLEAR, "-1.23 -2.34", NOSHIFT, MUL).expect("2.8782")
        .test(CLEAR, "1.234 SIN 2.34", NOSHIFT, MUL).expect("2.20853 46099 3664")
        .test(CLEAR, "1.23 COS -2.34", NOSHIFT, MUL).expect("-0.78211 62814 71336")
        .test(CLEAR, "-1.23 TAN 2.34", NOSHIFT, MUL).expect("-6.59836 88181 8747")
        .test(CLEAR, "-1.23 TANH -2.34", NOSHIFT, MUL).expect("1.97163 56220 419");
    step("Division")
        .test(CLEAR, "1.23 2.34", NOSHIFT, DIV).expect("0.52564 10256 41026")
        .test(CLEAR, "1.23 -2.34", NOSHIFT, DIV).expect("-0.52564 10256 41026")
        .test(CLEAR, "-1.23 2.34", NOSHIFT, DIV).expect("-0.52564 10256 41026")
        .test(CLEAR, "-1.23 -2.34", NOSHIFT, DIV).expect("0.52564 10256 41026")
        .test(CLEAR, "1.234 SIN 2.34", NOSHIFT, DIV).expect("0.40334 11151 17365")
        .test(CLEAR, "1.23 COS -2.34", NOSHIFT, DIV).expect("-0.14283 66355 23292")
        .test(CLEAR, "-1.23 TAN 2.34", NOSHIFT, DIV).expect("-1.20504 94590 8895")
        .test(CLEAR, "-1.23 TANH -2.34", NOSHIFT, DIV).expect("0.36007 66348 96978");
    step("Power")
        .test(CLEAR, "1.23 2.34", LSHIFT, B).expect("1.62322 21516 8537")
        .test(CLEAR, "1.23 -2.34", LSHIFT, B).expect("0.61605 86207 88111")
        .test(CLEAR, "-1.23 23", LSHIFT, B).expect("-116.90082 15014 43")
        .test(CLEAR, "-1.23 -2.34", LSHIFT, B).error("Argument outside domain")
        .test(CLEAR, "-1.23 23", LSHIFT, B).expect("-116.90082 15014 43")
        .test(CLEAR, "-1.23 -2.34", LSHIFT, B).error("Argument outside domain")
        .test(CLEAR, "1.234 SIN 2.34", LSHIFT, B).expect("0.87345 13971 11437")
        .test(CLEAR, "1.23 COS -2.34", LSHIFT, B).expect("12.99302 28339 821")
        .test(CLEAR, "-1.23 TAN 23", LSHIFT, B).expect("-2.26504 47100 3673⁳¹⁰")
        .test(CLEAR, "-1.23 TAN 2.34", LSHIFT, B).error("Argument outside domain")
        .test(CLEAR, "-1.23 TAN -23", LSHIFT, B).expect("-4.41492 38890 0254⁳⁻¹¹")
        .test(CLEAR, "-1.23 TANH -2.34", LSHIFT, B).error("Argument outside domain");

    step("Square root of 2")
        .test(CLEAR, "2 sqrt", ENTER)
        .expect("1.41421 35623 731");
    step("Square root of 3")
        .test(CLEAR, "3 sqrt", ENTER)
        .expect("1.73205 08075 6888");
    step("Square root of 4")
        .test(CLEAR, "4 sqrt", ENTER)
        .expect("2.");
    step("Cube root of 2")
        .test(CLEAR, "2 cbrt", ENTER)
        .expect("1.25992 10498 9487");
    step("Cube root of 3")
        .test(CLEAR, "3 cbrt", ENTER)
        .expect("1.44224 95703 0741");
    step("Cube root of 27")
        .test(CLEAR, "27 cbrt", ENTER)
        .expect("3.");

    step("neg")
        .test(CLEAR, "3.21 neg", ENTER).expect("-3.21")
        .test("negate", ENTER).expect("3.21");
    step("inv")
        .test(CLEAR, "3.21 inv", ENTER)
        .expect("0.31152 64797 50779")
        .test("inv", ENTER).expect("3.21");
    step("sq (square)")
        .test(CLEAR, "-3.21 sq", ENTER).expect("10.3041")
        .test("sq", ENTER).expect("106.17447 681");
    step("cubed")
        .test(CLEAR, "3.21 cubed", ENTER).expect("33.07616 1")
        .test("cubed", ENTER).expect("36 186.39267 80659")
        .test(CLEAR, "-3 cubed", ENTER).expect("-27")
        .test("cubed", ENTER).expect("-19 683");
    step("abs")
        .test(CLEAR, "-3.21 abs", ENTER).expect("3.21")
        .test("abs", ENTER, 1, ADD).expect("4.21");

    step("Setting radians mode");
    test(CLEAR, "RAD", ENTER).noerror();

#define TFNA(name, arg)         step(#name).test(CLEAR, #arg " " #name, ENTER)
#define TFN(name)               TFNA(name, 0.321)

    TFN(sqrt).expect("0.56656 86189 68612");
    TFN(sin).expect("0.31551 56385 92727");
    TFN(cos).expect("0.94892 03769 56583");
    TFN(tan).expect("0.33249 95924 36472");
    TFN(asin).expect("0.32678 51765 31495 r");
    TFN(acos).expect("1.24401 11502 634 r");
    TFN(atan).expect("0.31060 97928 1389 r");
    TFN(sinh).expect("0.32654 11649 51806");
    TFN(cosh).expect("1.05196 44159 4195");
    TFN(tanh).expect("0.31041 08466 05886");
    TFN(asinh).expect("0.31572 82658 2938");
    TFNA(acosh, 1.321).expect("0.78123 02051 96253");
    TFN(atanh).expect("0.33276 15884 81815");
    TFN(log1p).expect("0.27838 90255 40188");
    TFN(lnp1).expect("0.27838 90255 40188");
    TFN(expm1).expect("0.37850 55808 93754");
    TFN(log).expect("-1.13631 41558 5212");
    TFN(log10).expect("-0.49349 49675 95128");
    TFN(exp).expect("1.37850 55808 9375");
    TFN(exp10).expect("2.09411 24558 5089");
    TFN(exp2).expect("1.24919 61256 5338");
    TFN(erf).expect("0.35014 42208 20024");
    TFN(erfc).expect("0.64985 57791 79976");
    TFN(tgamma).expect("2.78663 45408 4547");
    TFN(lgamma).expect("1.02483 46099 5731");
    TFN(gamma).expect("2.78663 45408 4547");
    TFN(cbrt).expect("0.68470 21277 57224");
    TFN(norm).expect("0.321");
#undef TFN
#undef TFNA

    step("pow")
        ,test(CLEAR, "3.21 1.23 pow", ENTER)
        .expect("4.19760 13402 6956")
        .test(CLEAR, "1.23 2.31").shifts(true,false,false,false).test(B)
        .expect("1.61317 24907 5554");

    step("hypot")
        .test(CLEAR, "3.21 1.23 hypot", ENTER)
        .expect("3.43758 63625 5149");

    step("atan2 pos / pos quadrant")
        .test(CLEAR, "3.21 1.23 atan2", ENTER)
        .expect("1.20487 56251 5281 r");
    step("atan2 pos / neg quadrant")
        .test(CLEAR, "3.21 -1.23 atan2", ENTER)
        .expect("1.93671 70284 3698 r");
    step("atan2 neg / pos quadrant")
        .test(CLEAR, "-3.21 1.23 atan2", ENTER)
        .expect("-1.20487 56251 5281 r");
    step("atan2 neg / neg quadrant")
        .test(CLEAR, "-3.21 -1.23 atan2", ENTER)
        .expect("-1.93671 70284 3698 r");

    step("Restore default 24-digit precision");
    test(CLEAR, "24 PRECISION 12 SIG SoftFP", ENTER).noerror();
}


void tests::high_precision_numerical_functions()
// ----------------------------------------------------------------------------
//   Test high-precision numerical functions
// ----------------------------------------------------------------------------
{
    BEGIN(highp);

    step("Select 120-digit precision")
        .test(CLEAR, "120 PRECISION 119 SIG", ENTER).noerror();
    step("Setting radians mode")
        .test(CLEAR, "RAD", ENTER).noerror();

    step("Addition")
        .test(CLEAR, "1.23 2.34", NOSHIFT, ADD).expect("3.57")
        .test(CLEAR, "1.23 -2.34", NOSHIFT, ADD).expect("-1.11")
        .test(CLEAR, "-1.23 2.34", NOSHIFT, ADD).expect("1.11")
        .test(CLEAR, "-1.23 -2.34", NOSHIFT, ADD).expect("-3.57")
        .test(CLEAR, "1.234 SIN 2.34", NOSHIFT, ADD).expect("3.28381 82093 74633 70486 17510 06156 82758 95172 14272 07657 60747 22091 17818 71399 90696 80994 83012 59886 50556 27858 44350 79955 18738 767")
        .test(CLEAR, "1.23 COS -2.34", NOSHIFT, ADD).expect("-2.00576 22728 75497 40176 04527 54502 33554 62422 20360 95512 16741 09716 34981 87666 27553 75383 23279 23951 11502 06776 89604 78156 26344 971")
        .test(CLEAR, "-1.23 TAN 2.34", NOSHIFT, ADD).expect("-0.47981 57342 68151 97480 88818 34909 67267 63017 29576 63870 87847 72873 08737 86224 89502 16556 77388 45242 02685 46713 25008 91512 90180 8172")
        .test(CLEAR, "-1.23 TANH -2.34", NOSHIFT, ADD).expect("-3.18257 93256 58929 54289 07208 91501 65091 42132 21054 06082 52654 90143 67515 93012 41309 88423 04706 28583 94673 60063 58625 76729 87437 236");
    step("Subtraction")
        .test(CLEAR, "1.23 2.34", NOSHIFT, SUB).expect("-1.11")
        .test(CLEAR, "1.23 -2.34", NOSHIFT, SUB).expect("3.57")
        .test(CLEAR, "-1.23 2.34", NOSHIFT, SUB).expect("-3.57")
        .test(CLEAR, "-1.23 -2.34", NOSHIFT, SUB).expect("1.11")
        .test(CLEAR, "1.234 SIN 2.34", NOSHIFT, SUB).expect("-1.39618 17906 25366 29513 82489 93843 17241 04827 85727 92342 39252 77908 82181 28600 09303 19005 16987 40113 49443 72141 55649 20044 81261 234")
        .test(CLEAR, "1.23 COS -2.34", NOSHIFT, SUB).expect("2.67423 77271 24502 59823 95472 45497 66445 37577 79639 04487 83258 90283 65018 12333 72446 24616 76720 76048 88497 93223 10395 21843 73655 029")
        .test(CLEAR, "-1.23 TAN 2.34", NOSHIFT, SUB).expect("-5.15981 57342 68151 97480 88818 34909 67267 63017 29576 63870 87847 72873 08737 86224 89502 16556 77388 45242 02685 46713 25008 91512 90180 817")
        .test(CLEAR, "-1.23 TANH -2.34", NOSHIFT, SUB).expect("1.49742 06743 41070 45710 92791 08498 34908 57867 78945 93917 47345 09856 32484 06987 58690 11576 95293 71416 05326 39936 41374 23270 12562 764");
    step("Multiplication")
        .test(CLEAR, "1.23 2.34", NOSHIFT, MUL).expect("2.8782")
        .test(CLEAR, "1.23 -2.34", NOSHIFT, MUL).expect("-2.8782")
        .test(CLEAR, "-1.23 2.34", NOSHIFT, MUL).expect("-2.8782")
        .test(CLEAR, "-1.23 -2.34", NOSHIFT, MUL).expect("2.8782")
        .test(CLEAR, "1.234 SIN 2.34", NOSHIFT, MUL).expect("2.20853 46099 36642 86937 64973 54406 97655 94702 81396 65918 80148 49693 35695 79075 78230 53527 90249 48134 42301 69188 75780 87095 13848 714")
        .test(CLEAR, "1.23 COS -2.34", NOSHIFT, MUL).expect("-0.78211 62814 71336 07988 05405 54464 53482 17932 04355 36501 52825 83263 74142 40860 91524 21603 23526 57954 39085 16142 06324 81114 34352 7674")
        .test(CLEAR, "-1.23 TAN 2.34", NOSHIFT, MUL).expect("-6.59836 88181 87475 62105 27834 93688 63406 25460 47209 33457 85563 68523 02446 59766 25435 06742 85088 97866 34283 99309 00520 86140 19023 112")
        .test(CLEAR, "-1.23 TANH -2.34", NOSHIFT, MUL).expect("1.97163 56220 41895 13036 42868 86113 86313 92589 37266 50233 11212 46936 19987 27649 04665 12909 93012 70886 43536 22548 79184 29547 90603 133");
    step("Division")
        .test(CLEAR, "1.23 2.34", NOSHIFT, DIV).expect("0.52564 10256 41025 64102 56410 25641 02564 10256 41025 64102 56410 25641 02564 10256 41025 64102 56410 25641 02564 10256 41025 64102 56410 2564")
        .test(CLEAR, "1.23 -2.34", NOSHIFT, DIV).expect("-0.52564 10256 41025 64102 56410 25641 02564 10256 41025 64102 56410 25641 02564 10256 41025 64102 56410 25641 02564 10256 41025 64102 56410 2564")
        .test(CLEAR, "-1.23 2.34", NOSHIFT, DIV).expect("-0.52564 10256 41025 64102 56410 25641 02564 10256 41025 64102 56410 25641 02564 10256 41025 64102 56410 25641 02564 10256 41025 64102 56410 2564")
        .test(CLEAR, "-1.23 -2.34", NOSHIFT, DIV).expect("0.52564 10256 41025 64102 56410 25641 02564 10256 41025 64102 56410 25641 02564 10256 41025 64102 56410 25641 02564 10256 41025 64102 56410 2564")
        .test(CLEAR, "1.234 SIN 2.34", NOSHIFT, DIV).expect("0.40334 11151 17364 83113 75004 29981 55025 19304 33449 60537 43909 06876 57187 48461 49870 43160 18381 45250 64340 28999 33483 24767 17409 7293")
        .test(CLEAR, "1.23 COS -2.34", NOSHIFT, DIV).expect("-0.14283 66355 23291 70864 93791 64742 59164 69050 34033 77986 25324 31745 14965 00997 31814 63511 43897 76089 26708 51804 74527 87112 70792 7473")
        .test(CLEAR, "-1.23 TAN 2.34", NOSHIFT, DIV).expect("-1.20504 94590 88953 83538 84110 40559 68917 79067 22041 29859 34977 66185 08007 63343 97223 14767 85208 74035 05421 13980 02140 56202 09478 982")
        .test(CLEAR, "-1.23 TANH -2.34", NOSHIFT, DIV).expect("0.36007 66348 96978 43713 27867 05769 93628 81253 08142 76103 64382 43651 14323 04706 15944 39497 02865 93411 94304 95753 66934 08858 92067 195");
    step("Power")
        .test(CLEAR, "1.23 2.34", LSHIFT, B).expect("1.62322 21516 85370 76170 21776 74374 04103 27090 58024 62880 50736 29360 27592 07917 75146 99083 57726 38100 05735 87359 05132 61280 29729 273")
        .test(CLEAR, "1.23 -2.34", LSHIFT, B).expect("0.61605 86207 88111 35803 50956 46724 98591 90279 99659 77958 49978 01436 78988 97209 72893 73693 48233 61309 17629 97957 78283 38559 84827 6569")
        .test(CLEAR, "-1.23 23", LSHIFT, B).expect("-116.90082 15014 43291 74653 48578 88750 68007 69541 15726 7")
        .test(CLEAR, "-1.23 -2.34", LSHIFT, B).error("Argument outside domain")
        .test(CLEAR, "-1.23 23", LSHIFT, B).expect("-116.90082 15014 43291 74653 48578 88750 68007 69541 15726 7")
        .test(CLEAR, "-1.23 -2.34", LSHIFT, B).error("Argument outside domain")
        .test(CLEAR, "1.234 SIN 2.34", LSHIFT, B).expect("0.87345 13971 11436 95155 06870 44540 70174 27291 82925 84673 60872 62775 48945 10990 94126 48813 44383 61846 88450 45997 75145 12827 34289 0582")
        .test(CLEAR, "1.23 COS -2.34", LSHIFT, B).expect("12.99302 28339 82056 39426 87501 27880 37045 92536 16587 57403 56215 08880 50350 81194 61226 34205 49843 15463 66527 28429 54768 38033 10733 33")
        .test(CLEAR, "-1.23 TAN 23", LSHIFT, B).expect("-2.26504 47100 36734 53632 11380 88267 73995 83095 30275 90565 69960 79911 60281 89036 12608 17378 72500 95112 47589 25610 99723 61528 46412 821⁳¹⁰")
        .test(CLEAR, "-1.23 TAN 2.34", LSHIFT, B).error("Argument outside domain")
        .test(CLEAR, "-1.23 TAN -23", LSHIFT, B).expect("-4.41492 38890 02535 32657 39183 33114 42610 79161 90457 07890 27869 50941 95017 26203 95996 17209 38898 89303 26193 59642 46151 77992 62440 313⁳⁻¹¹")
        .test(CLEAR, "-1.23 TANH -2.34", LSHIFT, B).error("Argument outside domain");

    step("Square root of 2")
        .test(CLEAR, "2 sqrt", ENTER)
        .expect("1.41421 35623 73095 04880 16887 24209 69807 85696 71875 37694 80731 76679 73799 07324 78462 10703 88503 87534 32764 15727 35013 84623 09122 97");
    step("Square root of 3")
        .test(CLEAR, "3 sqrt", ENTER)
        .expect("1.73205 08075 68877 29352 74463 41505 87236 69428 05253 81038 06280 55806 97945 19330 16908 80003 70811 46186 75724 85756 75626 14141 54067 03");
    step("Square root of 4")
        .test(CLEAR, "4 sqrt", ENTER)
        .expect("2.");
    step("Cube root of 2")
        .test(CLEAR, "2 cbrt", ENTER)
        .expect("1.25992 10498 94873 16476 72106 07278 22835 05702 51464 70150 79800 81975 11215 52996 76513 95948 37293 96562 43625 50941 54310 25603 56156 653");
    step("Cube root of 3")
        .test(CLEAR, "3 cbrt", ENTER)
        .expect("1.44224 95703 07408 38232 16383 10780 10958 83918 69253 49935 05775 46416 19454 16875 96829 99733 98547 55479 70564 52566 86835 08085 44895 5");
    step("Cube root of 27")
        .test(CLEAR, "27 cbrt", ENTER)
        .expect("3.");

    step("neg")
        .test(CLEAR, "3.21 neg", ENTER).expect("-3.21")
        .test("negate", ENTER).expect("3.21");
    step("inv")
        .test(CLEAR, "3.21 inv", ENTER)
        .expect("0.31152 64797 50778 81619 93769 47040 49844 23676 01246 10591 90031 15264 79750 77881 61993 76947 04049 84423 67601 24610 59190 03115 26479 7508")
        .test("inv", ENTER).expect("3.21");
    step("sq (square)")
        .test(CLEAR, "-3.21 sq", ENTER).expect("10.3041")
        .test("sq", ENTER).expect("106.17447 681");
    step("cubed")
        .test(CLEAR, "3.21 cubed", ENTER).expect("33.07616 1")
        .test("cubed", ENTER).expect("36 186.39267 80659 01161 281")
        .test(CLEAR, "-3 cubed", ENTER).expect("-27")
        .test("cubed", ENTER).expect("-19 683");
    step("abs")
        .test(CLEAR, "-3.21 abs", ENTER).expect("3.21")
        .test("abs", ENTER, 1, ADD).expect("4.21");

    uint dur = 500;
#define TFNA(name, arg)                                                 \
    step(#name).test(CLEAR, #arg " " #name, LENGTHY(dur), ENTER)
#define TFN(name)               TFNA(name, 0.321)

    TFN(sqrt).expect("0.56656 86189 68611 77992 54734 04696 76902 95391 98874 84029 02431 74015 07100 23314 25810 89388 23378 74831 09026 25322 95207 15522 13334 6095");
    TFN(sin).expect("0.31551 56385 92727 11130 65931 11143 46372 42059 02807 32616 09042 60788 57395 26113 45495 81136 00515 46916 99088 86060 26856 68677 57717 8756");
    TFN(cos).expect("0.94892 03769 56583 01754 39451 32826 92551 54763 03148 22817 38878 87425 10454 37289 66657 74827 69303 30686 52796 72622 06704 70515 68539 2249");
    TFN(tan).expect("0.33249 95924 36471 87510 87087 30102 73796 83946 23980 80503 83311 21021 12491 95974 29552 25917 15859 83641 11747 44032 23741 83994 87487 0292");
    TFN(asin).expect("0.32678 51765 31495 46326 91997 64519 59826 36182 58080 21574 39673 71903 92028 08817 69439 28409 80968 96776 17859 18932 19725 72513 95078 4427 r");
    TFN(acos).expect("1.24401 11502 63401 15596 21219 27120 15317 84803 26619 47180 89431 15568 37587 30264 33703 82040 12171 20636 49246 66407 71348 31811 71283 483 r");
    TFN(atan).expect("0.31060 97928 13889 91760 67000 51446 83602 81125 07025 77281 14539 44776 64690 76612 68860 40731 31597 84656 31883 84021 79831 76697 34106 3622 r");
    TFN(sinh).expect("0.32654 11649 51806 35701 22065 63885 73434 59869 32810 98627 21625 46131 20539 70600 10083 27315 63713 66136 47461 26495 76415 60697 57676 2937");
    TFN(cosh).expect("1.05196 44159 41947 53843 52241 43605 67798 60702 39830 04737 76342 59201 97569 28172 48173 45468 64605 47110 19220 77704 23747 11369 53013 732");
    TFN(tanh).expect("0.31041 08466 05886 02148 50502 09383 09588 97683 04936 20954 99090 64143 22194 05034 27301 10326 36239 07947 98201 74192 58627 58374 14428 5902");
    TFN(asinh).expect("0.31572 82658 29379 61791 08945 47102 06380 00526 27320 40054 59952 39850 65785 93616 95975 70753 88242 69995 19084 50283 99306 71224 23629 0976");
    TFNA(acosh, 1.321).expect("0.78123 02051 96252 61474 22171 61603 43488 77028 85612 70883 33986 53192 83139 13864 10921 83081 88302 58903 47353 53634 04169 89742 02815 2861");
    TFN(atanh).expect("0.33276 15884 81814 59580 17641 70508 75106 43974 10006 34850 01665 72697 61781 57932 14419 67812 59706 77324 50200 63307 05966 90651 74209 3103");
    TFN(log1p).expect("0.27838 90255 40188 26677 16283 42111 55094 94375 15179 05132 39494 81036 05142 66257 54337 55520 43633 04277 35736 38433 06042 83576 22139 6357");
    TFN(lnp1).expect("0.27838 90255 40188 26677 16283 42111 55094 94375 15179 05132 39494 81036 05142 66257 54337 55520 43633 04277 35736 38433 06042 83576 22139 6357");
    TFN(expm1).expect("0.37850 55808 93753 89544 74307 07491 41233 20571 72641 03364 97968 05333 18108 98772 58256 72784 28319 13246 66682 04200 00162 72067 10690 0254");
    TFN(log).expect("-1.13631 41558 52121 18735 43303 10107 28991 65926 67631 93216 19228 05172 65001 85061 66283 45581 72770 57156 95345 21563 26917 04911 30388 597");
    TFN(log10).expect("-0.49349 49675 95127 92187 04308 57283 44904 46730 54244 17528 47831 88472 35123 39989 07607 74010 64305 99151 74781 24152 01829 22941 99221 5486");
    TFN(exp).expect("1.37850 55808 93753 89544 74307 07491 41233 20571 72641 03364 97968 05333 18108 98772 58256 72784 28319 13246 66682 04200 00162 72067 10690 025");
    TFN(exp10).expect("2.09411 24558 50892 67051 98819 85846 25435 50121 44808 82328 80597 04327 54118 26943 97658 88916 82284 18499 99928 85620 51265 40190 16492 154");
    TFN(exp2).expect("1.24919 61256 53376 70052 14667 82085 80659 83711 96789 11078 50872 03968 89639 54927 57400 23696 00219 70718 47302 80643 90803 89872 28867 485");
    TFN(erf).expect("0.35014 42208 20023 82355 16032 45050 23912 83120 71924 29072 35684 90423 15676 68631 26483 67740 59618 93127 36786 06239 23468 00013 58887 2181");
    TFN(erfc).expect("0.64985 57791 79976 17644 83967 54949 76087 16879 28075 70927 64315 09576 84323 31368 73516 32259 40381 06872 63213 93760 76531 99986 41112 7819");
    TFN(tgamma).expect("2.78663 45408 45472 36795 07642 12781 77275 03497 82995 16602 55760 07828 51424 44941 90542 89306 12905 33223 77665 62678 93736 32221 42288 144", 2000);
    TFN(lgamma).expect("1.02483 46099 57313 19869 10927 53834 88666 18028 66769 43209 08437 87004 46327 04911 25770 09539 00530 12325 23947 42518 21539 88411 28272 448", 2000);
    TFN(gamma).expect("2.78663 45408 45472 36795 07642 12781 77275 03497 82995 16602 55760 07828 51424 44941 90542 89306 12905 33223 77665 62678 93736 32221 42288 144", 2000);
    TFN(cbrt).expect("0.68470 21277 57224 16184 09277 32646 81496 28057 14749 53139 45950 35873 52977 73009 35191 71304 84396 28932 73625 07589 02266 77954 73690 2353");
    TFN(norm).expect("0.321");
#undef TFN
#undef TFNA

    step("pow")
        ,test(CLEAR, "3.21 1.23 pow", ENTER)
        .expect("4.19760 13402 69557 03133 41557 04388 71185 62403 13482 15741 54975 76397 39514 93831 64438 34447 96787 36431 56648 68643 95471 93476 15863 225")
        .test(CLEAR, "1.23 2.31").shifts(true,false,false,false).test(B)
        .expect("1.61317 24907 55543 84434 14148 92337 98559 17006 64245 18957 27180 28125 67872 74870 17458 75459 57723 53996 95111 93456 40634 86700 09601 018");

    step("hypot")
        .test(CLEAR, "3.21 1.23 hypot", ENTER)
        .expect("3.43758 63625 51492 31996 16557 32945 23541 88726 55087 78271 21507 69382 98782 20308 03280 97137 37583 47164 32055 25578 11148 26146 57350 441");

    step("atan2 pos / pos quadrant")
        .test(CLEAR, "3.21 1.23 atan2", ENTER)
        .expect("1.20487 56251 52809 23400 86691 05495 30674 32743 54426 68497 01001 78719 37086 47165 61508 05592 53255 02332 28917 23139 67613 92267 03142 769 r");
    step("atan2 pos / neg quadrant")
        .test(CLEAR, "3.21 -1.23 atan2", ENTER)
        .expect("1.93671 70284 36984 00445 39742 77784 19614 09228 14972 69013 57207 96225 22144 30998 44778 15307 33025 32493 05294 47540 14534 16384 29680 297 r");
    step("atan2 neg / pos quadrant")
        .test(CLEAR, "-3.21 1.23 atan2", ENTER)
        .expect("-1.20487 56251 52809 23400 86691 05495 30674 32743 54426 68497 01001 78719 37086 47165 61508 05592 53255 02332 28917 23139 67613 92267 03142 769 r");
    step("atan2 neg / neg quadrant")
        .test(CLEAR, "-3.21 -1.23 atan2", ENTER)
        .expect("-1.93671 70284 36984 00445 39742 77784 19614 09228 14972 69013 57207 96225 22144 30998 44778 15307 33025 32493 05294 47540 14534 16384 29680 297 r");

    step("Restore default 24-digit precision");
    test(CLEAR, "24 PRECISION 12 SIG", ENTER).noerror();
}


void tests::exact_trig_cases()
// ----------------------------------------------------------------------------
//   Special trig cases that are handled accurately for polar representation
// ----------------------------------------------------------------------------
{
    BEGIN(trigoptim);

    cstring unit_names[] = { "Grads", "Degrees", "PiRadians" };
    int circle[] = { 400, 360, 2 };

    step("Switch to big fractions")
        .test("BigFractions", ENTER).noerror();

    for (uint unit = 0; unit < 3; unit++)
    {
        step(unit_names[unit]);
        test(CLEAR, unit_names[unit], ENTER).noerror();

        int base = ((lrand48() & 0xFF) - 0x80) * 360;
        char buf[80];
        snprintf(buf, sizeof(buf),
                 "Selecting base %d degrees for %s angles",
                 base, unit_names[unit]);
        step(buf);
        test(CLEAR, base, ENTER, 360, " mod", ENTER).expect("0");
        test(CLEAR, base, ENTER, circle[unit], MUL, 360, DIV,
             circle[unit], " mod", ENTER).expect("0");

        step("sin(0) = 0")
            .test(base + 0, ENTER, circle[unit], MUL, 360, DIV, SIN)
            .expect("0");
        step("cos(0) = 1")
            .test(base + 0, ENTER, circle[unit], MUL, 360, DIV, COS)
            .expect("1");
        step("tan(0) = 0")
            .test(base + 0, ENTER, circle[unit], MUL, 360, DIV, TAN)
            .expect("0");

        step("sin(30) = 1/2")
            .test(base + 30, ENTER, circle[unit], MUL, 360, DIV, SIN)
            .expect("1/2");
        step("tan(45) = 1")
            .test(base + 45, ENTER, circle[unit], MUL, 360, DIV, TAN)
            .expect("1");
        step("cos(60) = 1/2")
            .test(base + 60, ENTER, circle[unit], MUL, 360, DIV, COS)
            .expect("1/2");

        step("sin(90) = 1")
            .test(base + 90, ENTER, circle[unit], MUL, 360, DIV, SIN)
            .expect("1");
        step("cos(90) = 0")
            .test(base + 90, ENTER, circle[unit], MUL, 360, DIV, COS)
            .expect("0");

        step("cos(120) = -1/2")
            .test(base + 120, ENTER, circle[unit], MUL, 360, DIV, COS)
            .expect("-1/2");
        step("tan(135) = -1")
            .test(base + 135, ENTER, circle[unit], MUL, 360, DIV, TAN)
            .expect("-1");
        step("sin(150) = 1/2")
            .test(base + 150, ENTER, circle[unit], MUL, 360, DIV, SIN)
            .expect("1/2");

        step("sin(180) = 0")
            .test(base + 180, ENTER, circle[unit], MUL, 360, DIV, SIN)
            .expect("0");
        step("cos(180) = -1")
            .test(base + 180, ENTER, circle[unit], MUL, 360, DIV, COS)
            .expect("-1");
        step("tan(180) = 0")
            .test(base + 180, ENTER, circle[unit], MUL, 360, DIV, TAN)
            .expect("0");

        step("sin(210) = -1/2")
            .test(base + 210, ENTER, circle[unit], MUL, 360, DIV, SIN)
            .expect("-1/2");
        step("tan(225) = 1")
            .test(base + 225, ENTER, circle[unit], MUL, 360, DIV, TAN)
            .expect("1");
        step("cos(240) = -1/2")
            .test(base + 240, ENTER, circle[unit], MUL, 360, DIV, COS)
            .expect("-1/2");

        step("sin(270) = -1")
            .test(base + 270, ENTER, circle[unit], MUL, 360, DIV, SIN)
            .expect("-1");
        step("cos(270) = 0")
            .test(base + 270, ENTER, circle[unit], MUL, 360, DIV, COS)
            .expect("0");

        step("cos(300) = 1/2")
            .test(base + 300, ENTER, circle[unit], MUL, 360, DIV, COS)
            .expect("1/2");
        step("tan(315) = -1")
            .test(base + 315, ENTER, circle[unit], MUL, 360, DIV, TAN)
            .expect("-1");
        step("sin(330) = -1/2")
            .test(base + 330, ENTER, circle[unit], MUL, 360, DIV, SIN)
            .expect("-1/2");
    }

    step("Conversion from non-standard units")
        .test(CLEAR, "1/8_turn COS", ENTER)
        .expect("0.70710 67811 87");

    step("Cleaning up")
        .test(CLEAR, "SmallFractions DEG", ENTER).noerror();
}


void tests::fraction_decimal_conversions()
// ----------------------------------------------------------------------------
//   Exercise the conversion from decimal to fraction and back
// ----------------------------------------------------------------------------
{
    cstring cases[] =
        {
            // Easy exact cases (decimal)
            "1/2",          "0.5",
            "1/4",          "0.25",
            "5/4",          "1.25",
            "-5/4",         "-1.25",

            // More tricky fractions
            "1/3",          "0.33333 33333 33",
            "-1/7",         "-0.14285 71428 57",
            "22/7",         "3.14285 71428 6",
            "37/213",       "0.17370 89201 88",
        };

    BEGIN(dfrac);

    step("Selecting big mixed fraction mode")
        .test(CLEAR, "BigFractions ImproperFractions", ENTER).noerror();

    for (uint c = 0; c < sizeof(cases) / sizeof(*cases); c += 2)
    {
        step(cases[c]);
        test(CLEAR, cases[c], ENTER).expect(cases[c]);
        test("→Num", ENTER).expect(cases[c+1]);
        test("→Q", ENTER).expect(cases[c]);
    }

    step("Alternate spellings");
    test(CLEAR, "1/4 →Decimal", ENTER).expect("0.25");
    test(CLEAR, "1/5 ToDecimal", ENTER).expect("0.2");
    test(CLEAR, "0.25 →Frac", ENTER).expect("1/4");
    test(CLEAR, "0.2 ToFraction", ENTER).expect("1/5");

    step("Complex numbers");
    test(CLEAR, "1-2ⅈ 4", ENTER, DIV).expect("1/4-1/2ⅈ");
    test("→Num", ENTER).expect("0.25-0.5ⅈ");
    test("→Q", ENTER).expect("1/4-1/2ⅈ");

    step("Vectors");
    test(CLEAR, "[1-2ⅈ 3] 4", ENTER, DIV).expect("[ 1/4-1/2ⅈ 3/4 ]");
    test("→Num", ENTER).expect("[ 0.25-0.5ⅈ 0.75 ]");
    test("→Q", ENTER).expect("[ 1/4-1/2ⅈ 3/4 ]");

    step("Expressions");
    test(CLEAR, "355 113 /",
         LSHIFT, I, F2, F1, "-", ENTER) .expect("'355/113-π'");
    test("→Num", ENTER).expect("0.00000 02667 64");

    step("Restoring small fraction mode")
        .test(CLEAR, "SmallFractions MixedFractions", ENTER).noerror();
}


void tests::trig_units()
// ----------------------------------------------------------------------------
//   Check trigonometric units
// ----------------------------------------------------------------------------
{
    BEGIN(trigunits);

    step("Select degrees mode")
        .test(CLEAR, LSHIFT, N, F1).noerror();
    step("Disable trig units mode")
        .test("NoAngleUnits", ENTER).noerror();
    step("Check that arc-sin produces numerical value")

        .test(CLEAR, "0.2", LSHIFT, J)
        .noerror()
        .type(object::ID_decimal)
        .expect("11.53695 90328");
    step("Check that arc-sin numerical value depends on angle mode")
        .test(CLEAR, LSHIFT, N, F2)
        .test("0.2", LSHIFT, J)
        .noerror()
        .type(object::ID_decimal)
        .expect("0.20135 79207 9");

    step("Enable trig units mode")
        .test("SetAngleUnits", ENTER).noerror();
    step("Select degrees mode")
        .test(CLEAR, LSHIFT, N, F1).noerror();
    step("Check that arc-sin produces unit value with degrees")

        .test("0.2", LSHIFT, J)
        .noerror()
        .type(object::ID_unit)
        .expect("11.53695 90328 °");
    step("Check that arc-sin produces radians unit")
        .test(F2)
        .test("0.2", LSHIFT, J)
        .noerror()
        .type(object::ID_unit)
        .expect("0.20135 79207 9 r");
    step("Check that arc-sin produces pi-radians unit")
        .test(F3)
        .test("0.2", LSHIFT, J)
        .noerror()
        .type(object::ID_unit)
        .expect("0.06409 42168 49 πr");
    step("Check that arc-sin produces grads unit")
        .test(LSHIFT, F1)
        .test("0.2", LSHIFT, J)
        .noerror()
        .type(object::ID_unit)
        .expect("12.81884 33698 grad");

    step("Check that grad value is respected in degrees")
        .test(F1, J)
        .expect("0.2")
        .test(BSP);
    step("Check that pi-radians value is respected in grads")
        .test(SHIFT, F1, J)
        .expect("0.2")
        .test(BSP);
    step("Check that radians value is respected in degrees")
        .test(F1, J)
        .expect("0.2")
        .test(BSP);
    step("Check that degrees value is respected in degrees")
        .test(F1, J)
        .expect("0.2")
        .test(BSP);

    step ("Numerical conversion from degrees to radians")
        .test(CLEAR, "1.2 R→D", ENTER).noerror().expect("68.75493 54157");
    step ("Symbolic conversion from degrees to radians")
        .test(CLEAR, "'X' R→D", ENTER).noerror().expect("'57.29577 95131·X'");
    step ("Numerical conversion from radians to degrees")
        .test(CLEAR, "1.2 D→R", ENTER).noerror().expect("0.02094 39510 24");
    step ("Symbolic conversion from radians to degrees")
        .test(CLEAR, "'X' D→R", ENTER).noerror().expect("'0.01745 32925 2·X'");

    step("Select degrees mode")
        .test(CLEAR, LSHIFT, N, LSHIFT, F2, F1).noerror();
    step("Numerical conversion to degrees in degrees mode")
        .test("1.2", LSHIFT, F1).expect("1.2 °");
    step("Numerical conversion to radians in degrees mode")
        .test("1.2", LSHIFT, F2).expect("0.02094 39510 24 r");
    step("Numerical conversion to grad in degrees mode")
        .test("1.2", LSHIFT, F3).expect("1.33333 33333 3 grad");
    step("Numerical conversion to pi-radians in degrees mode")
        .test("1.2", LSHIFT, F4).expect("0.00666 66666 67 πr");

    step("Select radians mode")
        .test(CLEAR, LSHIFT, N, LSHIFT, F2, F2).noerror();
    step("Numerical conversion to degrees in radians mode")
        .test("1.2", LSHIFT, F1).expect("68.75493 54157 °");
    step("Numerical conversion to radians in radians mode")
        .test("1.2", LSHIFT, F2).expect("1.2 r");
    step("Numerical conversion to grad in radians mode")
        .test("1.2", LSHIFT, F3).expect("76.39437 26841 grad");
    step("Numerical conversion to pi-radians in radians mode")
        .test("1.2", LSHIFT, F4).expect("0.38197 18634 21 πr");

    step("Select grads mode")
        .test(CLEAR, LSHIFT, N, LSHIFT, F2, F3).noerror();
    step("Numerical conversion to degrees in grads mode")
        .test("1.2", LSHIFT, F1).expect("1.08 °");
    step("Numerical conversion to radians in grads mode")
        .test("1.2", LSHIFT, F2).expect("0.01884 95559 22 r");
    step("Numerical conversion to grad in grads mode")
        .test("1.2", LSHIFT, F3).expect("1.2 grad");
    step("Numerical conversion to pi-radians in grads mode")
        .test("1.2", LSHIFT, F4).expect("0.006 πr");

    step("Select pi-radians mode")
        .test(CLEAR, LSHIFT, N, LSHIFT, F2, F4).noerror();
    step("Numerical conversion to degrees in pi-radians mode")
        .test("1.2", LSHIFT, F1).expect("216. °");
    step("Numerical conversion to radians in pi-radians mode")
        .test("1.2", LSHIFT, F2).expect("3.76991 11843 1 r");
    step("Numerical conversion to grad in pi-radians mode")
        .test("1.2", LSHIFT, F3).expect("240. grad");
    step("Numerical conversion to pi-radians in pi-radians mode")
        .test("1.2", LSHIFT, F4).expect("1.2 πr");

    step("Selecting degrees")
        .test(CLEAR, LSHIFT, N, LSHIFT, F2, F1).noerror();
    step("Creating a degrees value")
        .test(CLEAR, "1/2", LSHIFT, F1).expect("¹/₂ °");
    step("Converting to grad")
        .test(LSHIFT, F3).expect("⁵/₉ grad");
    step("Converting to pi-radians")
        .test(LSHIFT, F4).expect("¹/₃₆₀ πr");
    step("Converting to degrees")
        .test(LSHIFT, F1).expect("¹/₂ °");
    step("Converting to radians")
        .test(LSHIFT, F2).expect("0.00872 66462 6 r");
    step("Converting to degrees")
        .test(LSHIFT, F1).expect("0.5 °");
}


void tests::rounding_and_truncating()
// ----------------------------------------------------------------------------
//   Test rounding and truncating
// ----------------------------------------------------------------------------
{
    BEGIN(round);

    step("Rounding to decimal places")
        .test(CLEAR, "1.234567890", ENTER, RSHIFT, E, ENTER)
        .test(BSP, ENTER, "0", LSHIFT, F1).expect("1.")
        .test(BSP, ENTER, "1", LSHIFT, F1).expect("1.2")
        .test(BSP, ENTER, "2", LSHIFT, F1).expect("1.23")
        .test(BSP, ENTER, "3", LSHIFT, F1).expect("1.235")
        .test(BSP, ENTER, "4", LSHIFT, F1).expect("1.2346")
        .test(BSP, ENTER, "5", LSHIFT, F1).expect("1.23457")
        .test(BSP, ENTER, "6", LSHIFT, F1).expect("1.23456 8")
        .test(BSP, ENTER, "7", LSHIFT, F1).expect("1.23456 79")
        .test(BSP, ENTER, "8", LSHIFT, F1).expect("1.23456 789")
        .test(BSP, ENTER, "9", LSHIFT, F1).expect("1.23456 789")
        .test(BSP, ENTER, "10", LSHIFT, F1).expect("1.23456 789");
    step("Rounding to decimal places with exponent")
        .test(CLEAR, "1.234567890E-3", ENTER, RSHIFT, E, ENTER)
        .test(BSP, ENTER, "0", LSHIFT, F1).expect("0.")
        .test(BSP, ENTER, "1", LSHIFT, F1).expect("0.")
        .test(BSP, ENTER, "2", LSHIFT, F1).expect("0.")
        .test(BSP, ENTER, "3", LSHIFT, F1).expect("0.001")
        .test(BSP, ENTER, "4", LSHIFT, F1).expect("0.0012")
        .test(BSP, ENTER, "5", LSHIFT, F1).expect("0.00123")
        .test(BSP, ENTER, "6", LSHIFT, F1).expect("0.00123 5")
        .test(BSP, ENTER, "7", LSHIFT, F1).expect("0.00123 46")
        .test(BSP, ENTER, "8", LSHIFT, F1).expect("0.00123 457")
        .test(BSP, ENTER, "9", LSHIFT, F1).expect("0.00123 4568")
        .test(BSP, ENTER, "10", LSHIFT, F1).expect("0.00123 45679");

    step("Rounding negative number to decimal places")
        .test(CLEAR, "-9.876543210", ENTER, RSHIFT, E, ENTER)
        .test(BSP, ENTER, "0", LSHIFT, F1).expect("-10.")
        .test(BSP, ENTER, "1", LSHIFT, F1).expect("-9.9")
        .test(BSP, ENTER, "2", LSHIFT, F1).expect("-9.88")
        .test(BSP, ENTER, "3", LSHIFT, F1).expect("-9.877")
        .test(BSP, ENTER, "4", LSHIFT, F1).expect("-9.8765")
        .test(BSP, ENTER, "5", LSHIFT, F1).expect("-9.87654")
        .test(BSP, ENTER, "6", LSHIFT, F1).expect("-9.87654 3")
        .test(BSP, ENTER, "7", LSHIFT, F1).expect("-9.87654 32")
        .test(BSP, ENTER, "8", LSHIFT, F1).expect("-9.87654 321")
        .test(BSP, ENTER, "9", LSHIFT, F1).expect("-9.87654 321")
        .test(BSP, ENTER, "10", LSHIFT, F1).expect("-9.87654 321");
    step("Rounding negative number to decimal places with exponent")
        .test(CLEAR, "-9.876543210E-3", ENTER, RSHIFT, E, ENTER)
        .test(BSP, ENTER, "0", LSHIFT, F1).expect("0.")
        .test(BSP, ENTER, "1", LSHIFT, F1).expect("0.")
        .test(BSP, ENTER, "2", LSHIFT, F1).expect("-0.01")
        .test(BSP, ENTER, "3", LSHIFT, F1).expect("-0.01")
        .test(BSP, ENTER, "4", LSHIFT, F1).expect("-0.0099")
        .test(BSP, ENTER, "5", LSHIFT, F1).expect("-0.00988")
        .test(BSP, ENTER, "6", LSHIFT, F1).expect("-0.00987 7")
        .test(BSP, ENTER, "7", LSHIFT, F1).expect("-0.00987 65")
        .test(BSP, ENTER, "8", LSHIFT, F1).expect("-0.00987 654")
        .test(BSP, ENTER, "9", LSHIFT, F1).expect("-0.00987 6543")
        .test(BSP, ENTER, "10", LSHIFT, F1).expect("-0.00987 65432");

    step("Rounding to significant digits")
        .test(CLEAR, "1.234567890", ENTER, RSHIFT, E, ENTER)
        .test(BSP, ENTER, "1", CHS, LSHIFT, F1).expect("1.")
        .test(BSP, ENTER, "2", CHS, LSHIFT, F1).expect("1.2")
        .test(BSP, ENTER, "3", CHS, LSHIFT, F1).expect("1.23")
        .test(BSP, ENTER, "4", CHS, LSHIFT, F1).expect("1.235")
        .test(BSP, ENTER, "5", CHS, LSHIFT, F1).expect("1.2346")
        .test(BSP, ENTER, "6", CHS, LSHIFT, F1).expect("1.23457")
        .test(BSP, ENTER, "7", CHS, LSHIFT, F1).expect("1.23456 8")
        .test(BSP, ENTER, "8", CHS, LSHIFT, F1).expect("1.23456 79")
        .test(BSP, ENTER, "9", CHS, LSHIFT, F1).expect("1.23456 789")
        .test(BSP, ENTER, "10", CHS, LSHIFT, F1).expect("1.23456 789");
    step("Rounding to decimal places with exponent")
        .test(CLEAR, "1.234567890E-3", ENTER, RSHIFT, E, ENTER)
        .test(BSP, ENTER, "1", CHS, LSHIFT, F1).expect("0.001")
        .test(BSP, ENTER, "2", CHS, LSHIFT, F1).expect("0.0012")
        .test(BSP, ENTER, "3", CHS, LSHIFT, F1).expect("0.00123")
        .test(BSP, ENTER, "4", CHS, LSHIFT, F1).expect("0.00123 5")
        .test(BSP, ENTER, "5", CHS, LSHIFT, F1).expect("0.00123 46")
        .test(BSP, ENTER, "6", CHS, LSHIFT, F1).expect("0.00123 457")
        .test(BSP, ENTER, "7", CHS, LSHIFT, F1).expect("0.00123 4568")
        .test(BSP, ENTER, "8", CHS, LSHIFT, F1).expect("0.00123 45679")
        .test(BSP, ENTER, "9", CHS, LSHIFT, F1).expect("0.00123 45678 9")
        .test(BSP, ENTER, "10", CHS, LSHIFT, F1).expect("0.00123 45678 9");

    step("Rounding negative number to decimal places")
        .test(CLEAR, "-9.876543210", ENTER, RSHIFT, E, ENTER)
        .test(BSP, ENTER, "0", LSHIFT, F1).expect("-10.")
        .test(BSP, ENTER, "1", LSHIFT, F1).expect("-9.9")
        .test(BSP, ENTER, "2", LSHIFT, F1).expect("-9.88")
        .test(BSP, ENTER, "3", LSHIFT, F1).expect("-9.877")
        .test(BSP, ENTER, "4", LSHIFT, F1).expect("-9.8765")
        .test(BSP, ENTER, "5", LSHIFT, F1).expect("-9.87654")
        .test(BSP, ENTER, "6", LSHIFT, F1).expect("-9.87654 3")
        .test(BSP, ENTER, "7", LSHIFT, F1).expect("-9.87654 32")
        .test(BSP, ENTER, "8", LSHIFT, F1).expect("-9.87654 321")
        .test(BSP, ENTER, "9", LSHIFT, F1).expect("-9.87654 321")
        .test(BSP, ENTER, "10", LSHIFT, F1).expect("-9.87654 321");
    step("Rounding negative number to decimal places with exponent")
        .test(CLEAR, "-9.876543210E-3", ENTER, RSHIFT, E, ENTER)
        .test(BSP, ENTER, "0", LSHIFT, F1).expect("0.")
        .test(BSP, ENTER, "1", LSHIFT, F1).expect("0.")
        .test(BSP, ENTER, "2", LSHIFT, F1).expect("-0.01")
        .test(BSP, ENTER, "3", LSHIFT, F1).expect("-0.01")
        .test(BSP, ENTER, "4", LSHIFT, F1).expect("-0.0099")
        .test(BSP, ENTER, "5", LSHIFT, F1).expect("-0.00988")
        .test(BSP, ENTER, "6", LSHIFT, F1).expect("-0.00987 7")
        .test(BSP, ENTER, "7", LSHIFT, F1).expect("-0.00987 65")
        .test(BSP, ENTER, "8", LSHIFT, F1).expect("-0.00987 654")
        .test(BSP, ENTER, "9", LSHIFT, F1).expect("-0.00987 6543")
        .test(BSP, ENTER, "10", LSHIFT, F1).expect("-0.00987 65432");

    step("Truncating to decimal places")
        .test(CLEAR, "1.234567890", ENTER, RSHIFT, E, ENTER)
        .test(BSP, ENTER, "0", LSHIFT, F2).expect("1.")
        .test(BSP, ENTER, "1", LSHIFT, F2).expect("1.2")
        .test(BSP, ENTER, "2", LSHIFT, F2).expect("1.23")
        .test(BSP, ENTER, "3", LSHIFT, F2).expect("1.234")
        .test(BSP, ENTER, "4", LSHIFT, F2).expect("1.2345")
        .test(BSP, ENTER, "5", LSHIFT, F2).expect("1.23456")
        .test(BSP, ENTER, "6", LSHIFT, F2).expect("1.23456 7")
        .test(BSP, ENTER, "7", LSHIFT, F2).expect("1.23456 78")
        .test(BSP, ENTER, "8", LSHIFT, F2).expect("1.23456 789")
        .test(BSP, ENTER, "9", LSHIFT, F2).expect("1.23456 789")
        .test(BSP, ENTER, "10", LSHIFT, F2).expect("1.23456 789");
    step("Truncating to decimal places with exponent")
        .test(CLEAR, "1.234567890E-3", ENTER, RSHIFT, E, ENTER)
        .test(BSP, ENTER, "0", LSHIFT, F2).expect("0.")
        .test(BSP, ENTER, "1", LSHIFT, F2).expect("0.")
        .test(BSP, ENTER, "2", LSHIFT, F2).expect("0.")
        .test(BSP, ENTER, "3", LSHIFT, F2).expect("0.001")
        .test(BSP, ENTER, "4", LSHIFT, F2).expect("0.0012")
        .test(BSP, ENTER, "5", LSHIFT, F2).expect("0.00123")
        .test(BSP, ENTER, "6", LSHIFT, F2).expect("0.00123 4")
        .test(BSP, ENTER, "7", LSHIFT, F2).expect("0.00123 45")
        .test(BSP, ENTER, "8", LSHIFT, F2).expect("0.00123 456")
        .test(BSP, ENTER, "9", LSHIFT, F2).expect("0.00123 4567")
        .test(BSP, ENTER, "10", LSHIFT, F2).expect("0.00123 45678");

    step("Truncating negative number to decimal places")
        .test(CLEAR, "-9.876543210", ENTER, RSHIFT, E, ENTER)
        .test(BSP, ENTER, "0", LSHIFT, F2).expect("-9.")
        .test(BSP, ENTER, "1", LSHIFT, F2).expect("-9.8")
        .test(BSP, ENTER, "2", LSHIFT, F2).expect("-9.87")
        .test(BSP, ENTER, "3", LSHIFT, F2).expect("-9.876")
        .test(BSP, ENTER, "4", LSHIFT, F2).expect("-9.8765")
        .test(BSP, ENTER, "5", LSHIFT, F2).expect("-9.87654")
        .test(BSP, ENTER, "6", LSHIFT, F2).expect("-9.87654 3")
        .test(BSP, ENTER, "7", LSHIFT, F2).expect("-9.87654 32")
        .test(BSP, ENTER, "8", LSHIFT, F2).expect("-9.87654 321")
        .test(BSP, ENTER, "9", LSHIFT, F2).expect("-9.87654 321")
        .test(BSP, ENTER, "10", LSHIFT, F2).expect("-9.87654 321");
    step("Truncating negative number to decimal places with exponent")
        .test(CLEAR, "-9.876543210E-3", ENTER, RSHIFT, E, ENTER)
        .test(BSP, ENTER, "0", LSHIFT, F2).expect("0.")
        .test(BSP, ENTER, "1", LSHIFT, F2).expect("0.")
        .test(BSP, ENTER, "2", LSHIFT, F2).expect("-0.")
        .test(BSP, ENTER, "3", LSHIFT, F2).expect("-0.009")
        .test(BSP, ENTER, "4", LSHIFT, F2).expect("-0.0098")
        .test(BSP, ENTER, "5", LSHIFT, F2).expect("-0.00987")
        .test(BSP, ENTER, "6", LSHIFT, F2).expect("-0.00987 6")
        .test(BSP, ENTER, "7", LSHIFT, F2).expect("-0.00987 65")
        .test(BSP, ENTER, "8", LSHIFT, F2).expect("-0.00987 654")
        .test(BSP, ENTER, "9", LSHIFT, F2).expect("-0.00987 6543")
        .test(BSP, ENTER, "10", LSHIFT, F2).expect("-0.00987 65432");

    step("Truncating to significant digits")
        .test(CLEAR, "1.234567890", ENTER, RSHIFT, E, ENTER)
        .test(BSP, ENTER, "1", CHS, LSHIFT, F2).expect("1.")
        .test(BSP, ENTER, "2", CHS, LSHIFT, F2).expect("1.2")
        .test(BSP, ENTER, "3", CHS, LSHIFT, F2).expect("1.23")
        .test(BSP, ENTER, "4", CHS, LSHIFT, F2).expect("1.234")
        .test(BSP, ENTER, "5", CHS, LSHIFT, F2).expect("1.2345")
        .test(BSP, ENTER, "6", CHS, LSHIFT, F2).expect("1.23456")
        .test(BSP, ENTER, "7", CHS, LSHIFT, F2).expect("1.23456 7")
        .test(BSP, ENTER, "8", CHS, LSHIFT, F2).expect("1.23456 78")
        .test(BSP, ENTER, "9", CHS, LSHIFT, F2).expect("1.23456 789")
        .test(BSP, ENTER, "10", CHS, LSHIFT, F2).expect("1.23456 789");
    step("Truncating to decimal places with exponent")
        .test(CLEAR, "1.234567890E-3", ENTER, RSHIFT, E, ENTER)
        .test(BSP, ENTER, "1", CHS, LSHIFT, F2).expect("0.001")
        .test(BSP, ENTER, "2", CHS, LSHIFT, F2).expect("0.0012")
        .test(BSP, ENTER, "3", CHS, LSHIFT, F2).expect("0.00123")
        .test(BSP, ENTER, "4", CHS, LSHIFT, F2).expect("0.00123 4")
        .test(BSP, ENTER, "5", CHS, LSHIFT, F2).expect("0.00123 45")
        .test(BSP, ENTER, "6", CHS, LSHIFT, F2).expect("0.00123 456")
        .test(BSP, ENTER, "7", CHS, LSHIFT, F2).expect("0.00123 4567")
        .test(BSP, ENTER, "8", CHS, LSHIFT, F2).expect("0.00123 45678")
        .test(BSP, ENTER, "9", CHS, LSHIFT, F2).expect("0.00123 45678 9")
        .test(BSP, ENTER, "10", CHS, LSHIFT, F2).expect("0.00123 45678 9");

    step("Truncating negative number to decimal places")
        .test(CLEAR, "-9.876543210", ENTER, RSHIFT, E, ENTER)
        .test(BSP, ENTER, "0", LSHIFT, F2).expect("-9.")
        .test(BSP, ENTER, "1", LSHIFT, F2).expect("-9.8")
        .test(BSP, ENTER, "2", LSHIFT, F2).expect("-9.87")
        .test(BSP, ENTER, "3", LSHIFT, F2).expect("-9.876")
        .test(BSP, ENTER, "4", LSHIFT, F2).expect("-9.8765")
        .test(BSP, ENTER, "5", LSHIFT, F2).expect("-9.87654")
        .test(BSP, ENTER, "6", LSHIFT, F2).expect("-9.87654 3")
        .test(BSP, ENTER, "7", LSHIFT, F2).expect("-9.87654 32")
        .test(BSP, ENTER, "8", LSHIFT, F2).expect("-9.87654 321")
        .test(BSP, ENTER, "9", LSHIFT, F2).expect("-9.87654 321")
        .test(BSP, ENTER, "10", LSHIFT, F2).expect("-9.87654 321");
    step("Truncating negative number to decimal places with exponent")
        .test(CLEAR, "-9.876543210E-3", ENTER, RSHIFT, E, ENTER)
        .test(BSP, ENTER, "0", LSHIFT, F2).expect("0.")
        .test(BSP, ENTER, "1", LSHIFT, F2).expect("0.")
        .test(BSP, ENTER, "2", LSHIFT, F2).expect("-0.")
        .test(BSP, ENTER, "3", LSHIFT, F2).expect("-0.009")
        .test(BSP, ENTER, "4", LSHIFT, F2).expect("-0.0098")
        .test(BSP, ENTER, "5", LSHIFT, F2).expect("-0.00987")
        .test(BSP, ENTER, "6", LSHIFT, F2).expect("-0.00987 6")
        .test(BSP, ENTER, "7", LSHIFT, F2).expect("-0.00987 65")
        .test(BSP, ENTER, "8", LSHIFT, F2).expect("-0.00987 654")
        .test(BSP, ENTER, "9", LSHIFT, F2).expect("-0.00987 6543")
        .test(BSP, ENTER, "10", LSHIFT, F2).expect("-0.00987 65432");
}


void tests::complex_types()
// ----------------------------------------------------------------------------
//   Complex data typess
// ----------------------------------------------------------------------------
{
    BEGIN(ctypes);

    step("Select degrees for the angle");
    test(CLEAR, "DEG", ENTER).noerror();

    step("Integer rectangular form");
    test(CLEAR, "0ⅈ0", ENTER)
        .type(object::ID_rectangular).expect("0+0ⅈ");
    test(CLEAR, "1ⅈ2", ENTER)
        .type(object::ID_rectangular).expect("1+2ⅈ");
    test(CLEAR, "3+ⅈ4", ENTER)
        .type(object::ID_rectangular).expect("3+4ⅈ")
        .test(DOWN, ENTER)
        .type(object::ID_rectangular).expect("3+4ⅈ");
    test("ComplexIBeforeImaginary", ENTER)
        .type(object::ID_rectangular).expect("3+ⅈ4");
    test("ComplexIAfterImaginary", ENTER)
        .type(object::ID_rectangular).expect("3+4ⅈ");

    step("Behaviour of CHS on command-line");
    test(CLEAR, "4+ⅈ5", CHS, ENTER)
        .type(object::ID_rectangular).expect("4-5ⅈ");
    test(CLEAR, "5", CHS, "ⅈ6", CHS, ENTER)
        .type(object::ID_rectangular).expect("-5-6ⅈ");
    test(CLEAR, "6+7ⅈ", ENTER)
        .type(object::ID_rectangular).expect("6+7ⅈ");
    test(CLEAR, "7-8ⅈ", ENTER)
        .type(object::ID_rectangular).expect("7-8ⅈ");

    step("Integer polar form");
    test(CLEAR, "0∡0", ENTER)
        .type(object::ID_polar).expect("0∡0°")
        .test(DOWN, ENTER)
        .type(object::ID_polar).expect("0∡0°");
    test(CLEAR, "1∡90", ENTER)
        .type(object::ID_polar).expect("1∡90°")
        .test(DOWN, ENTER)
        .type(object::ID_polar).expect("1∡90°");
    test(CLEAR, "1∡-90", ENTER)
        .type(object::ID_polar).expect("1∡-90°")
        .test(DOWN, ENTER)
        .type(object::ID_polar).expect("1∡-90°");
    test(CLEAR, "-1∡0", ENTER)
        .type(object::ID_polar).expect("1∡180°");

    step("Decimal rectangular form");
    test(CLEAR, "0.1ⅈ2.3", ENTER)
        .type(object::ID_rectangular).expect("0.1+2.3ⅈ");
    test(CLEAR, "0.1ⅈ2.3", CHS, ENTER)
        .type(object::ID_rectangular).expect("0.1-2.3ⅈ");

    step("Decimal polar form");
    test(CLEAR, "0.1∡2.3", ENTER)
        .type(object::ID_polar).expect("0.1∡2.3°");
    test(CLEAR, "0.1∡2.3", CHS, ENTER)
        .type(object::ID_polar).expect("0.1∡-2.3°");

    step("Symbolic rectangular form");
    test(CLEAR, "aⅈb", ENTER)
        .type(object::ID_rectangular).expect("a+bⅈ");
    test(CLEAR, "c+dⅈ", ENTER)
        .type(object::ID_rectangular).expect("c+dⅈ");

    step("Symbolic polar form");
    test(CLEAR, "a∡b", ENTER)
        .type(object::ID_polar).expect("a∡b");
    test(CLEAR, "c∡d", ENTER)
        .type(object::ID_polar).expect("c∡d");

    step("Polar angle conversions")
        .test(CLEAR, "1∡90", ENTER).expect("1∡90°")
        .test("GRAD", ENTER).expect("1∡100ℊ")
        .test("PiRadians", ENTER).expect("1∡¹/₂ℼ")
        .test("RAD", ENTER).expect("1∡1.57079 63267 9ʳ");

    step("Angle mode conversions during polar entry")
        .test(CLEAR, "GRAD", ENTER).noerror()
        .test("1∡90°", ENTER).expect("1∡100ℊ")
        .test("1", LSHIFT, G, F2, LSHIFT, N, "90", F1, ENTER)
        .expect("1∡100ℊ");

    step("Convert real to rectangular");
    test(CLEAR, "1 2", LSHIFT, G, F3)
        .type(object::ID_rectangular)
        .expect("1+2ⅈ");
    test(CLEAR, "1.2 3.4", LSHIFT, G, F3)
        .type(object::ID_rectangular)
        .expect("1.2+3.4ⅈ");

    step("Convert rectangular to real");
    test(CLEAR, "1ⅈ2", LSHIFT, G, F4)
        .type(object::ID_tag)
        .expect("im:2")
        .test(NOSHIFT, BSP)
        .type(object::ID_tag)
        .expect("re:1");
    test(CLEAR, "1.2ⅈ3.4", LSHIFT, G, F4)
        .type(object::ID_tag)
        .expect("im:3.4")
        .test(NOSHIFT, BSP)
        .type(object::ID_tag)
        .expect("re:1.2");

    step("Convert real to rectangular and back (strip tags)");
    test(CLEAR, "1 2", LSHIFT, G, F3)
        .type(object::ID_rectangular)
        .expect("1+2ⅈ")
        .test(F4).expect("im:2")
        .test(F3).expect("1+2ⅈ");
    test(CLEAR, "1.2 3.4", LSHIFT, G, F3)
        .type(object::ID_rectangular)
        .expect("1.2+3.4ⅈ")
        .test(F4).expect("im:3.4")
        .test(F3).expect("1.2+3.4ⅈ");

    step("Convert real to polar");
    test(CLEAR, LSHIFT, N, F1).noerror();
    test(CLEAR, "1 2", LSHIFT, G, RSHIFT, F2)
        .type(object::ID_polar)
        .expect("1∡2°");
    test(CLEAR, "1.2 3.4", LSHIFT, G, RSHIFT, F2)
        .type(object::ID_polar)
        .expect("1.2∡3.4°");

    step("Convert polar to real");
    test(CLEAR, "1∡2", LSHIFT, G, RSHIFT, F3)
        .type(object::ID_tag)
        .expect("arg:2 °")
        .test(NOSHIFT, BSP)
        .type(object::ID_tag)
        .expect("mod:1");
    test(CLEAR, "1.2∡3.4", LSHIFT, G, RSHIFT, F3)
        .type(object::ID_tag)
        .expect("arg:3.4 °")
        .test(NOSHIFT, BSP)
        .type(object::ID_tag)
        .expect("mod:1.2");

    step("Convert real to polar and back (add units, strip tags)");
    test(CLEAR, LSHIFT, N, F1).noerror();
    test(CLEAR, "1 2", LSHIFT, G, RSHIFT, F2)
        .type(object::ID_polar)
        .expect("1∡2°")
        .test(RSHIFT, F3).expect("arg:2 °")
        .test("RAD", ENTER).expect("arg:2 °")
        .test(RSHIFT, F2).expect("1∡0.03490 65850 4ʳ")
        .test("DEG", ENTER).expect("1∡2°");
    test(CLEAR, "1.2 3.4", LSHIFT, G, RSHIFT, F2)
        .type(object::ID_polar)
        .expect("1.2∡3.4°")
        .test(RSHIFT, F3).expect("arg:3.4 °")
        .test("RAD", ENTER).expect("arg:3.4 °")
        .test(RSHIFT, F2).expect("1.2∡0.05934 11945 68ʳ")
        .test("DEG", ENTER).expect("1.2∡3.4°");

    step("Short rectangular forms for i")
        .test(CLEAR, "ⅈ", ENTER)
        .type(object::ID_rectangular).expect("0+1ⅈ");
    step("Short rectangular forms for 3.5i")
        .test(CLEAR, "3.5ⅈ", ENTER)
        .type(object::ID_rectangular).expect("0+3.5ⅈ");
    step("Short rectangular forms for i12.05")
        .test(CLEAR, "ⅈ12.05", ENTER)
        .type(object::ID_rectangular).expect("0+12.05ⅈ");

    step("Syntax error for empty phase")
        .test(CLEAR, "1∡", ENTER)
        .error("Syntax error");
}


void tests::complex_arithmetic()
// ----------------------------------------------------------------------------
//   Complex arithmetic operations
// ----------------------------------------------------------------------------
{
    BEGIN(carith);

    step("Use degrees");
    test("DEG", ENTER).noerror();

    step("Addition");
    test(CLEAR, "1ⅈ2", ENTER, "3+ⅈ4", ENTER, ADD)
        .type(object::ID_rectangular).expect("4+6ⅈ");
    step("Subtraction");
    test("1-2ⅈ", SUB)
        .type(object::ID_rectangular).expect("3+8ⅈ");
    step("Multiplication");
    test("7+8ⅈ", MUL)
        .type(object::ID_rectangular).expect("-43+80ⅈ");
    step("Division");
    test("7+8ⅈ", DIV)
        .type(object::ID_rectangular).expect("3+8ⅈ");
    test("2+3ⅈ", DIV)
        .type(object::ID_rectangular).expect("2 ⁴/₁₃+⁷/₁₃ⅈ");
    test("2+3ⅈ", MUL)
        .type(object::ID_rectangular).expect("3+8ⅈ");
    step("Power");
    test("5", SHIFT, B)
        .type(object::ID_rectangular).expect("44 403-10 072ⅈ");

    step("Symbolic addition");
    test(CLEAR, "a+bⅈ", ENTER, "c+dⅈ", ADD)
        .expect("'a+c'+'b+d'ⅈ");
    step("Symbolic subtraction");
    test(CLEAR, "a+bⅈ", ENTER, "c+dⅈ", SUB)
        .expect("'a-c'+'b-d'ⅈ");
    step("Symbolic multiplication");
    test(CLEAR, "a+bⅈ", ENTER, "c+dⅈ", MUL)
        .expect("'a·c-b·d'+'a·d+b·c'ⅈ");
    step("Symbolic division");
    test(CLEAR, "a+bⅈ", ENTER, "c+dⅈ", DIV)
        .expect("'(a·c+b·d)÷(c²+d²)'+'(b·c-a·d)÷(c²+d²)'ⅈ");

    step("Addition in aligned polar form");
    test(CLEAR, "1∡2", ENTER, "3∡2", ENTER, ADD)
        .expect("4∡2°");
    step("Subtraction in aligned polar form");
    test("1∡2", SUB)
        .expect("3∡2°");
    test("5∡2", SUB)
        .expect("2∡-178°");
    step("Addition in polar form");
    test(CLEAR, "1∡2", ENTER, "3∡4", ENTER, ADD)
        .expect("3.99208 29778+0.24416 89179 35ⅈ");
    step("Subtraction");
    test("1∡2", SUB)
        .expect("2.99269 21507 8+0.20926 94212 32ⅈ");
    step("Multiplication");
    test("7∡8", MUL)
        .expect("21.∡12.°");
    step("Division");
    test("7∡8", DIV)
        .expect("3.∡4.°");
    test("2∡3", DIV)
        .expect("1.5∡1.°");
    test("2∡3", MUL)
        .expect("3.∡4.°");
    step("Power");
    test("5", SHIFT, B)
        .expect("243.∡20.°");

    step("Symbolic addition aligned");
    test(CLEAR, "a∡b", ENTER, "c∡b", ENTER, ADD)
        .expect("'a+c'∡b");
    step("Symbolic addition");
    test(CLEAR, "a∡b", ENTER, "c∡d", ENTER, ADD)
        .expect("'a·cos b+c·cos d'+'a·sin b+c·sin d'ⅈ");
    step("Symbolic substraction aligned");
    test(CLEAR, "a∡b", ENTER, "c∡b", ENTER, SUB)
        .expect("'a-c'∡b");
    step("Symbolic subtraction");
    test(CLEAR, "a∡b", ENTER, "c∡d", ENTER, SUB)
        .expect("'a·cos b-c·cos d'+'a·sin b-c·sin d'ⅈ");
    step("Symbolic multiplication");
    test(CLEAR, "a∡b", ENTER, "c∡d", ENTER, MUL)
        .expect("'a·c'∡'b+d'");
    step("Symbolic division");
    test(CLEAR, "a∡b", ENTER, "c∡d", ENTER, DIV)
        .expect("'a÷c'∡'b-d'");

    step("Precedence of complex numbers during rendering");
    test(CLEAR, "'2+3ⅈ' '3∡4' *", ENTER)
        .expect("'(2+3ⅈ)·(3∡4°)'");
    test(CLEAR, "'2+3ⅈ' '3∡4' +", ENTER)
        .expect("'(2+3ⅈ)+(3∡4°)'");
    test(CLEAR, "'2+3ⅈ' '3∡4' -", ENTER)
        .expect("'(2+3ⅈ)-(3∡4°)'");

    step("Do not promote symbols to complex");
    test(CLEAR, "2+3ⅈ 'A' +", ENTER)
        .expect("'(2+3ⅈ)+A'");

    step("Complex expression involving constants")
        .test(CLEAR, LSHIFT, I, F2, F2, F3, F1, MUL, LSHIFT, B)
        .expect("'e↑(ⅈ·π)'")
        .test(LSHIFT, KEY1)
        .expect("1.∡180.°");
}


void tests::complex_functions()
// ----------------------------------------------------------------------------
//   Complex functions
// ----------------------------------------------------------------------------
{
    BEGIN(cfunctions);

    step("Select 34-digit precision to match Intel Decimal 128");
    test(CLEAR, "34 PRECISION 20 SIG", ENTER).noerror();

    step("Using radians");
    test(CLEAR, "RAD", ENTER).noerror();

    step("Square root (optimized negative case)");
    test(CLEAR, "-1ⅈ0", ENTER, SQRT).expect("0+1.ⅈ");
    test(CLEAR, "-4ⅈ0", ENTER, SQRT).expect("0+2.ⅈ");

    step("Square root (optimized positive case)");
    test(CLEAR, "1ⅈ0", ENTER, SQRT).expect("1.+0ⅈ");
    test(CLEAR, "4ⅈ0", ENTER, SQRT).expect("2.+0ⅈ");

    step("Square root (disable optimization for symbols)");
    test(CLEAR, "aⅈ0", ENTER, SQRT).expect("'√((a⊿0+a)÷2)'+'√((a⊿0-a)÷2)'ⅈ");

    step("Square");
    test(CLEAR, "1+2ⅈ", ENTER, SHIFT, SQRT).expect("-3+4ⅈ");

    step("Square root");
    test(SQRT).expect("1.+2.ⅈ");

    step("Negate");
    test(CLEAR, "1+2ⅈ", ENTER, CHS).expect("-1-2ⅈ");
    test(CHS).expect("1+2ⅈ");

    step("Invert");
    test(CLEAR, "3+7ⅈ", ENTER, INV).expect("³/₅₈-⁷/₅₈ⅈ");
    test("58", MUL).expect("3-7ⅈ");
    test(INV).expect("³/₅₈+⁷/₅₈ⅈ");

    step("Symbolic sqrt");
    test(CLEAR, "aⅈb", ENTER, SQRT)
        .expect("'√((a⊿b+a)÷2)'+'sign (√((a⊿b-a)÷2))·√((a⊿b-a)÷2)'ⅈ");

    step("Symbolic sqrt in polar form");
    test(CLEAR, "a∡b", ENTER, SQRT)
        .expect("'√ a'∡'b÷2'");

    step("Cubed");
    test(CLEAR, "3+7ⅈ", ENTER, "cubed", ENTER)
        .expect("-414-154ⅈ");
    step("Cube root");
    test("cbrt", ENTER)
        .expect("7.61577 31058 63908 2857∡-0.92849 05618 83382 29639ʳ");

    step("Logarithm");
    test(CLEAR, "12+14ⅈ", ENTER, LN)
        .expect("2.91447 28088 05103 5368+0.86217 00546 67226 34884ⅈ");
    step("Exponential");
    test("exp", ENTER)
        .expect("18.43908 89145 85774 62∡0.86217 00546 67226 34884ʳ");

    step("Power");
    test(CLEAR, "3+7ⅈ", ENTER, "2-3ⅈ", ENTER, SHIFT, B)
        .expect("1 916.30979 15541 96293 8∡2.52432 98723 79583 8639ʳ");

    step("Sine");
    test(CLEAR, "4+2ⅈ", ENTER, SIN)
        .expect("-2.84723 90868 48827 8827-2.37067 41693 52001 6145ⅈ");

    step("Cosine");
    test(CLEAR, "3+11ⅈ", ENTER, COS)
        .expect("-29 637.47552 74860 62145-4 224.71967 95347 02126ⅈ");

    step("Tangent");
    test(CLEAR, "2+1ⅈ", ENTER, TAN)
        .expect("-0.24345 82011 85725 2527+1.16673 62572 40919 8818ⅈ");

    step("Arc sine");
    test(CLEAR, "3+5ⅈ", ENTER, SHIFT, SIN)
        .expect("0.53399 90695 94168 61164+2.45983 15216 23434 5129ⅈ");

    step("Arc cosine");
    test(CLEAR, "7+11ⅈ", ENTER, SHIFT, COS)
        .expect("1.00539 67973 35154 2326-3.26167 13063 80062 6275ⅈ");

    step("Arc tangent");
    test(CLEAR, "9.+2ⅈ", ENTER, SHIFT, TAN)
        .expect("1.46524 96601 83523 3458+0.02327 26057 66502 98838ⅈ");

    step("Hyperbolic sine");
    test(CLEAR, "4+2ⅈ", ENTER, "SINH", ENTER)
        .expect("-11.35661 27112 18172 906+24.83130 58489 46379 372ⅈ");

    step("Hyperbolic cosine");
    test(CLEAR, "3+11ⅈ", ENTER, "COSH", ENTER)
        .expect("0.04433 60889 10782 41416-10.06756 33986 40475 46ⅈ");

    step("Hyperbolic tangent");
    test(CLEAR, "2+8ⅈ", ENTER, "TANH", ENTER)
        .expect("1.03564 79469 63237 6354-0.01092 58843 35752 53196ⅈ");

    step("Hyperbolic arc sine");
    test(CLEAR, "3+5ⅈ", ENTER, SHIFT, "ASINH", ENTER)
        .expect("2.45291 37425 02811 7695+1.02382 17465 11782 9101ⅈ");

    step("Hyperbolic arc cosine");
    test(CLEAR, "7+11ⅈ", ENTER, SHIFT, "ACOSH", ENTER)
        .expect("3.26167 13063 80062 6275+1.00539 67973 35154 2326ⅈ");

    step("Hyperbolic arc tangent");
    test(CLEAR, "9.+2ⅈ", ENTER, SHIFT, "ATANH", ENTER)
        .expect("0.10622 07984 91316 49131+1.54700 47751 56404 9213ⅈ");

    step("Real to complex");
    test(CLEAR, "1 2 R→C", ENTER)
        .type(object::ID_rectangular).expect("1+2ⅈ");
    step("Symbolic real to complex");
    test(CLEAR, "a b R→C", ENTER)
        .type(object::ID_rectangular).expect("'a'+'b'ⅈ");

    step("Complex to real");
    test(CLEAR, "1+2ⅈ C→R", ENTER)
        .expect("im:2").test(BSP).expect("re:1");
    step("Symbolic complex to real");
    test(CLEAR, "a+bⅈ C→R", ENTER)
        .expect("im:b").test(BSP).expect("re:a");

    step("Re function");
    test(CLEAR, "33+22ⅈ Re", ENTER).expect("33");
    step("Symbolic Re function");
    test(CLEAR, "a+bⅈ Re", ENTER).expect("a");
    step("Re function on integers");
    test(CLEAR, "31 Re", ENTER).expect("31");
    step("Re function on decimal");
    test(CLEAR, "31.234 Re", ENTER).expect("31.234");

    step("Im function");
    test(CLEAR, "33+22ⅈ Im", ENTER).expect("22");
    step("Symbolic Im function");
    test(CLEAR, "a+bⅈ Im", ENTER).expect("b");
    step("Im function on integers");
    test(CLEAR, "31 Im", ENTER).expect("0");
    step("Im function on decimal");
    test(CLEAR, "31.234 Im", ENTER).expect("0");

    step("Complex modulus");
    test(CLEAR, "3+4ⅈ abs", ENTER).expect("5.");
    step("Symbolic complex modulus");
    test(CLEAR, "a+bⅈ abs", ENTER).expect("'a⊿b'");
    step("Norm alias");
    test(CLEAR, "3+4ⅈ norm", ENTER).expect("5.");
    test(CLEAR, "a+bⅈ norm", ENTER).expect("'a⊿b'");
    step("Modulus alias");
    test(CLEAR, "3+4ⅈ modulus", ENTER).expect("5.");
    test(CLEAR, "a+bⅈ modulus", ENTER).expect("'a⊿b'");

    step("Complex conjugate");
    test(CLEAR, "3+4ⅈ conj", ENTER).expect("3-4ⅈ");
    step("Symbolic complex conjugate");
    test(CLEAR, "a+bⅈ conj", ENTER).expect("a+'-b'ⅈ");
    step("Complex conjugate on integers");
    test(CLEAR, "31 conj", ENTER).expect("31");
    step("Complex conjugate on decimals");
    test(CLEAR, "31.234 conj", ENTER).expect("31.234");

    step("Complex argument");
    test(CLEAR, "1+1ⅈ arg", ENTER).expect("0.78539 81633 97448 30962 r");
    step("Symbolic complex argument");
    test(CLEAR, "a+bⅈ arg", ENTER).expect("'b∠a'");
    step("Complex argument on integers");
    test(CLEAR, "31 arg", ENTER).expect("0 r");
    step("Complex argument on decimals");
    test(CLEAR, "31.234 arg", ENTER).expect("0 r");
    step("Complex argument on negative integers");
    test(CLEAR, "-31 arg", ENTER).expect("3.14159 26535 89793 2385 r");
    step("Complex argument on negative decimals");
    test(CLEAR, "-31.234 arg", ENTER).expect("3.14159 26535 89793 2385 r");

    step("Complex argument in degrees");
    test(CLEAR, "DEG", ENTER);
    test(CLEAR, "1+1ⅈ arg", ENTER).expect("45 °");
    step("Symbolic complex argument in degrees");
    test(CLEAR, "a+bⅈ arg", ENTER).expect("'b∠a'");
    step("Complex argument on integers in degrees");
    test(CLEAR, "31 arg", ENTER).expect("0 °");
    step("Complex argument on decimals in degrees");
    test(CLEAR, "31.234 arg", ENTER).expect("0 °");
    test(CLEAR, "-31 arg", ENTER).expect("180 °");
    step("Complex argument on decimals in degrees");
    test(CLEAR, "-31.234 arg", ENTER).expect("180 °");
    test(CLEAR, "RAD", ENTER);

    step("Restore default 24-digit precision");
    test(CLEAR, "24 PRECISION 12 SIG", ENTER).noerror();
}


void tests::complex_promotion()
// ----------------------------------------------------------------------------
//   Complex promotion for real input, e.g. sqrt(-1)
// ----------------------------------------------------------------------------
{
    BEGIN(autocplx);

    step("Using degrees");
    test(CLEAR, "DEG", ENTER).noerror();

    step("Disable complex mode")
        .test(CLEAR, "RealResults", ENTER).noerror()
        .test("-103 FS?", ENTER).expect("False");

    step("sqrt(-1) fails in real mode")
        .test(CLEAR, "-1 sqrt", ENTER).error("Argument outside domain");
    step("asin(-2) fails in real mode")
        .test(CLEAR, "-2 asin", ENTER).error("Argument outside domain");
    step("acos(-2) fails in real mode")
        .test(CLEAR, "-2 acos", ENTER).error("Argument outside domain");
    step("asin(-2) fails in real mode")
        .test(CLEAR, "-2 asin", ENTER).error("Argument outside domain");
    step("asin(-2) fails in real mode")
        .test(CLEAR, "-2 asin", ENTER).error("Argument outside domain");
    step("atanh(-2) fails in real mode")
        .test(CLEAR, "-2 atanh", ENTER).error("Argument outside domain");
    step("log(-2) fails in real mode")
        .test(CLEAR, "-2 log", ENTER).error("Argument outside domain");

    step("Enable complex mode")
        .test(CLEAR, "ComplexResults", ENTER).noerror()
        .test("-103 FS?", ENTER).expect("True");

    step("sqrt(-1) succeeds in complex mode")
        .test(CLEAR, "-1 sqrt", ENTER)
        .expect("0+1.ⅈ");
    step("asin(-2) succeeds in complex mode")
        .test(CLEAR, "-2 asin", ENTER)
        .expect("-1.57079 63267 9+1.31695 78969 2ⅈ °");
    step("acos(-2) succeeds in complex mode")
        .test(CLEAR, "-2 acos", ENTER)
        .expect("3.14159 26535 9-1.31695 78969 2ⅈ °");
    step("asin(-2) succeeds in complex mode")
        .test(CLEAR, "-2 asin", ENTER)
        .expect("-1.57079 63267 9+1.31695 78969 2ⅈ °");
    step("asin(-2) succeeds in complex mode")
        .test(CLEAR, "-2 asin", ENTER)
        .expect("-1.57079 63267 9+1.31695 78969 2ⅈ °");
    step("atanh(-2) succeeds in complex mode")
        .test(CLEAR, "-2 atanh", ENTER)
        .expect("-0.54930 61443 34+1.57079 63267 9ⅈ");
    step("log(-2) succeeds in complex mode")
        .test(CLEAR, "-2 log", ENTER)
        .expect("0.69314 71805 6+3.14159 26535 9ⅈ");
}


void tests::units_and_conversions()
// ----------------------------------------------------------------------------
//   Unit types and data conversions
// ----------------------------------------------------------------------------
{
    BEGIN(units);

    step("Entering unit from command-line")
        .test(CLEAR, "1_kg", ENTER)
        .type(object::ID_unit)
        .expect("1 kg");
    step("Unit symbol from unit menu")
        .test(CLEAR, SHIFT, KEY5, KEY1, F1, LOWERCASE, M, S, ENTER)
        .type(object::ID_unit)
        .expect("1 ms");
    step("Unit symbol division from unit menu")
        .test(CLEAR, SHIFT, KEY5, KEY1, F1, LOWERCASE, M, SHIFT, DIV, S, ENTER)
        .type(object::ID_unit)
        .expect("1 m/s");
    step("Unit symbol multiplication from unit menu")
        .test(CLEAR, SHIFT, KEY5, KEY1, F1, LOWERCASE, M, SHIFT, MUL, S, ENTER)
        .type(object::ID_unit)
        .expect("1 m·s");
    step("Insert unit with soft key")
        .test(CLEAR, SHIFT, KEY5, KEY1, F2, F1)
        .editor("1_in")
        .test(ENTER)
        .type(object::ID_unit)
        .expect("1 in");
    step("Convert integer unit with soft key")
        .test(SHIFT, F2)
        .type(object::ID_unit)
        .expect("25 ²/₅ mm");
    step("Convert decimal unit with soft key")
        .test(CLEAR, KEY2, DOT, F1, ENTER, SHIFT, F2)
        .type(object::ID_unit)
        .expect("50.8 mm");
    step("Do not apply simplifications for unit conversions")
        .test(CLEAR, KEY1, DOT, F1, ENTER, SHIFT, F2)
        .type(object::ID_unit)
        .expect("25.4 mm");
    step("Multiply by unit using softkey")
        .test(CLEAR, SHIFT, KEY5, KEY1, F2, F1, F2)
        .editor("1_in·mm")
        .test(ENTER)
        .type(object::ID_unit)
        .expect("1 in·mm");
    step("Divide by unit using softkey")
        .test(CLEAR, SHIFT, KEY5, KEY1, F2, F1, RSHIFT, F2)
        .editor("1_in/(mm)")
        .test(ENTER)
        .type(object::ID_unit)
        .expect("1 in/mm");
    step("Conversion across compound units")
        .test(CLEAR, SHIFT, KEY5, KEY1, F2, F3)
        .editor("1_km/h")
        .test(ENTER)
        .type(object::ID_unit).expect("1 km/h")
        .test(SHIFT, F4).type(object::ID_unit).expect("¹⁵ ⁶²⁵/₂₅ ₁₄₆ mph")
        .test(SHIFT, F3).type(object::ID_unit).expect("1 km/h");
    step("Conversion to base units")
        .test(ENTER, RSHIFT, KEY5, F2)
        .type(object::ID_unit).expect("⁵/₁₈ m/s");
    step("Extract value from unit object")
        .test(ENTER, F3)
        .expect("⁵/₁₈");
    step("Split unit object")
        .test(BSP, RSHIFT, N, F4).expect("'m÷s'")
        .test(BSP).expect("⁵/₁₈");
    step("Convert operation")
        .test(CLEAR, KEY1, SHIFT, KEY5, F2, F3)
        .editor("1_km/h")
        .test(ENTER)
        .type(object::ID_unit).expect("1 km/h")
        .test(KEY1, F1, SHIFT, KEY5, SHIFT, F1, RSHIFT, F2)
        .editor("1_in/(min)")
        .test(ENTER)
        .type(object::ID_unit).expect("1 in/min")
        .test(RSHIFT, KEY5, F1) // Convert
        .type(object::ID_unit).expect("656 ⁶⁴/₃₈₁ in/min");
    step("Convert to unit")
        .test(CLEAR, KEY3, KEY7, ENTER).expect("37")
        .test(LSHIFT, KEY5, KEY4, KEY2, F2, F3).editor("42_km/h")
        .test(ENTER).expect("42 km/h")
        .test(RSHIFT, KEY5, F5).expect("37 km/h");
    step("Factoring out a unit")
        .test(CLEAR, KEY3, SHIFT, KEY5, SHIFT, F6, F2, ENTER).expect("3 kW")
        .test(KEY1, SHIFT, KEY5, SHIFT, F4, F1, ENTER).expect("1 N")
        .test(RSHIFT, KEY5, F4).expect("3 000 N·m/s");
    step("Orders of magnitude")
        .test(CLEAR, KEY3, SHIFT, KEY5, SHIFT, F6, F2, ENTER).expect("3 kW")
        .test(RSHIFT, KEY5, SHIFT, F2).expect("300 000 cW")
        .test(LSHIFT, F3).expect("3 kW")
        .test(LSHIFT, F4).expect("³/₁ ₀₀₀ MW");
    step("Unit simplification (same unit)")
        .test(CLEAR, KEY3, SHIFT, KEY5, SHIFT, F6, F2, ENTER).expect("3 kW")
        .test(SHIFT, KEY5, SHIFT, F4, F1).expect("3 kW·N")
        .test(SHIFT, KEY5, SHIFT, F6, RSHIFT, F2, ENTER).expect("3 N");
    step("Arithmetic on units")
        .test(CLEAR, KEY3, KEY7, SHIFT, KEY5, F2, F4, ENTER).expect("37 mph")
        .test(SHIFT, KEY5, KEY4, KEY2, F2, F3, ENTER).expect("42 km/h")
        .test(ADD).expect("101 ⁸ ⁵²⁷/₁₅ ₆₂₅ km/h");
    step("Arithmetic on units (decimal)")
        .test(CLEAR, KEY3, KEY7, DOT, SHIFT, KEY5, F2, F4).editor("37._mph")
        .test(ENTER).expect("37. mph")
        .test(SHIFT, KEY5, KEY4, KEY2, F2, F3, ENTER).expect("42 km/h")
        .test(ADD).expect("101.54572 8 km/h");
    step("Unit parsing on command line")
        .test(CLEAR, "12_km/s^2", ENTER).expect("12 km/s↑2");
    step("Parsing degrees as a unit")
        .test(CLEAR, "DEG", ENTER).noerror()
        .test("1∡90", ENTER).expect("1∡90°")
        .test(DOWN).editor("1∡90°")
        .test(DOWN, DOWN, BSP, DOWN, DOWN, "_").editor("190_°")
        .test(ENTER).expect("190 °");

    step("No auto-simplification for unit addition")
        .test(CLEAR, "1_s", ENTER, "0", NOSHIFT, ADD)
        .error("Inconsistent units");
    step("No auto-simplification for unit subtraction")
        .test(CLEAR, "1_s", ENTER, ENTER, SUB)
        .noerror()
        .expect("0 s");
    step("No auto-simplification for unit multiplication")
        .test(CLEAR, "1_s", ENTER, "1", NOSHIFT, MUL)
        .noerror()
        .expect("1 s");
    step("No auto-simplification for unit division")
        .test(CLEAR, "1_s", ENTER, "1", NOSHIFT, DIV)
        .noerror()
        .expect("1 s");

    step("Sqrt for units")
        .test(CLEAR, "12_km/h", ENTER, LSHIFT, C).expect("144 km↑2/h↑2")
        .test(C).expect("12. km/h");
    step("Cube root for units")
        .test(CLEAR, "12_km/h", ENTER, "3", LSHIFT, B).expect("1 728 km↑3/h↑3")
        .test("CBRT", ENTER).expect("12. km/h");
    step("xroot for units")
        .test(CLEAR, "12_km/h", ENTER, "3", LSHIFT, B).expect("1 728 km↑3/h↑3")
        .test("3", RSHIFT, B).expect("12. km/h");

    step("Invalid unit exponent")
        .test(CLEAR, "1_km^s", ENTER).error("Invalid unit expression");
    step("Invalid unit expression for 1_km/(s+N)")
        .test(CLEAR, "1_km/",
              ALPHA, SHIFT, F,
              LOWERCASE, S, NOSHIFT, ADD, ALPHA, N,
              ENTER).error("Invalid unit expression")
        .test(CLEAR);
    step("Invalid unit expression for 1_km(s+N)")
        .test(CLEAR, "1_km/",
              ALPHA, SHIFT, F, UP, BSP, DOWN,
              LOWERCASE, S, NOSHIFT, ADD, ALPHA, N,
              ENTER).error("Invalid unit expression")
        .test(CLEAR);
}


void tests::list_functions()
// ----------------------------------------------------------------------------
//   Some operations on lists
// ----------------------------------------------------------------------------
{
    BEGIN(lists);

    step("Integer index");
    test(CLEAR, "{ A B C }", ENTER, "2 GET", ENTER)
        .expect("B");
    step("Real index");
    test(CLEAR, "{ A B C }", ENTER, "2.3 GET", ENTER)
        .expect("B");
    step("Bad index type");
    test(CLEAR, "{ A B C }", ENTER, "\"A\" GET", ENTER)
        .error("Bad argument type");
    step("Out-of-range index");
    test(CLEAR, "{ A B C }", ENTER, "5 GET", ENTER)
        .error("Index out of range");
    step("Empty list index");
    test(CLEAR, "{ A B C }", ENTER, "{} GET", ENTER)
        .expect("{ A B C }");
    step("Single element list index");
    test(CLEAR, "{ A B C }", ENTER, "{2} GET", ENTER)
        .expect("B");
    step("List index nested");
    test(CLEAR, "{ A {D E F} C }", ENTER, "{2 3} GET", ENTER)
        .expect("F");
    step("List index, too many items");
    test(CLEAR, "{ A B C }", ENTER, "{2 3} GET", ENTER)
        .error("Bad argument type");
    step("Character from array");
    test(CLEAR, "\"Hello World\"", ENTER, "2 GET", ENTER)
        .expect("\"e\"");
    step("Deep nesting");
    test(CLEAR, "{ A { D E { 1 2 \"Hello World\" } F } 2 3 }", ENTER,
         "{ 2 3 3 5 } GET", ENTER)
        .expect("\"o\"");

    step("Incrementing integer index")
        .test(CLEAR,
              "{ A B C }", ENTER, "2 ")
        .test("GETI", ENTER).expect("B").test(BSP)
        .test("GETI", ENTER).expect("C").test(BSP)
        .test("GETI", ENTER).expect("A").test(BSP);

    step("Incrementing decimal index")
        .test(CLEAR,
              "{ A B C }", ENTER, "2.3 ")
        .test("GETI", ENTER).expect("B").test(BSP)
        .test("GETI", ENTER).expect("C").test(BSP)
        .test("GETI", ENTER).expect("A").test(BSP);
    step("Bad index type for GETI")
        .test(CLEAR, "{ A B C }", ENTER, "\"A\" GETI", ENTER)
        .error("Bad argument type");
    step("Out-of-range index for GETI")
        .test(CLEAR, "{ A B C }", ENTER, "5 GETI", ENTER)
        .error("Index out of range");
    step("Empty list index for GETI")
        .test(CLEAR, "{ A B C }", ENTER, "{} GETI", ENTER)
        .error("Bad argument value");
    step("Single element list index for GETI")
        .test(CLEAR, "{ A B C }", ENTER, "{2} ")
        .test("GETI", ENTER).expect("B").test(BSP).expect("{ 3 }")
        .test("GETI", ENTER).expect("C").test(BSP).expect("{ 1 }")
        .test("GETI", ENTER).expect("A").test(BSP).expect("{ 2 }");
    step("List index nested for GETI")
        .test(CLEAR, "{ A {D E F} C }", ENTER, "{2 3} ")
        .test("GETI", ENTER).expect("F").test(BSP).expect("{ 3 1 }")
        .test("GETI", ENTER).error("Bad argument type");
    step("List index, too many items for GETI")
        .test(CLEAR, "{ A B C }", ENTER, "{2 3} GETI", ENTER)
        .error("Bad argument type");
    step("Character from array using GETI")
        .test(CLEAR, "\"Hello\"", ENTER, "2 ")
        .test("GETI", ENTER).expect("\"e\"").test(BSP).expect("3")
        .test("GETI", ENTER).expect("\"l\"").test(BSP).expect("4")
        .test("GETI", ENTER).expect("\"l\"").test(BSP).expect("5")
        .test("GETI", ENTER).expect("\"o\"").test(BSP).expect("1")
        .test("GETI", ENTER).expect("\"H\"").test(BSP).expect("2")
        .test("GETI", ENTER).expect("\"e\"").test(BSP).expect("3");
    step("Deep nesting for GETI");
    test(CLEAR, "{ A { D E { 1 2 \"Hello World\" } F } 2 3 }", ENTER,
         "{ 2 3 3 5 } GETI", ENTER)
        .expect("\"o\"").test(BSP).expect("{ 2 3 3 6 }");

    step("Array indexing");
    test(CLEAR, "[ A [ D E [ 1 2 \"Hello World\" ] F ] 2 3 ]", ENTER,
         "[ 2 3 3 5 ] GET", ENTER)
        .expect("\"o\"");

    step("Variable access with GET")
        .test(CLEAR, "{ 11 22 33 44 } 'L' STO", ENTER).noerror()
        .test("'L' 1 GET", ENTER).expect("11")
        .test("'L' 3 GET", ENTER).expect("33");
    step("Variable access with GETI")
        .test(CLEAR, "'L' 1 GETI", ENTER).expect("11").test(BSP).expect("2")
        .test(LSHIFT, SUB, F6)
        .test(F3).expect("22").test(BSP).expect("3")
        .test(F3).expect("33").test(BSP).expect("4")
        .test(F3).expect("44").test(BSP).expect("1")
        .test(F3).expect("11").test(BSP).expect("2");

    step("Putting in a list")
        .test(CLEAR, "{ 11 22 33 } 1 55 PUT", ENTER).expect("{ 55 22 33 }")
        .test(ENTER, "2", F1).expect("22")
        .test("3", MUL).expect("66")
        .test("2", NOSHIFT, M, F2).expect("{ 55 66 33 }");
    step("Putting out of range")
        .test(CLEAR, "{ 11 22 33 } 4 55 PUT", ENTER)
        .error("Index out of range");
    step("Incremental put (PUTI)")
        .test(CLEAR, "{ 11 22 33 } 3 55 PUTI", ENTER).expect("1")
        .test(NOSHIFT, M).expect("{ 11 22 55 }")
        .test(NOSHIFT, M, "88", F4).expect("2")
        .test(NOSHIFT, M).expect("{ 88 22 55 }")
        .test(EXIT);
    step("Index error when putting out of range with PUTI")
        .test(CLEAR, "{ 11 22 33 } 5 55 PUTI", ENTER)
        .error("Index out of range");

    step("Concatenation of lists");
    test(CLEAR, "{ A B C D } { F G H I } +", ENTER)
        .expect("{ A B C D F G H I }");
    step("Concatenation of item to list");
    test(CLEAR, "{ A B C D } 2.3 +", ENTER)
        .expect("{ A B C D 2.3 }");
    test(CLEAR, "2.5 { A B C D } +", ENTER)
        .expect("{ 2.5 A B C D }");

    step("Concatenation of list and text");
    test(CLEAR, "{ } \"Hello\" +", ENTER)
        .expect("{ \"Hello\" }");

    step("Repetition of a list");
    test(CLEAR, "{ A B C D } 3 *", ENTER)
        .expect("{ A B C D A B C D A B C D }");
    test(CLEAR, "3 { A B C D } *", ENTER)
        .expect("{ A B C D A B C D A B C D }");

    step("Applying a function to a  list");
    test(CLEAR, "{ A B C } sin", ENTER)
        .expect("{ 'sin A' 'sin B' 'sin C' }");

    step("List sum in program")
        .test(CLEAR, "{ 5 8 2 } ΣList", ENTER).expect("15")
        .test(CLEAR, "{ A B C 1 } ΣList", ENTER).expect("'A+B+C+1'");
    step("List product in program")
        .test(CLEAR, "{ 5 8 2 } ∏List", ENTER).expect("80")
        .test(CLEAR, "{ A B C 1 } ΣList", ENTER).expect("'A+B+C+1'");
    step("List differences in program")
        .test(CLEAR, "{ 4 20 1 17 60 91 } ∆List", ENTER)
        .expect("{ 16 -19 16 43 31 }")
        .test(CLEAR, "{ A B C 1 2 3 } ∆List", ENTER)
        .expect("{ 'B-A' 'C-B' '1-C' 1 1 }");

    step("List sum in menu")
        .test(CLEAR, LSHIFT, SUB)
        .test(CLEAR, "{ 5 8 2 }", LSHIFT, F3).expect("15")
        .test(CLEAR, "{ A B C 1 }", LSHIFT, F3).expect("'A+B+C+1'");
    step("List product in program")
        .test(CLEAR, "{ 5 8 2 }", LSHIFT, F4).expect("80")
        .test(CLEAR, "{ A B C 1 }", LSHIFT, F4).expect("'A·B·C'");
    step("List differences in program")
        .test(CLEAR, "{ 4 20 1 17 60 91 }", LSHIFT, F5)
        .expect("{ 16 -19 16 43 31 }")
        .test(CLEAR, "{ A B C 1 2 3 }",LSHIFT, F5)
        .expect("{ 'B-A' 'C-B' '1-C' 1 1 }");

    step("DoList with explicit size in program")
        .test(CLEAR, "{ A B 3 } { D 5 6 } { E 8 F } 3 « + * » DOLIST", ENTER)
        .expect("{ 'A·(D+E)' '13·B' '3·(F+6)' }")
        .test(BSP).noerror()
        .test(BSP).error("Too few arguments");
    step("DoList with explicit size from menu")
        .test(CLEAR, "{ 1 2 3 } { 4 5 6 } { 7 8 9 } 3 « + * »",
              LSHIFT, MUL, LSHIFT, SUB, F6, LSHIFT, F1)
        .expect("{ 11 26 45 }")
        .test(BSP).noerror()
        .test(BSP).error("Too few arguments");
    step("DoList with implicit size in program")
        .test(CLEAR, "{ 3 A B } { 5 D 6 } { 8 F E } « + » DOLIST", ENTER)
        .expect("{ 13 'D+F' 'E+6' }")
        .test(BSP)
        .expect("{ 3 A B }")
        .test(BSP).noerror()
        .test(BSP).error("Too few arguments");
    step("DoList with implicit size from menu")
        .test(CLEAR, "{ 1 2 3 } { 4 5 6 } { 7 8 9 } « * »",
              LSHIFT, MUL, LSHIFT, SUB, F6, LSHIFT, F1)
        .expect("{ 28 40 54 }")
        .test(BSP).expect("{ 1 2 3 }")
        .test(BSP).noerror()
        .test(BSP).error("Too few arguments");
    step("DoList with bad arguments")
        .test(CLEAR, "{ A B 3 } { D 5 6 } { E 8 F }  « + »  DUP DOLIST", ENTER)
        .error("Bad argument type");

    step("DoSubs with explicit size in program")
        .test(CLEAR, "{ A B 3 D 5 6 E 8 F } 3 « + * » DOSUBS", ENTER)
        .expect("{ 'A·(B+3)' 'B·(D+3)' '3·(D+5)' "
                "'11·D' '5·(E+6)' '6·(E+8)' 'E·(F+8)' }")
        .test(BSP).noerror()
        .test(BSP).error("Too few arguments");
    step("DoSubs with explicit size from menu")
        .test(CLEAR, "{ 1 2 3 4 5 6 7 8 9 } 3 « + * »",
              LSHIFT, MUL, LSHIFT, SUB, F6, LSHIFT, F2)
        .expect("{ 5 14 27 44 65 90 119 }")
        .test(BSP).noerror()
        .test(BSP).error("Too few arguments");
    step("DoSubs with implicit size in program")
        .test(CLEAR, "{ 3 A B 5 D 6 8 F E } « + » DOSUBS", ENTER)
        .expect("{ 'A+3' 'A+B' 'B+5' 'D+5' 'D+6' 14 'F+8' 'F+E' }")
        .test(BSP).noerror()
        .test(BSP).error("Too few arguments");
    step("DoSubs with implicit size in program from HP50G ARM")
        .test(CLEAR, "{ A B C D E } « - » DOSUBS", ENTER)
        .expect("{ 'A-B' 'B-C' 'C-D' 'D-E' }")
        .test(BSP).noerror()
        .test(BSP).error("Too few arguments");
    step("DoSubs with explicit size in program from HP50G ARM")
        .test(CLEAR, "{ A B C } 2 « DUP * * » DOSUBS", ENTER)
        .expect("{ 'A·B²' 'B·C²' }")
        .test(BSP).noerror()
        .test(BSP).error("Too few arguments");
    step("DoSubs with explicit size in program from HP50G ARM")
        .test(CLEAR,
              "{ 1 2 3 4 5 } "
              "« → a b "
              "« CASE "
              "  'NSUB=1' THEN a END "
              "  'NSUB=ENDSUB' THEN b END "
              "  'a+b' EVAL END » » DOSUBS", ENTER)
        .expect("{ 1 5 7 5 }")
        .test(BSP).noerror()
        .test(BSP).error("Too few arguments");
    step("DoSubs with implicit size from menu")
        .test(CLEAR, "{ 1 2 A D 5 6 B 8 9 } « * »",
              LSHIFT, MUL, LSHIFT, SUB, F6, LSHIFT, F2)
        .expect("{ 2 '2·A' 'A·D' '5·D' 30 '6·B' '8·B' 72 }")
        .test(BSP).noerror()
        .test(BSP).error("Too few arguments");
    step("DoSubs with bad arguments")
        .test(CLEAR, "{ A B 3 D 5 6 E 8 F }  « + »  DUP DOSUBS", ENTER)
        .error("Bad argument type");
}


void tests::sorting_functions()
// ----------------------------------------------------------------------------
//   Sorting operations
// ----------------------------------------------------------------------------
{
    BEGIN(sorting);

    step("Value sort (SORT)")
        .test(CLEAR, "{ 7 2.5 3 9.2 \"DEF\" 8.4 \"ABC\" } SORT", ENTER)
        .expect("{ 2.5 3 7 8.4 9.2 \"ABC\" \"DEF\" }");
    step("Reverse list (REVLIST)")
         .test("revlist", ENTER)
         .expect("{ \"DEF\" \"ABC\" 9.2 8.4 7 3 2.5 }");
    step("Memory sort (QUICKSORT)")
        .test("QUICKSORT", ENTER)
        .expect("{ 2.5 8.4 9.2 3 7 \"ABC\" \"DEF\" }");
    step("Reverse memory sort (ReverseQuickSort)")
        .test("reverseQuickSort", ENTER)
        .expect("{ \"DEF\" \"ABC\" 7 3 9.2 8.4 2.5 }");
    step("Reverse sort (ReverseSort)")
        .test("ReverseSort", ENTER)
        .expect("{ \"DEF\" \"ABC\" 9.2 8.4 7 3 2.5 }");
    step("Min function (integer)")
        .test(CLEAR, "1 2 MIN", ENTER).expect("1");
    step("Max function (integer)")
        .test(CLEAR, "1 2 MAX", ENTER).expect("2");
    step("Min function (decimal)")
        .test(CLEAR, "1.23 4.56 MIN", ENTER).expect("1.23");
    step("Max function (decimal)")
        .test(CLEAR, "1.23 4.56 MAX", ENTER).expect("4.56");
    step("Min function (fraction)")
        .test(CLEAR, "1/23 4/56 MIN", ENTER).expect("¹/₂₃");
    step("Max function (fraction)")
        .test(CLEAR, "1/23 4/56 MAX", ENTER).expect("¹/₁₄");
    step("Min function (mixed numbers)")
        .test(CLEAR, "1/23 4.56 MIN", ENTER).expect("¹/₂₃");
    step("Max function (mixed numbers)")
        .test(CLEAR, "1/23 4.56 MAX", ENTER).expect("4.56");
    step("Min function (text)")
        .test(CLEAR, "\"ABC\" \"DEF\" MIN", ENTER).expect("\"ABC\"");
    step("Max function (text)")
        .test(CLEAR, "\"ABC\" \"DEF\" MAX", ENTER).expect("\"DEF\"");
    step("Min function (mixed types)")
        .test(CLEAR, "1 \"DEF\" MAX", ENTER).error("Bad argument type");
    step("Min function (symbolic types)")
        .test(CLEAR, "1 X MIN", ENTER).expect("'Min(1;X)'")
        .test(CLEAR, "X 1 MIN", ENTER).expect("'Min(X;1)'")
        .test(CLEAR, "X Y MIN", ENTER).expect("'Min(X;Y)'");
    step("Max function (symbolic types)")
        .test(CLEAR, "1 X MAX", ENTER).expect("'Max(1;X)'")
        .test(CLEAR, "X 1 MAX", ENTER).expect("'Max(X;1)'")
        .test(CLEAR, "X Y MAX", ENTER).expect("'Max(X;Y)'");
    step("Min with arrays")
        .test(CLEAR, "[1 2 3] [3 2 1] Min", ENTER).expect("[ 1 2 1 ]");
    step("Max with arrays")
        .test(CLEAR, "[1 2 3] [3 2 1] Max", ENTER).expect("[ 3 2 3 ]");
    step("Min with array and scalar")
        .test(CLEAR, "[1 2 3] 2 Min", ENTER).expect("[ 1 2 2 ]")
        .test(CLEAR, "2 [1 2 3] Min", ENTER).expect("[ 1 2 2 ]");
    step("Max with array and scalar")
        .test(CLEAR, "[1 2 3] 2 Max", ENTER).expect("[ 2 2 3 ]")
        .test(CLEAR, "2 [1 2 3] Max", ENTER).expect("[ 2 2 3 ]");
    step("Min with array and symbolic scalar")
        .test(CLEAR, "[1 2 3] X Min", ENTER).expect("'Min([ 1 2 3 ];X)'")
        .test(CLEAR, "X [1 2 3] Min", ENTER).expect("'Min(X;[ 1 2 3 ])'");
    step("Max with array and symbolic scalar")
        .test(CLEAR, "[1 2 3] X Max", ENTER).expect("'Max([ 1 2 3 ];X)'")
        .test(CLEAR, "X [1 2 3] Max", ENTER).expect("'Max(X;[ 1 2 3 ])'");
    step("Max with arrays")
        .test(CLEAR, "[1 2 3] [3 2 1] Max", ENTER).expect("[ 3 2 3 ]");
    step("Min function (symbolic types)")
        .test(CLEAR, "1 \"DEF\" MAX", ENTER).error("Bad argument type");
    step("Max function (symbolic types)")
        .test(CLEAR, "1 \"DEF\" MAX", ENTER).error("Bad argument type");
}


void tests::text_functions()
// ----------------------------------------------------------------------------
//   Some operations on text
// ----------------------------------------------------------------------------
{
    BEGIN(text);

    step("Concatenation of text");
    test(CLEAR, "\"Hello \" \"World\" +", ENTER)
        .expect("\"Hello World\"");
    step("Concatenation of text and object");
    test(CLEAR, "\"Hello \" 2.3 +", ENTER)
        .expect("\"Hello 2.3\"");
    step("Concatenation of object and text");
    test(CLEAR, "2.3 \"Hello \" +", ENTER)
        .expect("\"2.3Hello \"");

    step("Repeating text");
    test(CLEAR, "\"AbC\" 3 *", ENTER)
        .expect("\"AbCAbCAbC\"");
    test(CLEAR, "3 \"AbC\" *", ENTER)
        .expect("\"AbCAbCAbC\"");

    step("Character generation with CHR")
        .test(CLEAR, "64 CHR", ENTER).type(object::ID_text).expect("\"@\"");
    step("Codepoint generation with NUM")
        .test(CLEAR,"\"a\" NUM", ENTER).type(object::ID_integer).expect(97);
    step("Codepoint generation with NUM, multiple characters")
        .test(CLEAR,"\"ba\" NUM", ENTER).type(object::ID_integer).expect(98);

    step("Convert object to text")
        .test(CLEAR, RSHIFT, KEY4, "1.42", F1)
        .type(object::ID_text).expect("\"1.42\"");
    step("Convert object from text")
        .test(CLEAR, RSHIFT, KEY4, "\"1.42 2.43 +\"", F2)
        .type(object::ID_decimal).expect("3.85");
    step("Size of single object")
        .test(CLEAR, "3.85", F3)
        .type(object::ID_integer).expect("1");
    step("Length of null text")
        .test(ENTER, RSHIFT, ENTER, ENTER, F3)
        .type(object::ID_integer).expect("0");
    step("Length of text")
        .test(CLEAR, RSHIFT, KEY4, "\"1.42 2.43 +\"", F3)
        .type(object::ID_integer).expect("11")
        .test(SHIFT, M, ADD, ENTER, ADD, F3)
        .type(object::ID_integer).expect("26");

    step("Conversion of text to code")
        .test(CLEAR, RSHIFT, ENTER, "Hello", NOSHIFT, RSHIFT, KEY4, SHIFT, F1)
        .type(object::ID_list).expect("{ 72 101 108 108 111 }");
    step("Conversion of code to text")
        .test(CLEAR, RSHIFT, RUNSTOP,
              232, SPACE, 233, SPACE, 234, SPACE, 235, SPACE,
              960, SPACE, 8730, SPACE, 8747, ENTER,
              RSHIFT, KEY4, SHIFT, F2)
        .type(object::ID_text).expect("\"èéêëπ√∫\"");


    step("Ensure we can parse integer numbers with separators in them")
        .test(CLEAR, "100000", ENTER).expect("100 000")
        .test(RSHIFT, ENTER, NOSHIFT, ENTER).expect("\"\"")
        .test(NOSHIFT, ADD).expect("\"100 000\"")
        .test(NOSHIFT, A, F2).expect("100 000");
    step("Ensure we can parse decimal numbers with separators in them")
        .test(CLEAR, "100000.123456123456", ENTER).expect("100 000.12345 6")
        .test(RSHIFT, ENTER, NOSHIFT, ENTER).expect("\"\"")
        .test(NOSHIFT, ADD).expect("\"100 000.12345 61234 56\"")
        .test(NOSHIFT, A, F2).expect("100 000.12345 6");
    step("Ensure we can parse base numbers with separators in them")
        .test(CLEAR, "16#ABCD1234", ENTER).expect("#ABCD 1234₁₆")
        .test(RSHIFT, ENTER, NOSHIFT, ENTER).expect("\"\"")
        .test(NOSHIFT, ADD).expect("\"#ABCD 1234\"")
        .test(NOSHIFT, A, F2).expect("#ABCD 1234₁₆");
}


void tests::vector_functions()
// ----------------------------------------------------------------------------
//   Test operations on vectors
// ----------------------------------------------------------------------------
{
    BEGIN(vectors);

    step("Data entry in numeric form");
    test(CLEAR, "[  1  2  3  ]", ENTER)
        .type(object::ID_array).expect("[ 1 2 3 ]");
    test(CLEAR, "[  1.5  2.300  3.02  ]", ENTER)
        .type(object::ID_array).expect("[ 1.5 2.3 3.02 ]");

    step("Symbolic vector");
    test(CLEAR, "[a b c]", ENTER)
        .expect("[ a b c ]");

    step("Non-homogneous data types");
    test(CLEAR, "[  \"ABC\"  'X' 3/2  ]", ENTER)
        .type(object::ID_array).expect("[ \"ABC\" 'X' 1 ¹/₂ ]");

    step("Addition");
    test(CLEAR, "[1 2 3][4 5 6] +", ENTER)
        .expect("[ 5 7 9 ]");
    test(CLEAR, "[a b c][d e f] +", ENTER)
        .expect("[ 'a+d' 'b+e' 'c+f' ]");

    step("Subtraction");
    test(CLEAR, "[1 2 3 4][4 5 2 1] -", ENTER)
        .expect("[ -3 -3 1 3 ]");
    test(CLEAR, "[a b c][d e f] -", ENTER)
        .expect("[ 'a-d' 'b-e' 'c-f' ]");

    step("Multiplication (extension)");
    test(CLEAR, "[1 2  3 4 6][4 5 2 1 3] *", ENTER)
        .expect("[ 4 10 6 4 18 ]");
    test(CLEAR, "[a b c][d e f] *", ENTER)
        .expect("[ 'a·d' 'b·e' 'c·f' ]");

    step("Division (extension)");
    test(CLEAR, "[1 2  3 4 6][4 5 2 1 3] /", ENTER)
        .expect("[ ¹/₄ ²/₅ 1 ¹/₂ 4 2 ]");
    test(CLEAR, "[a b c][d e f] /", ENTER)
        .expect("[ 'a÷d' 'b÷e' 'c÷f' ]");

    step("Addition of constant (extension)");
    test(CLEAR, "[1 2 3] 3 +", ENTER)
        .expect("[ 4 5 6 ]");
    test(CLEAR, "[a b c] x +", ENTER)
        .expect("[ 'a+x' 'b+x' 'c+x' ]");

    step("Subtraction of constant (extension)");
    test(CLEAR, "[1 2 3 4] 3 -", ENTER)
        .expect("[ -2 -1 0 1 ]");
    test(CLEAR, "[a b c] x -", ENTER)
        .expect("[ 'a-x' 'b-x' 'c-x' ]");
    test(CLEAR, "x [a b c] -", ENTER)
        .expect("[ 'x-a' 'x-b' 'x-c' ]");

    step("Multiplication by constant (extension)");
    test(CLEAR, "[a b c] x *", ENTER)
        .expect("[ 'a·x' 'b·x' 'c·x' ]");
    test(CLEAR, "x [a b c] *", ENTER)
        .expect("[ 'x·a' 'x·b' 'x·c' ]");

    step("Division by constant (extension)");
    test(CLEAR, "[a b c] x /", ENTER)
        .expect("[ 'a÷x' 'b÷x' 'c÷x' ]");
    test(CLEAR, "x [a b c] /", ENTER)
        .expect("[ 'x÷a' 'x÷b' 'x÷c' ]");

    step("Invalid dimension for binary operations");
    test(CLEAR, "[1 2 3][1 2] +", ENTER)
        .error("Invalid dimension");
    test(CLEAR, "[1 2 3][1 2] -", ENTER)
        .error("Invalid dimension");
    test(CLEAR, "[1 2 3][1 2] *", ENTER)
        .error("Invalid dimension");
    test(CLEAR, "[1 2 3][1 2] /", ENTER)
        .error("Invalid dimension");

    step("Component-wise inversion of a vector");
    test(CLEAR, "[1 2 3] INV", ENTER)
        .expect("[ 1 ¹/₂ ¹/₃ ]");

    step("Fröbenius norm");
    test(CLEAR, "[1 2 3] ABS", ENTER)
        .expect("3.74165 73867 7");
    test(CLEAR, "[1 2 3] NORM", ENTER)
        .expect("3.74165 73867 7");

    step("Component-wise application of functions");
    test(CLEAR, "[a b c] SIN", ENTER)
        .expect("[ 'sin a' 'sin b' 'sin c' ]");
}


void tests::matrix_functions()
// ----------------------------------------------------------------------------
//   Test operations on vectors
// ----------------------------------------------------------------------------
{
    BEGIN(matrices);

    step("Data entry in numeric form");
    test(CLEAR, "[  [1  2  3][4 5 6]  ]", ENTER)
        .type(object::ID_array).want("[[ 1 2 3 ] [ 4 5 6 ]]");

    step("Non-rectangular matrices");
    test(CLEAR, "[  [ 1.5  2.300 ] [ 3.02 ]]", ENTER)
        .type(object::ID_array).want("[[ 1.5 2.3 ] [ 3.02 ]]");

    step("Symbolic matrix");
    test(CLEAR, "[[a b] [c d]]", ENTER)
        .want("[[ a b ] [ c d ]]");

    step("Non-homogneous data types");
    test(CLEAR, "[  [ \"ABC\"  'X' ] 3/2  [ 4 [5] [6 7]]]", ENTER)
        .type(object::ID_array)
        .want("[[ \"ABC\" 'X' ] 1 ¹/₂ [ 4 [ 5 ] [ 6 7 ] ] ]");

    step("Addition");
    test(CLEAR, "[[1 2] [3 4]] [[5 6][7 8]] +", ENTER)
        .want("[[ 6 8 ] [ 10 12 ]]");
    test(CLEAR, "[[a b][c d]] [[e f][g h]] +", ENTER)
        .want("[[ 'a+e' 'b+f' ] [ 'c+g' 'd+h' ]]");

    step("Subtraction");
    test(CLEAR, "[[1 2] [3 4]] [[5 6][7 8]] -", ENTER)
        .want("[[ -4 -4 ] [ -4 -4 ]]");
    test(CLEAR, "[[a b][c d]] [[e f][g h]] -", ENTER)
        .want("[[ 'a-e' 'b-f' ] [ 'c-g' 'd-h' ]]");

    step("Multiplication (square)");
    test(CLEAR, "[[1 2] [3 4]] [[5 6][7 8]] *", ENTER)
        .want("[[ 19 22 ] [ 43 50 ]]");
    test(CLEAR, "[[a b][c d]] [[e f][g h]] *", ENTER)
        .want("[[ 'a·e+b·g' 'a·f+b·h' ] [ 'c·e+d·g' 'c·f+d·h' ]]");

    step("Multiplication (non-square)");
    test(CLEAR, "[[1 2 3] [4 5 6]] [[5 6][7 8][9 10]] *", ENTER)
        .want("[[ 46 52 ] [ 109 124 ]]");
    test(CLEAR, "[[a b c d][e f g h]] [[x][y][z][t]] *", ENTER)
        .want("[[ 'a·x+b·y+c·z+d·t' ] [ 'e·x+f·y+g·z+h·t' ]]");
    test(CLEAR, "[[a b c d][e f g h]] [x y z t] *", ENTER)
        .want("[ 'a·x+b·y+c·z+d·t' 'e·x+f·y+g·z+h·t' ]");

    step("Division");
    test(CLEAR,
         "[[5 12 1968][17 2 1969][30 3 1993]] "
         "[[16 5 1995][21 5 1999][28 5 2009]] /", ENTER)
        .want("[[ 3 ¹/₁₁ -4 ⁸/₁₁ -3 ¹⁰/₁₁ ] [ 335 ⁷/₁₀ -1 342 ⁷/₁₀ -1 643 ³/₁₀ ] [ -¹⁹/₂₂ 3 ⁹/₂₂ 5 ³/₂₂ ]]");
    step("Division (symbolic)");
    test(CLEAR, "[[a b][c d]][[e f][g h]] /", ENTER)
        .want("[[ '(e⁻¹-f÷e·(-g)÷(e·h-g·f))·a+(-(f÷e·e÷(e·h-g·f)))·c' '(e⁻¹-f÷e·(-g)÷(e·h-g·f))·b+(-(f÷e·e÷(e·h-g·f)))·d' ] [ '(-g)÷(e·h-g·f)·a+e÷(e·h-g·f)·c' '(-g)÷(e·h-g·f)·b+e÷(e·h-g·f)·d' ]]");
    step("Addition of constant (extension)");
    test(CLEAR, "[[1 2] [3 4]] 3 +", ENTER)
        .want("[[ 4 5 ] [ 6 7 ]]");
    test(CLEAR, "[[a b] [c d]] x +", ENTER)
        .want("[[ 'a+x' 'b+x' ] [ 'c+x' 'd+x' ]]");

    step("Subtraction of constant (extension)");
    test(CLEAR, "[[1 2] [3 4]] 3 -", ENTER)
        .want("[[ -2 -1 ] [ 0 1 ]]");
    test(CLEAR, "[[a b] [c d]] x -", ENTER)
        .want("[[ 'a-x' 'b-x' ] [ 'c-x' 'd-x' ]]");

    step("Multiplication by constant (extension)");
    test(CLEAR, "[[a b] [c d]] x *", ENTER)
        .want("[[ 'a·x' 'b·x' ] [ 'c·x' 'd·x' ]]");
    test(CLEAR, "x [[a b] [c d]] *", ENTER)
        .want("[[ 'x·a' 'x·b' ] [ 'x·c' 'x·d' ]]");

    step("Division by constant (extension)");
    test(CLEAR, "[[a b] [c d]] x /", ENTER)
        .want("[[ 'a÷x' 'b÷x' ] [ 'c÷x' 'd÷x' ]]");
    test(CLEAR, "x [[a b] [c d]] /", ENTER)
        .want("[[ 'x÷a' 'x÷b' ] [ 'x÷c' 'x÷d' ]]");

    step("Invalid dimension for binary operations");
    test(CLEAR, "[[1 2] [3 4]][1 2] +", ENTER)
        .error("Bad argument type");
    test(CLEAR, "[[1 2] [3 4]][[1 2][3 4][5 6]] +", ENTER)
        .error("Invalid dimension");
    test(CLEAR, "[[1 2] [3 4]][1 2] +", ENTER)
        .error("Bad argument type");
    test(CLEAR, "[[1 2] [3 4]][[1 2][3 4][5 6]] -", ENTER)
        .error("Invalid dimension");
    test(CLEAR, "[[1 2] [3 4]][1 2] +", ENTER)
        .error("Bad argument type");
    test(CLEAR, "[[1 2] [3 4]][[1 2][3 4][5 6]] -", ENTER)
        .error("Invalid dimension");
    test(CLEAR, "[[1 2] [3 4]][1 2] +", ENTER)
        .error("Bad argument type");
    test(CLEAR, "[[1 2] [3 4]][[1 2][3 4][5 6]] *", ENTER)
        .error("Invalid dimension");
    test(CLEAR, "[[1 2] [3 4]][1 2 3] *", ENTER)
        .error("Invalid dimension");
    test(CLEAR, "[[1 2] [3 4]][[1 2][3 4][5 6]] /", ENTER)
        .error("Invalid dimension");
    test(CLEAR, "[[1 2] [3 4]][1 2] /", ENTER)
        .error("Bad argument type");

    step("Inversion of a definite matrix");
    test(CLEAR, "[[1 2 3][4 5 6][7 8 19]] INV", ENTER)
        .want("[[ -1 ¹⁷/₃₀ ⁷/₁₅ ¹/₁₀ ]"
              " [ 1 ²/₁₅ ¹/₁₅ -¹/₅ ]"
              " [ ¹/₁₀ -¹/₅ ¹/₁₀ ]]");
    test(CLEAR, "[[a b][c d]] INV", ENTER)
        .want("[[ 'a⁻¹-b÷a·(-c)÷(a·d-c·b)' '-(b÷a·a÷(a·d-c·b))' ] [ '(-c)÷(a·d-c·b)' 'a÷(a·d-c·b)' ]]");

    step("Invert with zero determinant");       // HP48 gets this one wrong
    test(CLEAR, "[[1 2 3][4 5 6][7 8 9]] INV", ENTER)
        .error("Divide by zero");

    step("Determinant");                        // HP48 gets this one wrong
    test(CLEAR, "[[1 2 3][4 5 6][7 8 9]] DET", ENTER)
        .want("0");
    test(CLEAR, "[[1 2 3][4 5 6][7 8 19]] DET", ENTER)
        .want("-30");

    step("Froebenius norm");
    test(CLEAR, "[[1 2] [3 4]] ABS", ENTER)
        .want("5.47722 55750 5");
    test(CLEAR, "[[1 2] [3 4]] NORM", ENTER)
        .want("5.47722 55750 5");

    step("Component-wise application of functions");
    test(CLEAR, "[[a b] [c d]] SIN", ENTER)
        .want("[[ 'sin a' 'sin b' ] [ 'sin c' 'sin d' ]]");

    step("Dot product (numerical)")
        .test(CLEAR, "[2 3 4 5 6] [7 8 9 10 11] DOT", ENTER)
        .expect("190");
    step("Dot product (symbolic)")
        .test(CLEAR, "[a b c d] [e f g h] DOT", ENTER)
        .expect("'a·e+b·f+c·g+d·h'");
    step("Dot product (type error)")
        .test(CLEAR, "2 3 DOT", ENTER)
        .error("Bad argument type");
    step("Dot product (dimension error)")
        .test(CLEAR, "[1 2 3] [4 5] DOT", ENTER)
        .error("Invalid dimension");

    step("Cross product (numerical)")
        .test(CLEAR, "[2 3 4] [7 8 9] CROSS", ENTER)
        .expect("[ -5 10 -5 ]");
    step("Cross product (symbolic)")
        .test(CLEAR, "[a b c] [e f g] CROSS", ENTER)
        .expect("[ 'b·g-c·f' 'c·e-a·g' 'a·f-b·e' ]");
    step("Cross product (zero-extend)")
        .test(CLEAR, "[a b] [e f g] CROSS", ENTER)
        .expect("[ 'b·g' '-(a·g)' 'a·f-b·e' ]")
        .test(CLEAR, "[a b c] [e f] CROSS", ENTER)
        .expect("[ '-(c·f)' 'c·e' 'a·f-b·e' ]")
        .test(CLEAR, "[a b] [e f] CROSS", ENTER)
        .expect("[ 0 0 'a·f-b·e' ]");
    step("Cross product (type error)")
        .test(CLEAR, "2 3 CROSS", ENTER)
        .error("Bad argument type");
    step("Cross product (dimension error)")
        .test(CLEAR, "[1 2 3 4] [4 5] CROSS", ENTER)
        .error("Invalid dimension");

    step("Array→ and →Array on vectors")
        .test(CLEAR, "[1 2 3 4]", ENTER, RSHIFT, KEY9)
        .test(LSHIFT, F4).expect("{ 4 }")
        .test(LSHIFT, F3).expect("[ 1 2 3 4 ]")
        .test(CLEAR, "[[1 2 3][4 5 6]]", ENTER, RSHIFT, KEY9)
        .test(LSHIFT, F4).expect("{ 2 3 }")
        .test(LSHIFT, F3).want("[[ 1 2 3 ] [ 4 5 6 ]]");

    step("Constant vector")
        .test(CLEAR, "3 10 CON", ENTER)
        .expect("[ 10 10 10 ]");
    step("Constant complex vector")
        .test(CLEAR, "2 1ⅈ2", RSHIFT, KEY9, F3)
        .expect("[ 1+2ⅈ 1+2ⅈ ]");
    step("Constant text vector")
        .test(CLEAR, "1 \"ABC\"", RSHIFT, KEY9, F3)
        .expect("[ \"ABC\" ]");
    step("Constant vector from list size")
        .test(CLEAR, "{ 4 } 42", RSHIFT, KEY9, F3)
        .expect("[ 42 42 42 42 ]");

    step("Constant matrix")
        .test(CLEAR, "{ 3 2 } 10 CON", ENTER)
        .want("[[ 10 10 ] [ 10 10 ] [ 10 10 ]]");
    step("Constant matrix")
        .test(CLEAR, "{ 3 2 5 } 10 CON", ENTER)
        .error("Invalid dimension");
    step("Constant vector from vector")
        .test(CLEAR, "[ 1 2 3] 2ⅈ3", RSHIFT, KEY9, F3)
        .expect("[ 2+3ⅈ 2+3ⅈ 2+3ⅈ ]");
    step("Constant matrix from matrix")
        .test(CLEAR, "[[1 2]] \"ABC\"", RSHIFT, KEY9, F3)
        .want("[[ \"ABC\" \"ABC\" ]]");
    step("Constant vector in name")
        .test(CLEAR, "{ 4 } 24", RSHIFT, KEY9, F3)
        .expect("[ 24 24 24 24 ]")
        .test("'MyVec'", NOSHIFT, G)
        .noerror()
        .test("'MyVec' 1.5 CON", ENTER)
        .noerror()
        .test("MyVec", ENTER)
        .expect("[ 1.5 1.5 1.5 1.5 ]")
        .test("'MyVec'", ENTER, LSHIFT, BSP, F2);

    step("Idenitity matrix")
        .test(CLEAR, "3 IDN", ENTER)
        .want("[[ 1 0 0 ] [ 0 1 0 ] [ 0 0 1 ]]");
    step("Identity from list")
        .test(CLEAR, "{ 2 }", RSHIFT, KEY9, F2)
        .want("[[ 1 0 ] [ 0 1 ]]");
    step("Identity from 2-list")
        .test(CLEAR, "{ 2 2 }", RSHIFT, KEY9, F2)
        .want("[[ 1 0 ] [ 0 1 ]]");
    step("Identity from 2-list")
        .test(CLEAR, "{ 2 3 }", RSHIFT, KEY9, F2)
        .error("Invalid dimension");
    step("Identity from vector")
        .test(CLEAR, "[ 1  2 3 ]", RSHIFT, KEY9, F2)
        .want("[[ 1 0 0 ] [ 0 1 0 ] [ 0 0 1 ]]");
    step("Identity matrix in name")
        .test(CLEAR, "{ 4 }", RSHIFT, KEY9, F2)
        .test(KEY3, MUL, KEY2, ADD)
        .want("[[ 5 2 2 2 ] [ 2 5 2 2 ] [ 2 2 5 2 ] [ 2 2 2 5 ]]")
        .test("'MyIdn'", NOSHIFT, G)
        .noerror()
        .test("'MyIdn' IDN", ENTER)
        .noerror()
        .test("MyIdn", ENTER)
        .want("[[ 1 0 0 0 ] [ 0 1 0 0 ] [ 0 0 1 0 ] [ 0 0 0 1 ]]")
        .test("'MyIdn'", ENTER, LSHIFT, BSP, F2);
}


void tests::solver_testing()
// ----------------------------------------------------------------------------
//   Test that the solver works as expected
// ----------------------------------------------------------------------------
{
    BEGIN(solver);

    step("Enter directory for solving")
        .test(CLEAR, "'SLVTST' CRDIR SLVTST", ENTER);

    step("Solver with expression")
        .test(CLEAR, "'X+3' 'X' 0 ROOT", ENTER)
        .noerror().expect("X:-3.");
    step("Solver with arithmetic syntax")
        .test(CLEAR, "'ROOT(X+3;X;0)'", ENTER)
        .expect("'Root(X+3;X;0)'")
        .test(RUNSTOP)
        .expect("X:-3.");
    step("Solver with equation")
        .test(CLEAR, "'sq(x)=3' 'X' 0 ROOT", ENTER)
        .noerror().expect("X:1.73205 08075 7");
    step("Solver without solution")
        .test(CLEAR, "'sq(x)+3=0' 'X' 0 ROOT", ENTER)
        .error("No solution?");

    step("Solving menu")
        .test(CLEAR, "'A²+B²=C²'", ENTER)
        .test(LSHIFT, KEY7, LSHIFT, F1, F6)
        .test("3", NOSHIFT, F2, "4", NOSHIFT, F3, LSHIFT, F4)
        .expect("C:5.");
    step("Evaluate equation case Left=Right")
        .test(F1)
        .expect("'25=25.'");
    step("Verify that we display the equation after entering value")
        .test("4", F4)
        .image_noheader("solver-eqdisplay");
    step("Evaluate equation case Left=Right")
        .test("4", F4, F1)
        .expect("'25=16+9'");
    step("Evaluate equation case Left=Right")
        .test("7", F4, F1)
        .expect("'25=49-24'");

    step("Solving with units")
        .test("30_cm", NOSHIFT, F2, ".4_m", NOSHIFT, F3, "100_in", NOSHIFT, F4)
        .test(LSHIFT, F4)
        .expect("C:19.68503 93701 in")
        .test(LSHIFT, KEY5, F4, LSHIFT, F1)
        .test(LSHIFT, A, LSHIFT, A)
        .expect("0.5 m");

    step("Solving with large values (#1179")
        .test(CLEAR, "DEG '1E45*sin(x)-0.5E45' 'x' 2 ROOT", ENTER)
        .expect("x:30.");
    step("Solving equation containing a zero side (#1179")
        .test(CLEAR, "'-3*expm1(-x)-x=0' 'x' 2 ROOT", ENTER)
        .expect("x:2.82143 93721 2");

    step("Exit: Clear variables")
        .test(CLEAR, "UPDIR 'SLVTST' PURGE", ENTER);
}


void tests::eqnlib_parsing()
// ----------------------------------------------------------------------------
//   Test that we can parse every single builtin equation
// ----------------------------------------------------------------------------
{
    BEGIN(equations);

    size_t nbuiltins = equation::equations.nbuiltins;
    const cstring *eq = equation::equations.builtins;

    for (size_t i = 0; i < nbuiltins; i += 2)
    {
        if (eq[i+1])
        {
            istep(eq[i]);
            test(CLEAR, eq[i+1], ENTER).noerror();
        }
        else
        {
            begin(eq[i], true);
        }
        if (!ok)
        {
            test(eq[i+1]);
            break;
        }
    }
}


void tests::eqnlib_columns_and_beams()
// ----------------------------------------------------------------------------
//   Test that the solver works as expected
// ----------------------------------------------------------------------------
{
    BEGIN(colnbeams);

    step("Enter directory for solving")
        .test(CLEAR, "'SLVTST' CRDIR SLVTST", ENTER);

    step("Solving Elastic Buckling")
        .test(CLEAR, RSHIFT, F, F2, RSHIFT, F1)
        .test("53.0967", NOSHIFT, F3)
        .test("199947961.502", NOSHIFT, F4)
        .test(".7", NOSHIFT, F5, F6)
        .test("7.3152", NOSHIFT, F1)
        .test("4.1148", NOSHIFT, F2, F6)
        .test(LSHIFT, F2)
        .expect("Pcr:676.60192 6324 kN");
    step("Solving Elastic Buckling second equation")
        .test(CLEAR, LSHIFT, F1, LSHIFT, F4)
        .expect("I:8 990 109.72813 mm↑4")
        .test(NOSHIFT, F1)
        .expect("'676.60192 6324 kN"
                "=6.76601 92632 4⁳¹⁴ kPa·mm↑4/m↑2"
                "-0.00000 0005 kPa·mm↑4/m↑2'");
    step("Solving Elastic Buckling third equation")
        .test(CLEAR, LSHIFT, F1, LSHIFT, F2)
        .expect("σcr:127 428.24437 8 kPa")
        .test(NOSHIFT, F1)
        .expect("'127 428.24437 8 kPa"
                "=12.74282 44378 kN/cm↑2"
                "-8.⁳⁻²² kN/cm↑2'");
    step("Solving Elastic Buckling fourth equation")
        .test(CLEAR, LSHIFT, F1, LSHIFT, F4)
        .expect("r:4.1148 cm")
        .test(NOSHIFT, F1)
        .expect("'4.1148 cm=411.48 mm↑2/cm+6.12⁳⁻¹⁹ mm↑2/cm'");

    step("Solving Eccentric Columns")
        .test(CLEAR, RSHIFT, F, F2, RSHIFT, F2)
        .test("1.1806", NOSHIFT, F3)
        .test("187.9351", NOSHIFT, F4)
        .test("15.24", NOSHIFT, F5, F6)
        .test("206842718.795", NOSHIFT, F1)
        .test("1", NOSHIFT, F2)
        .test("6.6542", NOSHIFT, F3)
        .test("1908.2571", NOSHIFT, F4)
        .test("8.4836", NOSHIFT, F5)
        .test(F6, LSHIFT, F2)
        .expect("σmax:140 853.09700 6 kPa");
    step("Solving Eccentric Column second equation")
        .test(CLEAR, LSHIFT, F1, LSHIFT, F3)
        .expect("I:135 259 652.161 mm↑4");

    step("Solving Simple Deflection")
        .test(CLEAR, RSHIFT, F, F2, RSHIFT, F3)
        .test("10_ft", NOSHIFT, F2)
        .test("17_ft", NOSHIFT, F3)
        .test("29000000_psi", NOSHIFT, F4)
        .test("40_in^4", NOSHIFT, F5, F6)
        .test("20_ft", NOSHIFT, F1)
        .test("3687.81_ft*lbf", NOSHIFT, F2)
        .test("674.427_lbf", NOSHIFT, F3)
        .test("102.783_lbf/ft", NOSHIFT, F4)
        .test("9_ft", NOSHIFT, F5)
        .test(F6, LSHIFT, F1)
        .expect("y:-1.52523 29401 2 cm")
        .test("1_in", F1, LSHIFT, F1)
        .expect("y:-0.60048 54094 96 in");

    step("Solving Simple Slope")
        .test(CLEAR, RSHIFT, F, F2, RSHIFT, F4)
        .test("10_ft", NOSHIFT, F3)
        .test("17_ft", NOSHIFT, F4)
        .test("29000000_psi", NOSHIFT, F5, F6)
        .test("40_in^4", NOSHIFT, F1)
        .test("20_ft", NOSHIFT, F2)
        .test("3687.81_ft*lbf", NOSHIFT, F3)
        .test("674.427_lbf", NOSHIFT, F4)
        .test("102.783_lbf/ft", NOSHIFT, F5, F6)
        .test("9_ft", NOSHIFT, F1)
        .test(F6, LSHIFT, F2)
        .expect("θ:-0.46665 29979 95 °");

    step("Solving Simple Moment")
        .test(CLEAR, RSHIFT, F, F2, RSHIFT, F5)
        .test("20_ft", NOSHIFT, F5)
        .test("10_ft", NOSHIFT, F3)
        .test("674.427_lbf", NOSHIFT, F6, F2)
        .test("17_ft", NOSHIFT, F6, F4)
        .test("3687.81_ft*lbf", NOSHIFT, F6, F1)
        .test("102.783_lbf/ft", NOSHIFT, F3)
        .test("9_ft", NOSHIFT, F4)
        .test(F6, LSHIFT, F2)
        .expect("Mx:13 262.87487 72 N·m")
        .test("1_ft*lbf", NOSHIFT, F2, LSHIFT, F2)
        .expect("Mx:9 782.1945 lbf·ft");

    step("Solving Simple Shear")
        .test(CLEAR, EXIT, RSHIFT, F, F2, F6, RSHIFT, F1)
        .test("20_ft", NOSHIFT, F3)
        .test("10_ft", NOSHIFT, F2)
        .test("674.427_lbf", NOSHIFT, F5)
        .test("3687.81_ft*lbf", NOSHIFT, F4)
        .test("102.783_lbf/ft", NOSHIFT, F6, F2)
        .test("9_ft", NOSHIFT, F3)
        .test(LSHIFT, F1)
        .expect("V:2 777.41174 969 N")
        .test("1_lbf", F1, LSHIFT, F1)
        .expect("V:624.387 lbf");

    step("Solving Cantilever Deflection")
        .test(CLEAR, EXIT, RSHIFT, F, F2, F6, RSHIFT, F2)
        .test("10_ft", NOSHIFT, F6, F1)
        .test("29000000_psi", NOSHIFT, F6, F6, F4)
        .test("15_in^4", NOSHIFT, F5)
        .test("500_lbf", NOSHIFT, F6, F3)
        .test("800_ft*lbf", NOSHIFT, F2)
        .test("3_ft", NOSHIFT, F6, F6, F2)
        .test("6_ft", NOSHIFT, F3)
        .test("100_lbf/ft", NOSHIFT, F6, F4)
        .test("8_ft", NOSHIFT, F5)
        .test(F6, LSHIFT, F1)
        .expect("y:-0.33163 03448 28 in")
        .test("1_lbf", F1)
        .error("Inconsistent units")
        .test(CLEAR, "1_cm", F1, LSHIFT, F1)
        .expect("y:-0.84234 10758 62 cm");

    step("Solving Cantilever Slope")
        .test(CLEAR, EXIT, RSHIFT, F, F2, F6, RSHIFT, F3)
        .test("10_ft", NOSHIFT, F6, F2)
        .test("29000000_psi", LSHIFT, F6, F5)
        .test("15_in^4", NOSHIFT, F6, F1)
        .test("500_lbf", NOSHIFT, F4)
        .test("800_ft*lbf", NOSHIFT, F3)
        .test("3_ft", LSHIFT, F6, F3)
        .test("6_ft", NOSHIFT, F4)
        .test("100_lbf/ft", NOSHIFT, F6, F5)
        .test("8_ft", NOSHIFT, F6, F1)
        .test(F6, LSHIFT, F2)
        .expect("θ:-0.26522 01876 49 °");

    step("Solving Cantilever Moment")
        .test(CLEAR, EXIT, RSHIFT, F, F2, F6, RSHIFT, F4)
        .test("10_ft", NOSHIFT, F5)
        .test("500_lbf", NOSHIFT, F6, F2)
        .test("800_ft*lbf", NOSHIFT, F1)
        .test("3_ft", LSHIFT, F6, F3)
        .test("6_ft", NOSHIFT, F4)
        .test("100_lbf/ft", NOSHIFT, F6, F3)
        .test("8_ft", NOSHIFT, F4)
        .test(F6, LSHIFT, F2)
        .expect("Mx:-200. lbf·ft");

    step("Solving Cantilever Shear")
        .test(CLEAR, EXIT, RSHIFT, F, F2, F6, RSHIFT, F5)
        .test("10_ft", NOSHIFT, F3)
        .test("500_lbf", NOSHIFT, F4)
        .test("3_ft", NOSHIFT, F2)
        .test("8_ft", NOSHIFT, F6, F2)
        .test("100_lbf/ft", NOSHIFT, F1)
        .test(F6, LSHIFT, F5)
        .expect("V:200. lbf");

    step("Exit: Clear variables")
        .test(CLEAR, "UPDIR 'SLVTST' PURGE", ENTER);
}


void tests::numerical_integration_testing()
// ----------------------------------------------------------------------------
//   Test that the numerica integartion function works as expected
// ----------------------------------------------------------------------------
{
    BEGIN(integrate);

    step("Integrate with expression")
        .test(CLEAR, "1 2 '1/X' 'X' INTEGRATE", ENTER)
        .noerror().expect("0.69314 71805 6")
        .test(KEY2, E, SUB).expect("3.00876⁳⁻¹⁹");
    step("Integration through menu")
        .test(CLEAR, 2, ENTER).expect("2")
        .test(3, ENTER).expect("3")
        .test("'sq(Z)+Z'", ENTER).expect("'Z²+Z'")
        .test(F, ALPHA, Z, ENTER).expect("'Z'")
        .test(SHIFT, KEY8, F2).expect("8.83333 33333 3", 350);
    step("Integration with decimals")
        .test(CLEAR, "2.", ENTER).expect("2.")
        .test("3.", ENTER).expect("3.")
        .test("'sq(Z)+Z'", ENTER).expect("'Z²+Z'")
        .test(F, ALPHA, Z, ENTER).expect("'Z'")
        .test(SHIFT, KEY8, F2).expect("8.83333 33333 3", 350);
    step("Integrate with symbols")
        .test(CLEAR, "A B '1/X' 'X' INTEGRATE", ENTER)
        .expect("'∫(A;B;1÷X;X)'")
        .test(DOWN)
        .editor("'∫(A;B;1÷X;X)'")
        .test(ENTER)
        .expect("'∫(A;B;1÷X;X)'");
    step("Integrate with one symbol")
        .test(CLEAR, "1 B '1/X' 'X' INTEGRATE", ENTER)
        .expect("'∫(1;B;1÷X;X)'")
        .test(DOWN)
        .editor("'∫(1;B;1÷X;X)'")
        .test(ENTER)
        .expect("'∫(1;B;1÷X;X)'");
    step("Integrate with second symbol")
        .test(CLEAR, "A 1 '1/X' 'X' INTEGRATE", ENTER)
        .expect("'∫(A;1;1÷X;X)'")
        .test(DOWN)
        .editor("'∫(A;1;1÷X;X)'")
        .test(ENTER)
        .expect("'∫(A;1;1÷X;X)'");
}


void tests::auto_simplification()
// ----------------------------------------------------------------------------
//   Check auto-simplification rules for arithmetic
// ----------------------------------------------------------------------------
{
    BEGIN(simplify);

    step("Enable auto simplification");
    test(CLEAR, "AutoSimplify", ENTER).noerror();

    step("Limit number of iterations in polynomials (bug #1047)")
        .test(CLEAR, "X 3", LSHIFT, B, KEY4, DIV, "X", NOSHIFT, SUB, KEY1, ADD)
        .expect("'X³÷4-X+1'");

    step("X + 0 = X");
    test(CLEAR, "X 0 +", ENTER).expect("'X'");

    step("0 + X = X");
    test(CLEAR, "0 X +", ENTER).expect("'X'");

    step("X - 0 = X");
    test(CLEAR, "X 0 -", ENTER).expect("'X'");

    step("0 - X = -X");
    test(CLEAR, "0 X -", ENTER).expect("'-X'");

    step("X - X = 0");
    test(CLEAR, "X X -", ENTER).expect("0");

    step("0 * X = 0");
    test(CLEAR, "0 X *", ENTER).expect("0");

    step("X * 0 = 0");
    test(CLEAR, "X 0 *", ENTER).expect("0");

    step("1 * X = X");
    test(CLEAR, "1 X *", ENTER).expect("'X'");

    step("X * 1 = X");
    test(CLEAR, "X 1 *", ENTER).expect("'X'");

    step("X * X = sq(X)");
    test(CLEAR, "X sin 1 * X 0 + sin *", ENTER).expect("'(sin X)²'");

    step("0 / X = -");
    test(CLEAR, "0 X /", ENTER).expect("0");

    step("X / 1 = X");
    test(CLEAR, "X 1 /", ENTER).expect("'X'");

    step("1 / X = inv(X)");
    test(CLEAR, "1 X sin /", ENTER).expect("'(sin X)⁻¹'");

    step("X / X = 1");
    test(CLEAR, "X cos 1 * X 0 + cos /", ENTER).expect("1");

    step("1.0 == 1");
    test(CLEAR, "1.0000 X * ", ENTER).expect("'X'");

    step("0.0 == 0 (but preserves types)");
    test(CLEAR, "0.0000 X * ", ENTER).expect("0.");

    step("i*i == -1");
    test(CLEAR, "ⅈ", ENTER, ENTER, MUL).expect("-1");

    step("i*i == -1 (symbolic constant)");
    test(CLEAR, LSHIFT, I, F2, F3, ENTER, MUL).expect("-1");

    step("Simplification of rectangular real-only results");
    test(CLEAR, "0ⅈ3 0ⅈ5", ENTER, MUL).expect("-15");
    test(CLEAR, "0ⅈ3 0-ⅈ5", ENTER, MUL).expect("15");

    step("Simplification of polar real-only results");
    test(CLEAR, "2∡90 3∡90", ENTER, MUL).expect("-6");
    test(CLEAR, "2∡90 3∡-90", ENTER, MUL).expect("6");

    step("Applies when building a matrix");
    test(CLEAR, "[[3 0 2][2 0 -2][ 0 1 1 ]] [x y z] *", ENTER)
        .expect("[ '3·x+2·z' '2·x+-2·z' 'y+z' ]");

    step("Does not reduce matrices");
    test(CLEAR, "[a b c] 0 *", ENTER).expect("[ 0 0 0 ]");

    step("Does not apply to text");
    test(CLEAR, "\"Hello\" 0 +", ENTER)
        .expect("\"Hello0\"");

    step("Does not apply to lists");
    test(CLEAR, "{ 1 2 3 } 0 +", ENTER)
        .expect("{ 1 2 3 0 }");

    step("Fold constants: additions")
        .test(CLEAR, "'1+X+2'", ENTER).expect("'1+X+2'")
        .test(RUNSTOP).expect("'X+3'");
    step("Fold constants: subtractions")
        .test(CLEAR, "'2+X-1'", ENTER).expect("'2+X-1'")
        .test(RUNSTOP).expect("'X+1'");
    step("Fold constants: multiplications")
        .test(CLEAR, "'2*X*3'", ENTER).expect("'2·X·3'")
        .test(RUNSTOP).expect("'6·X'");
    step("Fold constants: divisions")
        .test(CLEAR, "'4*X/2'", ENTER).expect("'4·X÷2'")
        .test(RUNSTOP).expect("'2·X'");
    step("Fold constants: power")
        .test(CLEAR, "'X*2^3'", ENTER).expect("'X·2↑3'")
        .test(RUNSTOP).expect("'8·X'");
    step("Fold constants: complicated expression")
        .test(CLEAR, "'X*2^3+3+2*X-1'", ENTER).expect("'X·2↑3+3+2·X-1'")
        .test(RUNSTOP).expect("'10·X+2'");

    step("Zero elimination")
        .test(CLEAR, "'X-0+Y+0'", ENTER).expect("'X-0+Y+0'")
        .test(RUNSTOP).expect("'X+Y'");
    step("Adding to self")
        .test(CLEAR, "'(X+X)+(X+X)'", ENTER).expect("'X+X+(X+X)'")
        .test(RUNSTOP).expect("'4·X'");
    step("Subtracting to self")
        .test(CLEAR, "'(X+X)-(X*2)'", ENTER).expect("'X+X-X·2'")
        .test(RUNSTOP).expect("0");
    step("Reordering terms")
        .test(CLEAR, "'(4+X+3)+2*3'", ENTER).expect("'4+X+3+2·3'")
        .test(RUNSTOP).expect("'X+13'");
    step("Double-negation")
        .test(CLEAR, "'-(-(-((4+X+3)+2*3)))'", ENTER).expect("'-(-(-(4+X+3+2·3)))'")
        .test(RUNSTOP).expect("'-(X+13)'");
    step("Cancelled invert")
        .test(CLEAR, "'inv(inv(X))'", ENTER).expect("'(X⁻¹)⁻¹'")
        .test(RUNSTOP).expect("'X'");
    step("Cancelled division")
        .test(CLEAR, "'7/(7/X)'", ENTER).expect("'7÷(7÷X)'")
        .test(RUNSTOP).expect("'X'");
    step("Reversed division")
        .test(CLEAR, "'7/(3/X)'", ENTER).expect("'7÷(3÷X)'")
        .test(RUNSTOP).expect("'⁷/₃·X'");
    step("Factoring terms")
        .test(CLEAR, "'3*X+2*X-X+3*X+X'", ENTER).expect("'3·X+2·X-X+3·X+X'")
        .test(RUNSTOP).expect("'8·X'");
    step("Auto-squaring and auto-cubing")
        .test(CLEAR, "'A*A*A+B*B'", ENTER).expect("'A·A·A+B·B'")
        .test(RUNSTOP).expect("'A³+B²'");
    step("Auto-powers")
        .test(CLEAR, "'Z*(Z*Z*Z)*(Z*Z)*Z'", ENTER).expect("'Z·(Z·Z·Z)·(Z·Z)·Z'")
        .test(RUNSTOP).expect("'Z↑7'");
    step("Auto-powers from square and cubed")
        .test(CLEAR, "'sq A * cubed B'", ENTER).expect("'A²·B³'")
        .test(RUNSTOP).expect("'A²·B³'");
    step("Divide by self is one")
        .test(CLEAR, "'sin(X)/sin(0+X)'", ENTER).expect("'sin X÷sin(0+X)'")
        .test(RUNSTOP).expect("1");
    step("Power simplification")
        .test(CLEAR, "'X^3*X+Y*Y^5'", ENTER).expect("'X↑3·X+Y·Y↑5'")
        .test(RUNSTOP).expect("'X↑4+Y↑6'");
    step("Power one and power zero")
        .test(CLEAR, "'X^0+Y^1'", ENTER).expect("'X↑0+Y↑1'")
        .test(RUNSTOP).expect("'Y+1'");

    step("sin simplification")
        .test(CLEAR, "'1+sin(asin(X))+asin(sin(Y))'", ENTER)
        .expect("'1+sin (sin⁻¹ X)+sin⁻¹ (sin Y)'")
        .test(RUNSTOP).expect("'X+sin⁻¹ (sin Y)+1'");
    step("cos simplification")
        .test(CLEAR, "'1+cos(acos(X))+acos(cos(Y))'", ENTER)
        .expect("'1+cos (cos⁻¹ X)+cos⁻¹ (cos Y)'")
        .test(RUNSTOP).expect("'X+cos⁻¹ (cos Y)+1'");
    step("tan simplification")
        .test(CLEAR, "'1+tan(atan(X))+atan(tan(Y))'", ENTER)
        .expect("'1+tan (tan⁻¹ X)+tan⁻¹ (tan Y)'")
        .test(RUNSTOP).expect("'X+tan⁻¹ (tan Y)+1'");

    step("sinh simplification")
        .test(CLEAR, "'1+sinh(asinh(X))+asinh(sinh(Y))'", ENTER)
        .expect("'1+sinh (sinh⁻¹ X)+sinh⁻¹ (sinh Y)'")
        .test(RUNSTOP).expect("'X+Y+1'");
    step("cosh simplification")
        .test(CLEAR, "'1+cosh(acosh(X))+acosh(cosh(Y))'", ENTER)
        .expect("'1+cosh (cosh⁻¹ X)+cosh⁻¹ (cosh Y)'")
        .test(RUNSTOP).expect("'X+Y+1'");
    step("tanh simplification")
        .test(CLEAR, "'1+tanh(atanh(X))+atanh(tanh(Y))'", ENTER)
        .expect("'1+tanh (tanh⁻¹ X)+tanh⁻¹ (tanh Y)'")
        .test(RUNSTOP).expect("'X+Y+1'");

    step("abs simplification")
        .test(CLEAR, "'1+abs(abs(X))+abs(-Y)'", ENTER)
        .expect("'1+abs (abs X)+abs(-Y)'")
        .test(RUNSTOP).expect("'abs X+abs Y+1'");

    step("sqrt simplification")
        .test(CLEAR, "'1+abs(abs(X))+abs(-Y)'", ENTER)
        .expect("'1+abs (abs X)+abs(-Y)'")
        .test(RUNSTOP).expect("'abs X+abs Y+1'");

    step("Disable auto simplification");
    test(CLEAR, "NoAutoSimplify", ENTER).noerror();

    step("When disabled, get the complicated expression");
    test(CLEAR, "[[3 0 2][2 0 -2][ 0 1 1 ]] [x y z] *", ENTER)
        .expect("[ '3·x+0·y+2·z' '2·x+0·y+-2·z' '0·x+1·y+1·z' ]");

    step("Re-enable auto simplification");
    test(CLEAR, "AutoSimplify", ENTER).noerror();
}


void tests::rewrite_engine()
// ----------------------------------------------------------------------------
//   Equation rewrite engine
// ----------------------------------------------------------------------------
{
    BEGIN(rewrites);

    step("Single replacement");
    test(CLEAR, "'A+B' { 'X+Y' 'Y-sin X' } ↓match", ENTER)
        .expect("1")
        .test(BSP)
        .expect("'B-sin A'");

    step("In-depth replacement");
    test(CLEAR, " 'A*(B+C)' { 'X+Y' 'Y-sin X' } ↓Match", ENTER)
        .expect("1")
        .test(BSP)
        .expect("'A·(C-sin B)'");

    step("Variable matching");
    test(CLEAR, "'A*(B+C)' { 'X+X' 'X-sin X' }", RSHIFT, KEY7, F6, F1)
        .expect("0")
        .test(BSP)
        .expect("'A·(B+C)'");
    test(CLEAR, "'A*(B+(B))' { 'X+X' 'X-sin X' }", RSHIFT, KEY7, F6, F1)
        .expect("1")
        .test(BSP)
        .expect("'A·(B-sin B)'");

    step("Constant folding");
    test(CLEAR, "'A+B+0' { 'X+0' 'X' }", RSHIFT, KEY7, F6, F1)
        .expect("1")
        .test(BSP)
        .expect("'A+B'");

    step("Clearing final flag")
        .test(CLEAR, "-100 CF", ENTER).noerror();
    step("Single substitutions (down)");
    test(CLEAR, "'A+B+C' { 'X+Y' 'Y-X' }", RSHIFT, KEY7, F6, F1)
        .expect("1")
        .test(BSP)
        .expect("'C-(A+B)'");
    step("Multiple substitutions (up)");
    test(CLEAR, "'A+B+C' { 'X+Y' 'Y-X' }", RSHIFT, KEY7, F6, F2)
        .expect("1")
        .test(BSP)
        .expect("'B-A+C'");
    step("Setting final flag")
        .test(CLEAR, "-100 SF", ENTER).noerror();
    step("Multiple substitutions (down repeat)");
    test(CLEAR, "'A+B+C' { 'X+Y' 'Y-X' }", RSHIFT, KEY7, F6, F1)
        .expect("2")
        .test(BSP)
        .expect("'C-(B-A)'");
    step("Multiple substitutions (up repeat)");
    test(CLEAR, "'A+B+C' { 'X+Y' 'Y-X' }", RSHIFT, KEY7, F6, F1)
        .expect("2")
        .test(BSP)
        .expect("'C-(B-A)'");
    step("Setting step by step flag")
        .test(CLEAR, "StepByStepAlgebraResults", ENTER).noerror();

    step("Deep substitution");
    test(CLEAR, "'tan(A-B)+3' { 'X-Y' '-Y+X' }", RSHIFT, KEY7, F6, F1)
        .expect("1")
        .test(BSP)
        .expect("'tan(-B+A)+3'");
    step("Deep substitution with multiple changes (down single)");
    test(CLEAR, "StepByStepAlgebraResults", ENTER,
         "'5+tan(A-B)+(3-sin(C+D-A))' { 'X-Y' '-Y+X' }",
         RSHIFT, KEY7, F6, F1)
        .expect("1")
        .test(BSP)
        .expect("'5+tan(A-B)+(-sin(C+D-A)+3)'");
    step("Deep substitution with multiple changes (up single)");
    test(CLEAR, "StepByStepAlgebraResults", ENTER,
         "'5+tan(A-B)+(3-sin(C+D-A))' { 'X-Y' '-Y+X' }",
         RSHIFT, KEY7, F6, F2)
        .expect("1")
        .test(BSP)
        .expect("'5+tan(-B+A)+(3-sin(C+D-A))'");
    step("Deep substitution with multiple changes (down multiple)");
    test(CLEAR, "FinalAlgebraResults", ENTER,
         "'5+tan(A-B)+(3-sin(C+D-A))' { 'X-Y' '-Y+X' }",
         RSHIFT, KEY7, F6, F1)
        .expect("3")
        .test(BSP)
        .expect("'5+tan(-B+A)+(-sin(-A+(C+D))+3)'");
    step("Deep substitution with multiple changes (up multiple)");
    test(CLEAR, "FinalAlgebraResults", ENTER,
         "'5+tan(A-B)+(3-sin(C+D-A))' { 'X-Y' '-Y+X' }",
         RSHIFT, KEY7, F6, F2)
        .expect("3")
        .test(BSP)
        .expect("'5+tan(-B+A)+(-sin(-A+(C+D))+3)'");

    step("Matching integers");
    test(CLEAR, "'(A+B)^3' { 'X^K' 'X*X^(K-1)' }", RSHIFT, KEY7, F6, F1)
        .expect("3")
        .test(BSP)
        .expect("'(A+B)·((A+B)·((A+B)·(A+B)↑(1-1)))'");

    step("Matching sorted integers (success)");
    test(CLEAR, "'3+5' { 'i+j' '21*(j-i)' }", RSHIFT, KEY7, F6, F1)
        .expect("1")
        .test(BSP)
        .expect("'42'");
    step("Matching sorted integers (failing)");
    test(CLEAR, "'5+3' { 'i+j' '21*(j-i)' }", RSHIFT, KEY7, F6, F1)
        .expect("0")
        .test(BSP)
        .expect("'5+3'");

    step("Matching unique terms");
    test(CLEAR, "'(A+B+A)' { 'X+U+X' '2*X+U' }", RSHIFT, KEY7, F6, F1)
        .expect("1")
        .test(BSP)
        .expect("'2·A+B'");
    test(CLEAR, "'(A+A+A)' { 'X+U+X' '2*X+U' }", RSHIFT, KEY7, F6, F1)
        .expect("0")
        .test(BSP)
        .expect("'A+A+A'");

    step("Clearing flag -100")
        .test(CLEAR, "-100 CF", ENTER);
    step("Matching down")
        .test(CLEAR, "'A+B+C' { 'X+Y' 'Y-(-X)' }", RSHIFT, KEY7, F6, F1)
        .expect("1")
        .test(BSP).expect("'C-(-(A+B))'");
    step("Matching up")
        .test(CLEAR, "'A+B+C' { 'X+Y' 'Y-(-X)' }", RSHIFT, KEY7, F6, F2)
        .expect("1")
        .test(BSP)
        .expect("'B-(-A)+C'");

    step("Returning to default")
        .test(CLEAR, "'FinalAlgebraResults' Purge", ENTER).noerror();
    step("Matching with conditions")
        .test(CLEAR,
              "'cos(2*A)+cos(3*B)+sin(4*C)' "
              "{ 'K*Y' '(K-1)*Y+Y' 'K>2' } "
              "↓match", ENTER)
        .expect("3")
        .test(BSP).expect("'cos(2·A)+cos((3-1)·B+B)+sin((3-1)·C+C+C)'");

    step("Setting ExplicitWildcards to match with &Wildcard")
        .test(CLEAR,
              "ExplicitWildcards", ENTER).noerror();
    step("Matching names no longer works")
        .test("'cos(2*A)+cos(3*B)+sin(4*C)' "
              "{ 'N*Y' '(N-1)*Y+Y' } "
              "↓match", ENTER)
        .expect("0")
        .test(BSP).expect("'cos(2·A)+cos(3·B)+sin(4·C)'");
    step("Matching explicit wildcards now works")
        .test("'cos(2*A)+cos(3*B)+sin(4*C)' "
              "{ '&K*&Y' '(&K-1)*&Y+&Y' } "
              "↓match", ENTER)
        .expect("9")
        .test(BSP).expect("'cos((1-1)·A+A+A)+cos((1-1)·B+B+B+B)+sin((1-1)·C+C+C+C+C)'");
    step("Restoring default for wildcards")
        .test(CLEAR, "'ExplicitWildcards' Purge", ENTER).noerror();
}


void tests::symbolic_operations()
// ----------------------------------------------------------------------------
//   Equation rewrite engine
// ----------------------------------------------------------------------------
{
    BEGIN(symbolic);

    step("Simple arithmetic - Symbol and constant")
        .test(CLEAR, "'A' 3 +", ENTER).expect("'A+3'")
        .test(CLEAR, "'A' 3 -", ENTER).expect("'A-3'")
        .test(CLEAR, "'A' 3 *", ENTER).expect("'3·A'")
        .test(CLEAR, "'A' 3 /", ENTER).expect("'A÷3'")
        .test(CLEAR, "'A' 3 ↑", ENTER).expect("'A³'");
    step("Simple arithmetic - Constant and symbol")
        .test(CLEAR, "3 'A' +", ENTER).expect("'A+3'")
        .test(CLEAR, "3 'A' -", ENTER).expect("'3-A'")
        .test(CLEAR, "3 'A' *", ENTER).expect("'3·A'")
        .test(CLEAR, "3 'A' /", ENTER).expect("'3÷A'")
        .test(CLEAR, "3 'A' ↑", ENTER).expect("'3↑A'");
    step("Simple arithmetic - Symbol and symbol")
        .test(CLEAR, "'A' 'B' +", ENTER).expect("'A+B'")
        .test(CLEAR, "'A' 'B' -", ENTER).expect("'A-B'")
        .test(CLEAR, "'A' 'B' *", ENTER).expect("'A·B'")
        .test(CLEAR, "'A' 'B' /", ENTER).expect("'A÷B'")
        .test(CLEAR, "'A' 'B' ↑", ENTER).expect("'A↑B'");
   step("Simple functions")
       .test(CLEAR, "'A'", ENTER, J).expect("'sin A'")
       .test(K, L).expect("'tan (cos (sin A))'");

    step("Simple arithmetic on equations")
        .test(CLEAR, "'A=B' 3 +", ENTER).expect("'A+3=B+3'")
        .test(CLEAR, "'A=B' 3 -", ENTER).expect("'A-3=B-3'")
        .test(CLEAR, "'A=B' 3 *", ENTER).expect("'3·A=3·B'")
        .test(CLEAR, "'A=B' 3 /", ENTER).expect("'A÷3=B÷3'")
        .test(CLEAR, "'A=B' 3 ↑", ENTER).expect("'A³=B³'");
    step("Simple arithmetic - Constant and symbol")
        .test(CLEAR, "3 'A=B' +", ENTER).expect("'A+3=B+3'")
        .test(CLEAR, "3 'A=B' -", ENTER).expect("'3-A=3-B'")
        .test(CLEAR, "3 'A=B' *", ENTER).expect("'3·A=3·B'")
        .test(CLEAR, "3 'A=B' /", ENTER).expect("'3÷A=3÷B'")
        .test(CLEAR, "3 'A=B' ↑", ENTER).expect("'3↑A=3↑B'");
    step("Simple arithmetic - Symbol and symbol")
        .test(CLEAR, "'A=B' 'C=D' +", ENTER).expect("'A+C=B+D'")
        .test(CLEAR, "'A=B' 'C=D' -", ENTER).expect("'A-C=B-D'")
        .test(CLEAR, "'A=B' 'C=D' *", ENTER).expect("'A·C=B·D'")
        .test(CLEAR, "'A=B' 'C=D' /", ENTER).expect("'A÷C=B÷D'")
        .test(CLEAR, "'A=B' 'C=D' ↑", ENTER).expect("'A↑C=B↑D'");
   step("Simple functions")
       .test(CLEAR, "'A=B'", ENTER, J).expect("'sin A=sin B'")
       .test(K, L).expect("'tan (cos (sin A))=tan (cos (sin B))'");

    step("Single add, right");
    test(CLEAR, "'(A+B)*C' expand ", ENTER)
        .expect("'A·C+B·C'");
    step("Single add, left");
    test(CLEAR, "'2*(A+B)' expand ", ENTER)
        .expect("'2·A+2·B'");

    step("Multiple adds");
    test(CLEAR, "'3*(A+B+C)' expand ", ENTER)
        .expect("'3·C+(3·A+3·B)'");

    step("Single sub, right");
    test(CLEAR, "'(A-B)*C' expand ", ENTER)
        .expect("'A·C-B·C'");
    step("Single sub, left");
    test(CLEAR, "'2*(A-B)' expand ", ENTER)
        .expect("'2·A-2·B'");

    step("Multiple subs");
    test(CLEAR, "'3*(A-B-C)' expand ", ENTER)
        .expect("'3·A-3·B-3·C'");

    step("Expand and collect a power");
    test(CLEAR, "'(A+B)^3' expand ", ENTER)
        .expect("'A·(A·A)+A·(A·B)+(A·(A·B)+A·(B·B))+(B·(A·A)+B·(A·B)+(B·(A·B)+B·(B·B)))'");
    test("collect ", ENTER)
        .expect("'(A+B)↑3'");
    // .expect("'(A+B)³'");

    step("Apply function call for user-defined function")
        .test(CLEAR, "{ 1 2 3 } 'F' APPLY", ENTER)
        .expect("'F(1;2;3)'");

    step("Apply function call for user-defined function and array")
        .test(CLEAR, "[ A B C D ] 'F' APPLY", ENTER)
        .expect("'F(A;B;C;D)'");

    step("Apply function call for algebraic function")
        .test(CLEAR, "{ 'x+y' } 'sin' APPLY", ENTER)
        .expect("'sin x+y'");

    step("Apply function call: incorrect arg count")
        .test(CLEAR, "{ x y } 'sin' APPLY", ENTER)
        .error("Wrong argument count");

    step("Apply function call: incorrect type")
        .test(CLEAR, "{ x y } 'drop' APPLY", ENTER)
        .error("Bad argument type");

    step("Apply function call: incorrect type")
        .test(CLEAR, "2 'F' APPLY", ENTER)
        .error("Bad argument type");

    step("Substitution with simple polynomial")
        .test(CLEAR, "'X^2+3*X+7' 'X=Z+1' SUBST", ENTER)
        .expect("'(Z+1)↑2+3·(Z+1)+7'")
        .test("'Z=sin(A+B)' SUBST", ENTER)
        .expect("'(sin(A+B)+1)↑2+3·(sin(A+B)+1)+7'");
    step("Substitution with numerical value")
        .test(CLEAR, "42 'X=Z+1' SUBST", ENTER)
        .expect("42");
    step("Type error on value to substitute")
        .test(CLEAR, "\"ABC\" 'X=Z+1' SUBST", ENTER)
        .error("Bad argument type");
    step("Bad argument value for substitution")
        .test(CLEAR, "'X^2+3*X+7' 'Z-1=Z+1' SUBST", ENTER)
        .error("Bad argument value");

    step("WHERE command with simple polynomial")
        .test(CLEAR, "'X^2+3*X+7' 'X=Z+1' WHERE", ENTER)
        .expect("'(Z+1)↑2+3·(Z+1)+7'")
        .test("{ 'Z=sin(A+B)' 'A=42' } WHERE", ENTER)
        .expect("'(sin(42+B)+1)↑2+3·(sin(42+B)+1)+7'");
    step("Substitution with numerical value")
        .test(CLEAR, "42 'X=Z+1' WHERE", ENTER)
        .expect("42");
    step("Type error on value to substitute in WHERE")
        .test(CLEAR, "\"ABC\" 'X=Z+1' WHERE", ENTER)
        .error("Bad argument type");
    step("Bad argument value for substitution in WHERE")
        .test(CLEAR, "'X^2+3*X+7' 'Z-1=Z+1' WHERE", ENTER)
        .error("Bad argument value");
    step("| operator")
        .test(CLEAR, "'X^2+3*X+7|X=Z+1'", ENTER)
        .expect("'X↑2+3·X+7|X=Z+1'")
        .test(RUNSTOP)
        .expect("'(Z+1)²+3·(Z+1)+7'");
    step("Chained | operator")
        .test("'X^2+3*X+7|X=Z+1|Z=sin(A+B)|A=42'", ENTER)
        .expect("'X↑2+3·X+7|X=Z+1|Z=sin(A+B)|A=42'")
        .test(RUNSTOP)
        .expect("'(sin(42+B)+1)²+3·(sin(42+B)+1)+7'");
    step("Chained | operator with HP syntax")
        .test("'X^2+3*X+7|(X=Z+1;Z=sin(A+B);A=42)'", ENTER)
        .expect("'X↑2+3·X+7|X=Z+1|Z=sin(A+B)|A=42'")
        .test(RUNSTOP)
        .expect("'(sin(42+B)+1)²+3·(sin(42+B)+1)+7'");

    step("Isolate a single variable, simple case")
        .test(CLEAR, "'A+1=sin(X+B)+C' 'X' ISOL", ENTER)
        .expect("'X=sin⁻¹(A-C+1)+2·i1·π-B'")
        .test(RSHIFT, KEY7, F6);
    step("Isolate an expression with implicit =0")
        .test(CLEAR, "'A+X*B-C' 'X'", NOSHIFT, F3)
        .expect("'X=(C-A)÷B'");
    step("Isolate an expression that is already isolated")
        .test(CLEAR, "'X=B+C' 'X'", NOSHIFT, F3)
        .expect("'X=B+C'");
    step("Isolated variable grouping")
        .test(CLEAR, "'X=B-X' 'X'", NOSHIFT, F3)
        .expect("'X=B÷2'");
    step("Isolation failure")
        .test(CLEAR, "'X=sin X+1' 'X'", NOSHIFT, F3)
        .expect("'X-sin X=1'")
        .test("X", NOSHIFT, F3)
        .error("Unable to isolate");
    step("Isolate a single variable, addition")
        .test(CLEAR, "'A=X+B' X", NOSHIFT, F3).expect("'X=A-B'")
        .test(CLEAR, "'A=B+X' X", NOSHIFT, F3).expect("'X=A-B'");
    step("Isolate a single variable, subtraction")
        .test(CLEAR, "'A=X-B' X", NOSHIFT, F3).expect("'X=A+B'")
        .test(CLEAR, "'A=B-X' X", NOSHIFT, F3).expect("'X=B-A'");
    step("Isolate a single variable, multiplication")
        .test(CLEAR, "'A=X*B' X", NOSHIFT, F3).expect("'X=A÷B'")
        .test(CLEAR, "'A=B*X' X", NOSHIFT, F3).expect("'X=A÷B'");
    step("Isolate a single variable, division")
        .test(CLEAR, "'A=X/B' X", NOSHIFT, F3).expect("'X=A·B'")
        .test(CLEAR, "'A=B/X' X", NOSHIFT, F3).expect("'X=B÷A'");
    step("Isolate a single variable, power")
        .test(CLEAR, "'A=X^B' X", NOSHIFT, F3).expect("'X=A↑B⁻¹+exp(i1·π·ⅈ÷B)'")
        .test(CLEAR, "'A=B^X' X", NOSHIFT, F3).expect("'X=ln A÷ln B'");
    step("Isolate sin")
        .test(CLEAR, "'sin X=A' X", NOSHIFT, F3)
        .expect("'X=sin⁻¹ A+2·i1·π'");
    step("Isolate cos")
        .test(CLEAR, "'cos X=A' X", NOSHIFT, F3)
        .expect("'X=cos⁻¹ A+2·i1·π'");
    step("Isolate tan")
        .test(CLEAR, "'tan X=A' X", NOSHIFT, F3)
        .expect("'X=tan⁻¹ A+i1·π'");
    step("Isolate asin")
        .test(CLEAR, "'A=asin X' X", NOSHIFT, F3)
        .expect("'X=sin A'");
    step("Isolate acos")
        .test(CLEAR, "'A=acos X' X", NOSHIFT, F3)
        .expect("'X=cos A'");
    step("Isolate atan")
        .test(CLEAR, "'A=atan X' X", NOSHIFT, F3)
        .expect("'X=tan A'");
    step("Isolate sinh")
        .test(CLEAR, "'sinh X=A' X", NOSHIFT, F3)
        .expect("'X=sinh⁻¹ A+2·i1·π·ⅈ'");
    step("Isolate cosh")
        .test(CLEAR, "'cosh X=A' X", NOSHIFT, F3)
        .expect("'X=cosh⁻¹ A+2·i1·π·ⅈ'");
    step("Isolate tanh")
        .test(CLEAR, "'tanh X=A' X", NOSHIFT, F3)
        .expect("'X=tanh⁻¹ A+i1·π·ⅈ'");
    step("Isolate asinh")
        .test(CLEAR, "'A=asinh X' X", NOSHIFT, F3)
        .expect("'X=sinh A'");
    step("Isolate acosh")
        .test(CLEAR, "'A=acosh X' X", NOSHIFT, F3)
        .expect("'X=cosh A'");
    step("Isolate atanh")
        .test(CLEAR, "'A=atanh X' X", NOSHIFT, F3)
        .expect("'X=tanh A'");
    step("Isolate log")
        .test(CLEAR, "'A=log X' X", NOSHIFT, F3)
        .expect("'X=exp X'");
    step("Isolate exp")
        .test(CLEAR, "'A=exp X' X", NOSHIFT, F3)
        .expect("'X-ln X=2·i1·π·ⅈ'");
    step("Isolate log2")
        .test(CLEAR, "'A=log2 X' X", NOSHIFT, F3)
        .expect("'X=exp2 X'");
    step("Isolate exp2")
        .test(CLEAR, "'A=exp2 X' X", NOSHIFT, F3)
        .expect("'X-log2 X=2·i1·π·ⅈ÷ln 2'");
    step("Isolate log10")
        .test(CLEAR, "'A=log10 X' X", NOSHIFT, F3)
        .expect("'X=exp10 X'");
    step("Isolate exp10")
        .test(CLEAR, "'A=exp10 X' X", NOSHIFT, F3)
        .expect("'X-log10 X=2·i1·π·ⅈ÷ln 10'");
    step("Isolate log1p")
        .test(CLEAR, "'A=log1p X' X", NOSHIFT, F3)
        .expect("'X=expm1 X'");
    step("Isolate expm1")
        .test(CLEAR, "'A=expm1 X' X", NOSHIFT, F3)
        .expect("'X-log1p X=2·i1·π·ⅈ'");
    step("Isolate sq")
        .test(CLEAR, "'A=sq X' X", NOSHIFT, F3)
        .expect("'X=s1·√ A'");
    step("Isolate sqrt")
        .test(CLEAR, "'A=sqrt X' X", NOSHIFT, F3)
        .expect("'X=A²'");
    step("Isolate cubed")
        .test(CLEAR, "'A=cubed X' X", NOSHIFT, F3)
        .expect("'X=∛ A+exp(i1·π·ⅈ÷3)'");
    step("Isolate cbrt")
        .test(CLEAR, "'A=cbrt X' X", NOSHIFT, F3)
        .expect("'X=A³'");
}


void tests::symbolic_differentiation()
// ----------------------------------------------------------------------------
//   Symbolic differentiation
// ----------------------------------------------------------------------------
{
    BEGIN(derivative);

    step("Derivative of constant")
        .test(CLEAR, RSHIFT, KEY8, "42 'X'", F1).expect("'0'");
    step("Derivative of a variable")
        .test(CLEAR, "'X' 'X'", F1).expect("'1'");
    step("Derivative of a different variable")
        .test(CLEAR, "'A' 'X'", F1).expect("'0'");
    step("Derivative of a product by a constant")
        .test(CLEAR, "'A*X' 'X'", F1).expect("'A'");
    step("Derivative of a polynomial")
        .test(CLEAR, "'A*X+B*X^2-C*sq(X)+D*X^5+42' 'X'", F1)
        .expect("'A+2·B·X+5·D·X↑4-2·C·X'");
    step("Derivative of ratio")
        .test(CLEAR, "'A*X/(B*X+1)' 'X'", F1)
        .expect("'(A·(B·X+1)-A·X·B)÷(B·X+1)²'");
    step("Derivative of power by a numerical constant")
        .test(CLEAR, "'X^(2.5+3.2)' 'X'", F1)
        .expect("'5.7·X↑4.7'");
    step("Derivative of power by a non-numerical constant")
        .test(CLEAR, "'X^(A+2)' 'X'", F1)
        .expect("'X↑(A+2)·(A+2)÷X'");
    step("Derivative of power of a numerical constant")
        .test(CLEAR, "'2^X' 'X'", F1)
        .expect("'0.69314 71805 6·2↑X'");
    step("Derivative of power of a non-numerical constant")
        .test(CLEAR, "'A^X' 'X'", F1)
        .expect("'A↑X·(ln A+0÷A)'")
        .test(RUNSTOP)
        .expect("'A↑X·ln A'");
    step("Derivative of power")
        .test(CLEAR, "'(A*X+B)^(C*X+D)' 'X'", F1)
        .expect("'(A·X+B)↑(C·X+D)·(C·ln(A·X+B)+A·(C·X+D)÷(A·X+B))'");
    step("Derivative of negation, inverse, abs and sign")
        .test(CLEAR, "'-(inv(X) + abs(X) - sign(X^2))' 'X'", F1)
        .expect("'-((-1)÷X²+sign X)'");
    step("Derivative of sine, cosine, tangent")
        .test(CLEAR, "'sin(A*X^2)+cos(X*B)+tan(C*X^6)' 'X'", F1)
        .expect("'2·A·X·cos(A·X²)+(-B)·sin(X·B)+6·C·X↑5÷(cos(C·X↑6))²'");
    step("Derivative of hyperbolic sine, cosine, tangent")
        .test(CLEAR, "'sinh(A*X^3)+cosh(B*X^5)+tanh(C*X^3)' 'X'", F1)
        .expect("'3·A·X²·cosh(A·X³)+5·B·X↑4·sinh(B·X↑5)+3·C·X²÷(cosh(C·X³))²'");
    step("Derivative of arcsine, arccosine, arctangent")
        .test(CLEAR, "'asin(A*X^2)+acos(X*B)+atan(C*X^6)' 'X'", F1)
        .expect("'2·A·X÷√(1-(A·X²)²)+(-B)÷√(1-(X·B)²)+6·C·X↑5÷((C·X↑6)²+1)'");
    step("Derivative of inverse hyperbolic sine, cosine, tangent")
        .test(CLEAR, "'asinh(A*X)+acosh(X*B)+atanh(C+X)' 'X'", F1)
        .expect("'A÷√((A·X)²+1)+B÷√((X·B)²-1)+(1-(C+X)²)⁻¹'");

    step("Derivative of log and exp")
        .test(CLEAR, "'log(A*X+B)+exp(X*C-D)' 'X'", F1)
        .expect("'A÷(A·X+B)+C·exp(X·C-D)'");
    step("Derivative of log2 and exp2")
        .test(CLEAR, "'log2(A*X+B)+exp2(X*C-D)' 'X'", F1)
        .expect("'A÷(ln 2·(A·X+B))+ln 2·C·exp2(X·C-D)'");
    step("Derivative of log10 and exp10")
        .test(CLEAR, "'log10(A*X+B)+exp10(X*C-D)' 'X'", F1)
        .expect("'A÷(ln 10·(A·X+B))+ln 10·C·exp10(X·C-D)'");

    step("Derivative of lnp1 and expm1")
        .test(CLEAR, "'log1p(A*X+B)+expm1(X*C-D)' 'X'", F1)
        .expect("'A÷(A·X+B+1)+C·exp(X·C-D)'");

    step("Derivative of square and cube")
        .test(CLEAR, "'sq(A*X+B)+cubed(X*C-D)' 'X'", F1)
        .expect("'2·(A·X+B)·A+3·(X·C-D)²·C'");
    step("Derivative of square root and cube root")
        .test(CLEAR, "'sqrt(A*X+B)+cbrt(X*C-D)' 'X'", F1)
        .expect("'A÷(2·√(A·X+B))+C÷(3·(∛(X·C-D))²)'");

    step("Derivative of single-variable user-defined function")
        .test(CLEAR, "'F(A*X+B)' 'X'", F1)
        .expect("'A·F′(A·X+B)'");
    step("Derivative of nested single-variable user-defined function")
        .test(CLEAR, "'F(G(A*X+B))' 'X'", F1)
        .expect("'A·G′(A·X+B)·F′(G(A·X+B))'");

    step("Derivative of multi-variable user-defined function")
        .test(CLEAR, "'F(A*X+B;C*X+D;E*X-G)' 'X'", F1)
        .expect("'A·F′₁(A·X+B;C·X+D;E·X-G)"
                "+C·F′₂(A·X+B;C·X+D;E·X-G)"
                "+E·F′₃(A·X+B;C·X+D;E·X-G)'");

    step("Derivative of unknown form")
        .test(CLEAR, "'IP(X)' 'X'", F1)
        .error("Unknown derivative");
}


void tests::symbolic_integration()
// ----------------------------------------------------------------------------
//   Symbolic integration
// ----------------------------------------------------------------------------
{
    BEGIN(primitive);

    step("Primitive of constant")
        .test(CLEAR, LSHIFT, KEY8, "42 'X'", F1).expect("'42·X'");
    step("Primitive of a variable")
        .test(CLEAR, "1 'X'", F1).expect("'X'");
    step("Primitive of a different variable")
        .test(CLEAR, "'A' 'X'", F1).expect("'A·X'");
    step("Primitive of a product by a constant")
        .test(CLEAR, "'A*X' 'X'", F1).expect("'A÷2·X²'");
    step("Primitive of a polynomial")
        .test(CLEAR, "'A*X+B*X^2-C*sq(X)+D*X^5+42' 'X'", F1)
        .expect("'A÷2·X²+B÷3·X³+D÷6·X↑6+42·X-C÷3·X³'");
    step("Primitive of ratio")
        .test(CLEAR, "'A*X/(B*X+1)' 'X'", F1)
        .expect("'A÷B²·(B·X-ln (abs(B·X+1))+1)'");
    step("Primitive of ratio of linear functions")
        .test(CLEAR, "'(A*X+B)/(C*X+D)' 'X'", F1)
        .expect("'B÷C·ln (abs(C·X+D))+A÷C²·(C·X+D-D·ln (abs(C·X+D)))'");
    step("Primitive of power by a numerical constant")
        .test(CLEAR, "'X^(2.5+3.2)' 'X'", F1)
        .expect("'X↑6.7÷6.7'");
    step("Primitive of power by a non-numerical constant")
        .test(CLEAR, "'X^(A+2)' 'X'", F1)
        .expect("'X↑(A+3)÷(A+3)'");
    step("Primitive of power of a numerical constant")
        .test(CLEAR, "'2^X' 'X'", F1)
        .expect("'2↑X÷0.69314 71805 6'");
    step("Primitive of power of a non-numerical constant")
        .test(CLEAR, "'A^X' 'X'", F1)
        .expect("'A↑X÷ln A'")
        .test(RUNSTOP)
        .expect("'A↑X÷ln A'");
    step("Primitive of power")
        .test(CLEAR, "'(A*X+B)^(C*X+D)' 'X'", F1)
        .error("Unknown primitive");
    step("Primitive of negation, inverse and sign")
        .test(CLEAR, "'-(inv(A*X+B) - sign(3-2*X))' 'X'", F1)
        .expect("'-(ln (abs(A·X+B))÷A-abs(3-2·X)÷2)'");
    step("Primitive of sine, cosine, tangent")
        .test(CLEAR, "'sin(A*X+3)+cos(X*B-5)+tan(Z-C*X)' 'X'", F1)
        .expect("'(-cos(A·X+3))÷A+sin(X·B-5)÷B+(-ln (cos(Z-C·X)))÷C'");
    step("Primitive of hyperbolic sine, cosine, tangent")
        .test(CLEAR, "'sinh(A*X-3)+cosh(B*X+5*A)+tanh(C*(X-A))' 'X'", F1)
<<<<<<< HEAD
        .expect("'cosh(A·X-3)÷A+sinh(B·X+5·A)÷B+ln (cosh(C·(X-A)))÷C'");
    step("Primitive of arcsine, arccosine, arctangent")
        .test(CLEAR, "'asin(A*X+B)+acos(X*B+A*(X+1))+atan(C*(X-6))' 'X'", F1)
        .expect("'((A·X+B)·sin⁻¹(A·X+B)+√(1-(A·X+B)²))÷A+((X·B+A·(X+1))·cos⁻¹(X·B+A·(X+1))-√(1-(X·B+A·(X+1))²))÷(B+A)+(C·(X-6)·tan⁻¹(C·(X-6))-ln((C·(X-6))²+1)÷2)÷C'");
    step("Primitive of inverse hyperbolic sine, cosine, tangent")
        .test(CLEAR, "'asinh(1-2*X)+acosh(1+3*X)+atanh(4*X-1)' 'X'", F1)
        .expect("'((1-2·X)·sinh⁻¹(1-2·X)-√((1-2·X)²+1))÷2+((3·X+1)·cosh⁻¹(3·X+1)-√((3·X+1)²-1))÷3+((4·X-1)·tan⁻¹(4·X-1)-ln(1-(4·X-1)²)÷2)÷4'");
=======
        .expect("'cosh(A·X-3)÷A+sinh(B·X+5·A)÷B+ln (cosh(C·(X-A)))÷C'", 2000);
    step("Primitive of arcsine, arccosine, arctangent")
        .test(CLEAR, "'asin(A*X+B)+acos(X*B+A*(X+1))+atan(C*(X-6))' 'X'", F1)
        .expect("'((A·X+B)·sin⁻¹(A·X+B)+√(1-(A·X+B)²))÷A+((X·B+A·(X+1))·cos⁻¹(X·B+A·(X+1))-√(1-(X·B+A·(X+1))²))÷(B+A)+(C·(X-6)·tan⁻¹(C·(X-6))-ln((C·(X-6))²+1)÷2)÷C'", 2000);
    step("Primitive of inverse hyperbolic sine, cosine, tangent")
        .test(CLEAR, "'asinh(1-2*X)+acosh(1+3*X)+atanh(4*X-1)' 'X'", F1)
        .expect("'((1-2·X)·sinh⁻¹(1-2·X)-√((1-2·X)²+1))÷2+((3·X+1)·cosh⁻¹(3·X+1)-√((3·X+1)²-1))÷3+((4·X-1)·tan⁻¹(4·X-1)-ln(1-(4·X-1)²)÷2)÷4'", 2000);
>>>>>>> 436bb1a6

    step("Primitive of log and exp")
        .test(CLEAR, "'log(A*X+B)+exp(X*C-D)' 'X'", F1)
        .expect("'((A·X+B)·ln(A·X+B)-(A·X+B))÷A+exp(X·C-D)÷C'");
    step("Primitive of log2 and exp2")
        .test(CLEAR, "'log2(A*X+B)+exp2(X*C-D)' 'X'", F1)
        .expect("'((A·X+B)·log2(A·X+B)-(A·X+B)÷ln 2)÷A+exp2(X·C-D)÷(0.69314 71805 6·C)'");
    step("Primitive of log10 and exp10")
        .test(CLEAR, "'log10(A*X+B)+exp10(X*C-D)' 'X'", F1)
        .expect("'((A·X+B)·log10(A·X+B)-(A·X+B)÷ln 10)÷A+exp10(X·C-D)÷(2.30258 50929 9·C)'");

    step("Primitive of lnp1 and expm1")
        .test(CLEAR, "'log1p(A*X+B)+expm1(X*C-D)' 'X'", F1)
        .expect("'((A·X+B-1)·log1p(A·X+B)-(A·X+B-1))÷A+(expm1(X·C-D)-(X·C-D)+1)÷C'");

    step("Primitive of square and cube")
        .test(CLEAR, "'sq(A*X+B)+cubed(X*C-D)' 'X'", F1)
        .expect("'(A·X+B)³÷(3·A)+(X·C-D)↑4÷(4·C)'");
    step("Primitive of square root and cube root")
        .test(CLEAR, "'sqrt(A*X+B)+cbrt(X*C-D)' 'X'", F1)
        .expect("'²/₃·A⁻¹·(√(A·X+B))³+³/₄·C⁻¹·∛(X·C-D)↑4'");

    step("Primitive of 1/(cos(x)*sin(x))")
        .test(CLEAR, "'inv(cos(3*X+2)*sin(3*X+2))' 'X'", F1)
        .expect("'ln (tan(3·X+2))÷3'");
    step("Primitive of 1/(cosh(x)*sinh(x))")
        .test(CLEAR, "'inv(cosh(3*X+2)*sinh(3*X+2))' 'X'", F1)
        .expect("'ln (tan(3·X+2))÷3'");
    step("Primitive of 1/(cosh(x)*sinh(x))")
        .test(CLEAR, "'inv(cosh(3*X+2)*sinh(3*X+2))' 'X'", F1)
        .expect("'ln (tan(3·X+2))÷3'");

    step("Primitive of unknown form")
        .test(CLEAR, "'IP(X)' 'X'", F1)
        .error("Unknown primitive");
}


void tests::tagged_objects()
// ----------------------------------------------------------------------------
//   Some very basic testing of tagged objects
// ----------------------------------------------------------------------------
{
    BEGIN(tagged);

    step("Parsing tagged integer");
    test(CLEAR, ":ABC:123", ENTER)
        .type(object::ID_tag)
        .expect("ABC :123");
    step("Parsing tagged fraction");
    test(CLEAR, ":Label:123/456", ENTER)
        .type(object::ID_tag)
        .expect("Label :⁴¹/₁₅₂");
    step("Parsing nested label");
    test(CLEAR, ":Nested::Label:123.456", ENTER)
        .type(object::ID_tag)
        .expect("Nested :Label :123.456");

    step("Arithmetic");
    test(CLEAR, ":First:1 :Second:2 +", ENTER)
        .expect("3");
    test(CLEAR, "5 :Second:2 -", ENTER)
        .expect("3");
    test(CLEAR, ":First:3/2 2 *", ENTER)
        .expect("3");

    step("Functions");
    test(CLEAR, ":First:1 ABS", ENTER)
        .expect("1");
    test(CLEAR, ":First:0 SIN", ENTER)
        .expect("0");

    step("ToTag");
    test(CLEAR, "125 \"Hello\" ToTag", ENTER)
        .expect("Hello:125");
    test(CLEAR, "125 127 ToTag", ENTER)
        .type(object::ID_tag)
        .expect("127:125");

    step("FromTag");
    test(CLEAR, ":Hello:123 FromTag", ENTER)
        .type(object::ID_text)
        .expect("\"Hello \"")
        .test("Drop", ENTER)
        .expect("123");

    step("DeleteTag");
    test(CLEAR, ":Hello:123 DeleteTag", ENTER)
        .expect("123");

    step("Tagged unit")
        .test(CLEAR, ":ABC:1_kg", ENTER)
        .expect("ABC :1 kg");
    step("Tagged unit (without space)")
        .test(CLEAR, ALPHA, KEY0, A, B, C, NOSHIFT, DOWN,
              KEY1, SHIFT, KEY5, F1,
              LOWERCASE, K, G,
              ENTER)
        .expect("ABC:1 kg");
    step("Tagged complex (without space)")
        .test(CLEAR, ALPHA, KEY0,
              A, B, C, NOSHIFT, DOWN,
              KEY1, SHIFT, G, F1, KEY2, KEY3,
              ENTER)
        .expect("ABC:1+23ⅈ")
        .test(RSHIFT, N, RSHIFT, F3) // TAG->
        .expect("\"ABC\"")
        .test(BSP)
        .expect("1+23ⅈ");
}


void tests::catalog_test()
// ----------------------------------------------------------------------------
//   Test the catalog features
// ----------------------------------------------------------------------------
{
    BEGIN(catalog);

    step("Entering commands through the catalog")
        .test(CLEAR, RSHIFT, RUNSTOP).editor("{}")
        .test(ALPHA, A).editor("{A}")
        .test(ADD).editor("{A}")
        .test(F1).editor("{ abs }");
    step("Finding functions from inside")
        .test(B).editor("{ abs B}")
        .test(F1).editor("{ abs Background }");
    step("Finding functions with middle characters")
        .test(B, U).editor("{ abs Background BU}")
        .test(F1).editor("{ abs Background Debug }");
    step("Catalog with nothing entered")
        .test(F6, F3).editor("{ abs Background Debug cosh⁻¹ }");

    step("Test the default menu")
        .test(CLEAR, EXIT, A, RSHIFT, RUNSTOP).editor("{}")
        .test(F1).editor("{ Help }");
    step("Test catalog as a menu")
        .test(SHIFT, ADD, F1).editor("{ Help x! }")
        .test(ENTER).expect("{ Help x! }");
}


void tests::cycle_test()
// ----------------------------------------------------------------------------
//   Test the Cycle feature
// ----------------------------------------------------------------------------
{
    BEGIN(cycle);

    step("Using the EEX key to enter powers of 10")
        .test(CLEAR, KEY1, O, KEY3, KEY2).editor("1⁳32")
        .test(ENTER).expect("1.⁳³²");
    step("Convert decimal to integer")
        .test(O).expect("100 000 000 000 000 000 000 000 000 000 000");
    step("Convert integer to decimal")
        .test(ENTER, KEY2, KEY0, KEY0, DIV, SUB)
        .test(O).expect("9.95⁳³¹");
    step("Convert decimal to fraction")
        .test(CLEAR, KEY1, DOT, KEY2, ENTER).expect("1.2")
        .test(O).expect("1 ¹/₅");
    step("Convert fraction to decimal")
        .test(B).expect("⁵/₆")
        .test(O).expect("0.83333 33333 33");
    step("Convert decimal to fraction with rounding")
        .test(O).expect("⁵/₆");
    step("Convert decimal to fraction with multiple digits")
        .test(CLEAR, "1.325", ENTER, O).expect("1 ¹³/₄₀");
    step("Convert rectangular to polar")
        .test(CLEAR, "DEG", ENTER,
              "10", SHIFT, G, F1, "10", ENTER).expect("10+10ⅈ")
        .test(O).expect("14.14213 56237∡45°");
    step("Convert polar to rectangular")
        .test(O).expect("10.+10.ⅈ");
    step("Convert based integer bases")
        .test(CLEAR, "#123", ENTER).expect("#123₁₆")
        .test(O).expect("#123₁₆")
        .test(O).expect("#291₁₀")
        .test(O).expect("#443₈")
        .test(O).expect("#1 0010 0011₂")
        .test(O).expect("#123₁₆")
        .test(O).expect("#123₁₆");
    step("Convert list to array")
        .test(CLEAR, "{ 1 2 3 }", ENTER).expect("{ 1 2 3 }")
        .test(O).expect("[ 1 2 3 ]");
    step("Convert array to program")
        .test(O).want("« 1 2 3 »");
    step("Convert program to list")
        .test(O).expect("{ 1 2 3 }");
    step("Tags are preserved, cycle applies to tagged value")
        .test(CLEAR, ":ABC:1.25", ENTER).expect("ABC :1.25")
        .test(O).expect("ABC :1 ¹/₄")
        .test(O).expect("ABC :1.25");
    step("Cycle unit orders of magnitude up (as fractions)")
        .test(CLEAR, "1_kN", ENTER).expect("1 kN")
        .test(O).expect("¹/₁ ₀₀₀ MN")
        .test(O).expect("¹/₁ ₀₀₀ ₀₀₀ GN");
    step("Cycle unit orders of magnitude down (as decimal)")
        .test(O).expect("0.00000 1 GN")
        .test(O).expect("0.001 MN")
        .test(O).expect("1. kN")
        .test(O).expect("10. hN")
        .test(O).expect("100. daN")
        .test(O).expect("1 000. N")
        .test(O).expect("10 000. dN")
        .test(O).expect("100 000. cN")
        .test(O).expect("1 000 000. mN")
        .test(O).expect("1.⁳⁹ µN");
    step("Cycle unit orders of magnitude up (as integers)")
        .test(O).expect("1 000 000 000 µN")
        .test(O).expect("1 000 000 mN")
        .test(O).expect("100 000 cN")
        .test(O).expect("10 000 dN")
        .test(O).expect("1 000 N")
        .test(O).expect("100 daN")
        .test(O).expect("10 hN")
        .test(O).expect("1 kN");
    step("Cycle unit orders of magnitude up (as fractions)")
        .test(O).expect("¹/₁ ₀₀₀ MN")
        .test(O).expect("¹/₁ ₀₀₀ ₀₀₀ GN");
    step("Cycle unit orders of magnitude up (back to decimal)")
        .test(O).expect("0.00000 1 GN")
        .test(O).expect("0.001 MN")
        .test(O).expect("1. kN");

    step("Cycle angle units")
        .test(CLEAR, "1.2.3", ENTER).expect("1°02′03″");
    step("Cycle from DMS to fractional pi-radians")
        .test(O).expect("¹ ²⁴¹/₂₁₆ ₀₀₀ πr");
    step("Cycle from fractional pi-radians to fractional degrees")
        .test(O).expect("1 ⁴¹/₁ ₂₀₀ °");
    step("Cycle from fractional degrees to fractional grad")
        .test(O).expect("1 ¹⁶¹/₁ ₀₈₀ grad");
    step("Cycle from fractional grad to decimal radians")
        .test(O).expect("0.01804 96133 48 r");
    step("Cycle from decimal radians to decimal grad")
        .test(O).expect("1.14907 40740 7 grad");
    step("Cycle from decimal grad to decimal degrees")
        .test(O).expect("1.03416 66666 7 °");
    step("Cycle from decimal degrees to decimal pi-radians")
        .test(O).expect("0.00574 53703 7 πr");
    step("Cycle to decimal DMS")
        .test(O).expect("1°02′02″1");
    step("Cycle back to fractional DMS")
        .test(O).expect("1°02′03″");
    step("Check that DMS produced the original pi-radians fraction")
        .test(O).expect("¹ ²⁴¹/₂₁₆ ₀₀₀ πr");
    step("Check that DMS produced the original degrees fraction")
        .test(O).expect("1 ⁴¹/₁ ₂₀₀ °");
}


void tests::shift_and_rotate()
// ----------------------------------------------------------------------------
//    Test shift and rotate instructions
// ----------------------------------------------------------------------------
{
    BEGIN(rotate);

    step("Default word size should be 64")
        .test(CLEAR, "RCWS", ENTER).noerror().expect("64");

    step("Shift left")
        .test(CLEAR, "#123A", LSHIFT, KEY4, F6)
        .test(F1).expect("#2474₁₆")
        .test(F1).expect("#48E8₁₆")
        .test(F1).expect("#91D0₁₆")
        .test(F1).expect("#1 23A0₁₆")
        .test(F1).expect("#2 4740₁₆")
        .test(F1).expect("#4 8E80₁₆")
        .test(F1).expect("#9 1D00₁₆")
        .test(F1).expect("#12 3A00₁₆");
    step("Shift right")
        .test(F2).expect("#9 1D00₁₆")
        .test(F2).expect("#4 8E80₁₆")
        .test(F2).expect("#2 4740₁₆")
        .test(F2).expect("#1 23A0₁₆")
        .test(F2).expect("#91D0₁₆")
        .test(F2).expect("#48E8₁₆")
        .test(F2).expect("#2474₁₆")
        .test(F2).expect("#123A₁₆")
        .test(F2).expect("#91D₁₆")
        .test(F2).expect("#48E₁₆")
        .test(F2).expect("#247₁₆")
        .test(F2).expect("#123₁₆");
    step("Rotate left")
        .test(F4).expect("#246₁₆")
        .test(F4).expect("#48C₁₆")
        .test(F4).expect("#918₁₆")
        .test(F4).expect("#1230₁₆");
    step("Rotate byte left")
        .test(LSHIFT, F4).expect("#12 3000₁₆")
        .test(LSHIFT, F4).expect("#1230 0000₁₆")
        .test(LSHIFT, F4).expect("#12 3000 0000₁₆")
        .test(LSHIFT, F4).expect("#1230 0000 0000₁₆")
        .test(LSHIFT, F4).expect("#12 3000 0000 0000₁₆")
        .test(LSHIFT, F4).expect("#1230 0000 0000 0000₁₆")
        .test(LSHIFT, F4).expect("#3000 0000 0000 0012₁₆")
        .test(LSHIFT, F4).expect("#1230₁₆")
        .test(LSHIFT, F4).expect("#12 3000₁₆")
        .test(LSHIFT, F4).expect("#1230 0000₁₆")
        .test(LSHIFT, F4).expect("#12 3000 0000₁₆")
        .test(LSHIFT, F4).expect("#1230 0000 0000₁₆")
        .test(LSHIFT, F4).expect("#12 3000 0000 0000₁₆")
        .test(LSHIFT, F4).expect("#1230 0000 0000 0000₁₆");
    step("Rotate left with bit rotating")
        .test(F4).expect("#2460 0000 0000 0000₁₆")
        .test(F4).expect("#48C0 0000 0000 0000₁₆")
        .test(F4).expect("#9180 0000 0000 0000₁₆")
        .test(F4).expect("#2300 0000 0000 0001₁₆")
        .test(F4).expect("#4600 0000 0000 0002₁₆")
        .test(F4).expect("#8C00 0000 0000 0004₁₆");
    step("Rotate right")
        .test(F5).expect("#4600 0000 0000 0002₁₆")
        .test(F5).expect("#2300 0000 0000 0001₁₆")
        .test(F5).expect("#9180 0000 0000 0000₁₆")
        .test(F5).expect("#48C0 0000 0000 0000₁₆")
        .test(F5).expect("#2460 0000 0000 0000₁₆")
        .test(F5).expect("#1230 0000 0000 0000₁₆")
        .test(F5).expect("#918 0000 0000 0000₁₆")
        .test(F5).expect("#48C 0000 0000 0000₁₆")
        .test(F5).expect("#246 0000 0000 0000₁₆")
        .test(F5).expect("#123 0000 0000 0000₁₆")
        .test(F5).expect("#91 8000 0000 0000₁₆")
        .test(F5).expect("#48 C000 0000 0000₁₆");
    step("Rotate right byte")
        .test(LSHIFT, F5).expect("#48C0 0000 0000₁₆")
        .test(LSHIFT, F5).expect("#48 C000 0000₁₆")
        .test(LSHIFT, F5).expect("#48C0 0000₁₆")
        .test(LSHIFT, F5).expect("#48 C000₁₆")
        .test(LSHIFT, F5).expect("#48C0₁₆")
        .test(LSHIFT, F5).expect("#C000 0000 0000 0048₁₆");
    step("Arithmetic shift right byte")
        .test(LSHIFT, F3).expect("#FFC0 0000 0000 0000₁₆")
        .test(LSHIFT, F3).expect("#FFFF C000 0000 0000₁₆")
        .test(LSHIFT, F3).expect("#FFFF FFC0 0000 0000₁₆")
        .test(LSHIFT, F3).expect("#FFFF FFFF C000 0000₁₆")
        .test(LSHIFT, F3).expect("#FFFF FFFF FFC0 0000₁₆");
    step("Arithmetic shift right")
        .test(F3).expect("#FFFF FFFF FFE0 0000₁₆")
        .test(F3).expect("#FFFF FFFF FFF0 0000₁₆")
        .test(F3).expect("#FFFF FFFF FFF8 0000₁₆")
        .test(F3).expect("#FFFF FFFF FFFC 0000₁₆")
        .test(F3).expect("#FFFF FFFF FFFE 0000₁₆");
    step("Shift left byte")
        .test(LSHIFT, F1).expect("#FFFF FFFF FE00 0000₁₆")
        .test(LSHIFT, F1).expect("#FFFF FFFE 0000 0000₁₆")
        .test(LSHIFT, F1).expect("#FFFF FE00 0000 0000₁₆")
        .test(LSHIFT, F1).expect("#FFFE 0000 0000 0000₁₆");
    step("Shift right byte")
        .test(LSHIFT, F2).expect("#FF FE00 0000 0000₁₆")
        .test(LSHIFT, F2).expect("#FFFE 0000 0000₁₆")
        .test(LSHIFT, F2).expect("#FF FE00 0000₁₆")
        .test(LSHIFT, F2).expect("#FFFE 0000₁₆");

    step("32-bit test")
        .test(CLEAR, "32 STWS", ENTER, EXIT).noerror();
    step("Shift left")
        .test(CLEAR, "#123A", LSHIFT, KEY4, F6)
        .test(F1).expect("#2474₁₆")
        .test(F1).expect("#48E8₁₆")
        .test(F1).expect("#91D0₁₆")
        .test(F1).expect("#1 23A0₁₆")
        .test(F1).expect("#2 4740₁₆")
        .test(F1).expect("#4 8E80₁₆")
        .test(F1).expect("#9 1D00₁₆")
        .test(F1).expect("#12 3A00₁₆");
    step("Shift right")
        .test(F2).expect("#9 1D00₁₆")
        .test(F2).expect("#4 8E80₁₆")
        .test(F2).expect("#2 4740₁₆")
        .test(F2).expect("#1 23A0₁₆")
        .test(F2).expect("#91D0₁₆")
        .test(F2).expect("#48E8₁₆")
        .test(F2).expect("#2474₁₆")
        .test(F2).expect("#123A₁₆")
        .test(F2).expect("#91D₁₆")
        .test(F2).expect("#48E₁₆")
        .test(F2).expect("#247₁₆")
        .test(F2).expect("#123₁₆");
    step("Rotate left")
        .test(F4).expect("#246₁₆")
        .test(F4).expect("#48C₁₆")
        .test(F4).expect("#918₁₆")
        .test(F4).expect("#1230₁₆");
    step("Rotate byte left")
        .test(LSHIFT, F4).expect("#12 3000₁₆")
        .test(LSHIFT, F4).expect("#1230 0000₁₆")
        .test(LSHIFT, F4).expect("#3000 0012₁₆")
        .test(LSHIFT, F4).expect("#1230₁₆")
        .test(LSHIFT, F4).expect("#12 3000₁₆")
        .test(LSHIFT, F4).expect("#1230 0000₁₆")
        .test(LSHIFT, F4).expect("#3000 0012₁₆");
    step("Rotate left with bit rotating")
        .test(F4).expect("#6000 0024₁₆")
        .test(F4).expect("#C000 0048₁₆")
        .test(F4).expect("#8000 0091₁₆")
        .test(F4).expect("#123₁₆")
        .test(F4).expect("#246₁₆")
        .test(F4).expect("#48C₁₆");
    step("Rotate right")
        .test(F5).expect("#246₁₆")
        .test(F5).expect("#123₁₆")
        .test(F5).expect("#8000 0091₁₆")
        .test(F5).expect("#C000 0048₁₆")
        .test(F5).expect("#6000 0024₁₆")
        .test(F5).expect("#3000 0012₁₆")
        .test(F5).expect("#1800 0009₁₆")
        .test(F5).expect("#8C00 0004₁₆")
        .test(F5).expect("#4600 0002₁₆")
        .test(F5).expect("#2300 0001₁₆")
        .test(F5).expect("#9180 0000₁₆")
        .test(F5).expect("#48C0 0000₁₆");
    step("Rotate right byte")
        .test(LSHIFT, F5).expect("#48 C000₁₆")
        .test(LSHIFT, F5).expect("#48C0₁₆")
        .test(LSHIFT, F5).expect("#C000 0048₁₆");
    step("Arithmetic shift right byte")
        .test(LSHIFT, F3).expect("#FFC0 0000₁₆")
        .test(LSHIFT, F3).expect("#FFFF C000₁₆");
    step("Arithmetic shift right")
        .test(F3).expect("#FFFF E000₁₆")
        .test(F3).expect("#FFFF F000₁₆")
        .test(F3).expect("#FFFF F800₁₆")
        .test(F3).expect("#FFFF FC00₁₆")
        .test(F3).expect("#FFFF FE00₁₆");
    step("Shift left byte")
        .test(LSHIFT, F1).expect("#FFFE 0000₁₆")
        .test(LSHIFT, F1).expect("#FE00 0000₁₆")
        .test(LSHIFT, F1).expect("#0₁₆")
        .test(LSHIFT, M).expect("#FE00 0000₁₆");
    step("Shift right byte")
        .test(LSHIFT, F2).expect("#FE 0000₁₆")
        .test(LSHIFT, F2).expect("#FE00₁₆")
        .test(LSHIFT, F2).expect("#FE₁₆")
        .test(LSHIFT, F2).expect("#0₁₆");

    step("128-bit test")
        .test(CLEAR, "128 STWS", ENTER, EXIT).noerror();
    step("Shift left")
        .test(CLEAR, "#123A", LSHIFT, KEY4, F6)
        .test(F1).expect("#2474₁₆")
        .test(F1).expect("#48E8₁₆")
        .test(F1).expect("#91D0₁₆")
        .test(F1).expect("#1 23A0₁₆")
        .test(F1).expect("#2 4740₁₆")
        .test(F1).expect("#4 8E80₁₆")
        .test(F1).expect("#9 1D00₁₆")
        .test(F1).expect("#12 3A00₁₆");
    step("Shift right")
        .test(F2).expect("#9 1D00₁₆")
        .test(F2).expect("#4 8E80₁₆")
        .test(F2).expect("#2 4740₁₆")
        .test(F2).expect("#1 23A0₁₆")
        .test(F2).expect("#91D0₁₆")
        .test(F2).expect("#48E8₁₆")
        .test(F2).expect("#2474₁₆")
        .test(F2).expect("#123A₁₆")
        .test(F2).expect("#91D₁₆")
        .test(F2).expect("#48E₁₆")
        .test(F2).expect("#247₁₆")
        .test(F2).expect("#123₁₆");
    step("Rotate left")
        .test(F4).expect("#246₁₆")
        .test(F4).expect("#48C₁₆")
        .test(F4).expect("#918₁₆")
        .test(F4).expect("#1230₁₆");
    step("Rotate byte left")
        .test(LSHIFT, F4).expect("#12 3000₁₆")
        .test(LSHIFT, F4).expect("#1230 0000₁₆")
        .test(LSHIFT, F4).expect("#12 3000 0000₁₆")
        .test(LSHIFT, F4).expect("#1230 0000 0000₁₆")
        .test(LSHIFT, F4).expect("#12 3000 0000 0000₁₆")
        .test(LSHIFT, F4).expect("#1230 0000 0000 0000₁₆")
        .test(LSHIFT, F4).expect("#12 3000 0000 0000 0000₁₆")
        .test(LSHIFT, F4).expect("#1230 0000 0000 0000 0000₁₆")
        .test(LSHIFT, F4).expect("#12 3000 0000 0000 0000 0000₁₆")
        .test(LSHIFT, F4).expect("#1230 0000 0000 0000 0000 0000₁₆")
        .test(LSHIFT, F4).expect("#12 3000 0000 0000 0000 0000 0000₁₆")
        .test(LSHIFT, F4).expect("#1230 0000 0000 0000 0000 0000 0000₁₆")
        .test(LSHIFT, F4).expect("#12 3000 0000 0000 0000 0000 0000 0000₁₆")
        .test(LSHIFT, F4).expect("#1230 0000 0000 0000 0000 0000 0000 0000₁₆")
        .test(LSHIFT, F4).expect("#3000 0000 0000 0000 0000 0000 0000 0012₁₆");
    step("Rotate left with bit rotating")
        .test(F4).expect("#6000 0000 0000 0000 0000 0000 0000 0024₁₆")
        .test(F4).expect("#C000 0000 0000 0000 0000 0000 0000 0048₁₆")
        .test(F4).expect("#8000 0000 0000 0000 0000 0000 0000 0091₁₆")
        .test(F4).expect("#123₁₆")
        .test(F4).expect("#246₁₆")
        .test(F4).expect("#48C₁₆");
    step("Rotate right")
        .test(F5).expect("#246₁₆")
        .test(F5).expect("#123₁₆")
        .test(F5).expect("#8000 0000 0000 0000 0000 0000 0000 0091₁₆")
        .test(F5).expect("#C000 0000 0000 0000 0000 0000 0000 0048₁₆")
        .test(F5).expect("#6000 0000 0000 0000 0000 0000 0000 0024₁₆")
        .test(F5).expect("#3000 0000 0000 0000 0000 0000 0000 0012₁₆")
        .test(F5).expect("#1800 0000 0000 0000 0000 0000 0000 0009₁₆")
        .test(F5).expect("#8C00 0000 0000 0000 0000 0000 0000 0004₁₆")
        .test(F5).expect("#4600 0000 0000 0000 0000 0000 0000 0002₁₆")
        .test(F5).expect("#2300 0000 0000 0000 0000 0000 0000 0001₁₆")
        .test(F5).expect("#9180 0000 0000 0000 0000 0000 0000 0000₁₆");
    step("Rotate right byte")
        .test(LSHIFT, F5).expect("#91 8000 0000 0000 0000 0000 0000 0000₁₆")
        .test(LSHIFT, F5).expect("#9180 0000 0000 0000 0000 0000 0000₁₆")
        .test(LSHIFT, F5).expect("#91 8000 0000 0000 0000 0000 0000₁₆")
        .test(LSHIFT, F5).expect("#9180 0000 0000 0000 0000 0000₁₆")
        .test(LSHIFT, F5).expect("#91 8000 0000 0000 0000 0000₁₆")
        .test(LSHIFT, F5).expect("#9180 0000 0000 0000 0000₁₆")
        .test(LSHIFT, F5).expect("#91 8000 0000 0000 0000₁₆")
        .test(LSHIFT, F5).expect("#9180 0000 0000 0000₁₆")
        .test(LSHIFT, F5).expect("#91 8000 0000 0000₁₆")
        .test(LSHIFT, F5).expect("#9180 0000 0000₁₆")
        .test(LSHIFT, F5).expect("#91 8000 0000₁₆")
        .test(LSHIFT, F5).expect("#9180 0000₁₆")
        .test(LSHIFT, F5).expect("#91 8000₁₆")
        .test(LSHIFT, F5).expect("#9180₁₆")
        .test(LSHIFT, F5).expect("#8000 0000 0000 0000 0000 0000 0000 0091₁₆");
    step("Arithmetic shift right byte")
        .test(LSHIFT, F3).expect("#FF80 0000 0000 0000 0000 0000 0000 0000₁₆")
        .test(LSHIFT, F3).expect("#FFFF 8000 0000 0000 0000 0000 0000 0000₁₆")
        .test(LSHIFT, F3).expect("#FFFF FF80 0000 0000 0000 0000 0000 0000₁₆")
        .test(LSHIFT, F3).expect("#FFFF FFFF 8000 0000 0000 0000 0000 0000₁₆")
        .test(LSHIFT, F3).expect("#FFFF FFFF FF80 0000 0000 0000 0000 0000₁₆");
    step("Arithmetic shift right")
        .test(F3).expect("#FFFF FFFF FFC0 0000 0000 0000 0000 0000₁₆")
        .test(F3).expect("#FFFF FFFF FFE0 0000 0000 0000 0000 0000₁₆")
        .test(F3).expect("#FFFF FFFF FFF0 0000 0000 0000 0000 0000₁₆")
        .test(F3).expect("#FFFF FFFF FFF8 0000 0000 0000 0000 0000₁₆")
        .test(F3).expect("#FFFF FFFF FFFC 0000 0000 0000 0000 0000₁₆");
    step("Shift left byte")
        .test(LSHIFT, F1).expect("#FFFF FFFF FC00 0000 0000 0000 0000 0000₁₆")
        .test(LSHIFT, F1).expect("#FFFF FFFC 0000 0000 0000 0000 0000 0000₁₆")
        .test(LSHIFT, F1).expect("#FFFF FC00 0000 0000 0000 0000 0000 0000₁₆")
        .test(LSHIFT, F1).expect("#FFFC 0000 0000 0000 0000 0000 0000 0000₁₆");
    step("Shift right byte")
        .test(LSHIFT, F2).expect("#FF FC00 0000 0000 0000 0000 0000 0000₁₆")
        .test(LSHIFT, F2).expect("#FFFC 0000 0000 0000 0000 0000 0000₁₆")
        .test(LSHIFT, F2).expect("#FF FC00 0000 0000 0000 0000 0000₁₆")
        .test(LSHIFT, F2).expect("#FFFC 0000 0000 0000 0000 0000₁₆");

    step("16-bit test")
        .test(CLEAR, "16 STWS", ENTER, EXIT).noerror();
    step("Shift left")
        .test(CLEAR, "#123A", LSHIFT, KEY4, F6)
        .test(F1).expect("#2474₁₆")
        .test(F1).expect("#48E8₁₆")
        .test(F1).expect("#91D0₁₆")
        .test(F1).expect("#23A0₁₆")
        .test(F1).expect("#4740₁₆")
        .test(F1).expect("#8E80₁₆")
        .test(F1).expect("#1D00₁₆")
        .test(F1).expect("#3A00₁₆");
    step("Shift right")
        .test(F2).expect("#1D00₁₆")
        .test(F2).expect("#E80₁₆")
        .test(F2).expect("#740₁₆")
        .test(F2).expect("#3A0₁₆")
        .test(F2).expect("#1D0₁₆");
    step("Rotate left")
        .test(F4).expect("#3A0₁₆")
        .test(F4).expect("#740₁₆")
        .test(F4).expect("#E80₁₆")
        .test(F4).expect("#1D00₁₆")
        .test(F4).expect("#3A00₁₆")
        .test(F4).expect("#7400₁₆")
        .test(F4).expect("#E800₁₆")
        .test(F4).expect("#D001₁₆");
    step("Rotate byte left")
        .test(LSHIFT, F4).expect("#1D0₁₆")
        .test(LSHIFT, F4).expect("#D001₁₆")
        .test(LSHIFT, F4).expect("#1D0₁₆")
        .test(LSHIFT, F4).expect("#D001₁₆");
    step("Rotate left with bit rotating")
        .test(F4).expect("#A003₁₆")
        .test(F4).expect("#4007₁₆")
        .test(F4).expect("#800E₁₆")
        .test(F4).expect("#1D₁₆");
    step("Rotate right")
        .test(F5).expect("#800E₁₆")
        .test(F5).expect("#4007₁₆")
        .test(F5).expect("#A003₁₆")
        .test(F5).expect("#D001₁₆")
        .test(F5).expect("#E800₁₆")
        .test(F5).expect("#7400₁₆")
        .test(F5).expect("#3A00₁₆")
        .test(F5).expect("#1D00₁₆")
        .test(F5).expect("#E80₁₆")
        .test(F5).expect("#740₁₆")
        .test(F5).expect("#3A0₁₆")
        .test(F5).expect("#1D0₁₆");
    step("Rotate right byte")
        .test(LSHIFT, F5).expect("#D001₁₆")
        .test(LSHIFT, F5).expect("#1D0₁₆")
        .test(LSHIFT, F5).expect("#D001₁₆");
    step("Arithmetic shift right byte")
        .test(LSHIFT, F3).expect("#FFD0₁₆")
        .test(LSHIFT, F3).expect("#FFFF₁₆")
        .test(LSHIFT, F3).expect("#FFFF₁₆");
    step("Shift left byte")
        .test(LSHIFT, F1).expect("#FF00₁₆")
        .test(LSHIFT, F1).expect("#0₁₆")
        .test(LSHIFT, M).expect("#FF00₁₆");
    step("Arithmetic shift right")
        .test(F3).expect("#FF80₁₆")
        .test(F3).expect("#FFC0₁₆")
        .test(F3).expect("#FFE0₁₆")
        .test(F3).expect("#FFF0₁₆");
    step("Shift right byte")
        .test(LSHIFT, F2).expect("#FF₁₆")
        .test(LSHIFT, F2).expect("#0₁₆");

    step("13-bit test")
        .test(CLEAR, "13 STWS", ENTER, EXIT).noerror();
    step("Shift left")
        .test(CLEAR, "#123A", LSHIFT, KEY4, F6)
        .test(F1).expect("#474₁₆")
        .test(F1).expect("#8E8₁₆")
        .test(F1).expect("#11D0₁₆")
        .test(F1).expect("#3A0₁₆")
        .test(F1).expect("#740₁₆")
        .test(F1).expect("#E80₁₆")
        .test(F1).expect("#1D00₁₆");
    step("Shift right")
        .test(F2).expect("#E80₁₆")
        .test(F2).expect("#740₁₆")
        .test(F2).expect("#3A0₁₆")
        .test(F2).expect("#1D0₁₆")
        .test(F2).expect("#E8₁₆");
    step("Rotate left")
        .test(F4).expect("#1D0₁₆")
        .test(F4).expect("#3A0₁₆")
        .test(F4).expect("#740₁₆")
        .test(F4).expect("#E80₁₆")
        .test(F4).expect("#1D00₁₆")
        .test(F4).expect("#1A01₁₆")
        .test(F4).expect("#1403₁₆")
        .test(F4).expect("#807₁₆")
        .test(F4).expect("#100E₁₆")
        .test(F4).expect("#1D₁₆");
    step("Rotate byte left")
        .test(LSHIFT, F4).expect("#1D00₁₆")
        .test(LSHIFT, F4).expect("#E8₁₆")
        .test(LSHIFT, F4).expect("#807₁₆")
        .test(LSHIFT, F4).expect("#740₁₆")
        .test(LSHIFT, F4).expect("#3A₁₆")
        .test(LSHIFT, F4).expect("#1A01₁₆")
        .test(LSHIFT, F4).expect("#1D0₁₆");
    step("Rotate left with bit rotating")
        .test(F4).expect("#3A0₁₆")
        .test(F4).expect("#740₁₆")
        .test(F4).expect("#E80₁₆")
        .test(F4).expect("#1D00₁₆")
        .test(F4).expect("#1A01₁₆")
        .test(F4).expect("#1403₁₆");
    step("Rotate right")
        .test(F5).expect("#1A01₁₆")
        .test(F5).expect("#1D00₁₆")
        .test(F5).expect("#E80₁₆")
        .test(F5).expect("#740₁₆")
        .test(F5).expect("#3A0₁₆")
        .test(F5).expect("#1D0₁₆")
        .test(F5).expect("#E8₁₆")
        .test(F5).expect("#74₁₆")
        .test(F5).expect("#3A₁₆")
        .test(F5).expect("#1D₁₆")
        .test(F5).expect("#100E₁₆")
        .test(F5).expect("#807₁₆");
    step("Rotate right byte")
        .test(LSHIFT, F5).expect("#E8₁₆")
        .test(LSHIFT, F5).expect("#1D00₁₆")
        .test(LSHIFT, F5).expect("#1D₁₆")
        .test(LSHIFT, F5).expect("#3A0₁₆")
        .test(LSHIFT, F5).expect("#1403₁₆")
        .test(LSHIFT, F5).expect("#74₁₆")
        .test(LSHIFT, F5).expect("#E80₁₆")
        .test(LSHIFT, F5).expect("#100E₁₆");
    step("Arithmetic shift right")
        .test(F3).expect("#1807₁₆")
        .test(F3).expect("#1C03₁₆")
        .test(F3).expect("#1E01₁₆")
        .test(F3).expect("#1F00₁₆")
        .test(F3).expect("#1F80₁₆");
    step("Arithmetic shift right byte")
        .test(LSHIFT, F3).expect("#1FFF₁₆")
        .test(LSHIFT, F3).expect("#1FFF₁₆")
        .test(LSHIFT, F3).expect("#1FFF₁₆");
    step("Shift left byte")
        .test(LSHIFT, F1).expect("#1F00₁₆")
        .test(LSHIFT, F1).expect("#0₁₆")
        .test(RSHIFT, M).expect("#1F00₁₆");
    step("Shift right byte")
        .test(LSHIFT, F2).expect("#1F₁₆")
        .test(LSHIFT, F2).expect("#0₁₆")
        .test(LSHIFT, F2).expect("#0₁₆")
        .test(RSHIFT, M).expect("#0₁₆");

    step("72-bit test")
        .test(CLEAR, "72 STWS", ENTER, EXIT).noerror();
    step("Shift left")
        .test(CLEAR, "#123A", LSHIFT, KEY4, F6)
        .test(F1).expect("#2474₁₆")
        .test(F1).expect("#48E8₁₆")
        .test(F1).expect("#91D0₁₆")
        .test(F1).expect("#1 23A0₁₆")
        .test(F1).expect("#2 4740₁₆")
        .test(F1).expect("#4 8E80₁₆")
        .test(F1).expect("#9 1D00₁₆")
        .test(F1).expect("#12 3A00₁₆");
    step("Shift right")
        .test(F2).expect("#9 1D00₁₆")
        .test(F2).expect("#4 8E80₁₆")
        .test(F2).expect("#2 4740₁₆")
        .test(F2).expect("#1 23A0₁₆")
        .test(F2).expect("#91D0₁₆")
        .test(F2).expect("#48E8₁₆")
        .test(F2).expect("#2474₁₆")
        .test(F2).expect("#123A₁₆")
        .test(F2).expect("#91D₁₆")
        .test(F2).expect("#48E₁₆")
        .test(F2).expect("#247₁₆")
        .test(F2).expect("#123₁₆");
    step("Rotate left")
        .test(F4).expect("#246₁₆")
        .test(F4).expect("#48C₁₆")
        .test(F4).expect("#918₁₆")
        .test(F4).expect("#1230₁₆");
    step("Rotate byte left")
        .test(LSHIFT, F4).expect("#12 3000₁₆")
        .test(LSHIFT, F4).expect("#1230 0000₁₆")
        .test(LSHIFT, F4).expect("#12 3000 0000₁₆")
        .test(LSHIFT, F4).expect("#1230 0000 0000₁₆")
        .test(LSHIFT, F4).expect("#12 3000 0000 0000₁₆")
        .test(LSHIFT, F4).expect("#1230 0000 0000 0000₁₆")
        .test(LSHIFT, F4).expect("#12 3000 0000 0000 0000₁₆")
        .test(LSHIFT, F4).expect("#30 0000 0000 0000 0012₁₆")
        .test(LSHIFT, F4).expect("#1230₁₆")
        .test(LSHIFT, F4).expect("#12 3000₁₆")
        .test(LSHIFT, F4).expect("#1230 0000₁₆")
        .test(LSHIFT, F4).expect("#12 3000 0000₁₆")
        .test(LSHIFT, F4).expect("#1230 0000 0000₁₆")
        .test(LSHIFT, F4).expect("#12 3000 0000 0000₁₆")
        .test(LSHIFT, F4).expect("#1230 0000 0000 0000₁₆")
        .test(LSHIFT, F4).expect("#12 3000 0000 0000 0000₁₆");
    step("Rotate left with bit rotating")
        .test(F4).expect("#24 6000 0000 0000 0000₁₆")
        .test(F4).expect("#48 C000 0000 0000 0000₁₆")
        .test(F4).expect("#91 8000 0000 0000 0000₁₆")
        .test(F4).expect("#23 0000 0000 0000 0001₁₆")
        .test(F4).expect("#46 0000 0000 0000 0002₁₆")
        .test(F4).expect("#8C 0000 0000 0000 0004₁₆");
    step("Rotate right")
        .test(F5).expect("#46 0000 0000 0000 0002₁₆")
        .test(F5).expect("#23 0000 0000 0000 0001₁₆")
        .test(F5).expect("#91 8000 0000 0000 0000₁₆")
        .test(F5).expect("#48 C000 0000 0000 0000₁₆")
        .test(F5).expect("#24 6000 0000 0000 0000₁₆")
        .test(F5).expect("#12 3000 0000 0000 0000₁₆")
        .test(F5).expect("#9 1800 0000 0000 0000₁₆")
        .test(F5).expect("#4 8C00 0000 0000 0000₁₆")
        .test(F5).expect("#2 4600 0000 0000 0000₁₆")
        .test(F5).expect("#1 2300 0000 0000 0000₁₆")
        .test(F5).expect("#9180 0000 0000 0000₁₆")
        .test(F5).expect("#48C0 0000 0000 0000₁₆");
    step("Rotate right byte")
        .test(LSHIFT, F5).expect("#48 C000 0000 0000₁₆")
        .test(LSHIFT, F5).expect("#48C0 0000 0000₁₆")
        .test(LSHIFT, F5).expect("#48 C000 0000₁₆")
        .test(LSHIFT, F5).expect("#48C0 0000₁₆")
        .test(LSHIFT, F5).expect("#48 C000₁₆")
        .test(LSHIFT, F5).expect("#48C0₁₆")
        .test(LSHIFT, F5).expect("#C0 0000 0000 0000 0048₁₆");
    step("Arithmetic shift right byte")
        .test(LSHIFT, F3).expect("#FF C000 0000 0000 0000₁₆")
        .test(LSHIFT, F3).expect("#FF FFC0 0000 0000 0000₁₆")
        .test(LSHIFT, F3).expect("#FF FFFF C000 0000 0000₁₆")
        .test(LSHIFT, F3).expect("#FF FFFF FFC0 0000 0000₁₆")
        .test(LSHIFT, F3).expect("#FF FFFF FFFF C000 0000₁₆");
    step("Arithmetic shift right")
        .test(F3).expect("#FF FFFF FFFF E000 0000₁₆")
        .test(F3).expect("#FF FFFF FFFF F000 0000₁₆")
        .test(F3).expect("#FF FFFF FFFF F800 0000₁₆")
        .test(F3).expect("#FF FFFF FFFF FC00 0000₁₆")
        .test(F3).expect("#FF FFFF FFFF FE00 0000₁₆");
    step("Shift left byte")
        .test(LSHIFT, F1).expect("#FF FFFF FFFE 0000 0000₁₆")
        .test(LSHIFT, F1).expect("#FF FFFF FE00 0000 0000₁₆")
        .test(LSHIFT, F1).expect("#FF FFFE 0000 0000 0000₁₆")
        .test(LSHIFT, F1).expect("#FF FE00 0000 0000 0000₁₆");
    step("Shift right byte")
        .test(LSHIFT, F2).expect("#FFFE 0000 0000 0000₁₆")
        .test(LSHIFT, F2).expect("#FF FE00 0000 0000₁₆")
        .test(LSHIFT, F2).expect("#FFFE 0000 0000₁₆")
        .test(LSHIFT, F2).expect("#FF FE00 0000₁₆");

}


void tests::flags_functions()
// ----------------------------------------------------------------------------
//    Check the user flag functions
// ----------------------------------------------------------------------------
{
    BEGIN(flags);

    const uint nflags = 11;

    step("Check that flags are initially clear");
    for (uint f = 0; f < nflags; f++)
        test(CLEAR, (f * 23) % 128, " FS?", ENTER).noerror().expect("False");

    step("Setting random flags");
    large fset = lrand48() & ((1<<nflags)-1);
    for (uint f = 0; f < 13; f++)
        test(CLEAR,
             (f * 23) % 128, (fset & (1<<f)) ? " SF" : " CF", ENTER).noerror();

    step("Getting flags value")
        .test(CLEAR, LSHIFT, KEY6, LSHIFT, F1).noerror()
        .type(object::ID_based_bignum);
    step("Clearing flag values from menu")
        .test("#0", LSHIFT, F2).noerror();
    step("Check that flags are initially clear");
    for (uint f = 0; f < nflags; f++)
        if (fset & (1 << f))
            test((f * 23) % 128, LSHIFT, F5).expect("False").test(BSP);
        else
            test((f * 23) % 128, LSHIFT, F6).expect("True").test(BSP);
    step("Restore values of flags from binary")
        .test(LSHIFT, KEY6, LSHIFT, F2).noerror();

    step("Check that flags were set as expected");
    for (uint f = 0; f < nflags; f++)
        test(CLEAR, (f * 23) % 128, " FS?", ENTER)
            .expect((fset & (1<<f)) ? "True" : "False");
    step("Check that flags were clear as expected");
    for (uint f = 0; f < nflags; f++)
        test(CLEAR, (f * 23) % 128, " FC?", ENTER)
            .expect((fset & (1<<f)) ? "False" : "True");
    step("Check that flags were set and set them");
    for (uint f = 0; f < nflags; f++)
        test(CLEAR, (f * 23) % 128, " FS?C", ENTER)
            .expect((fset & (1<<f)) ? "True" : "False");
    step("Check that flags were set them");
    for (uint f = 0; f < nflags; f++)
        test(CLEAR, (f * 23) % 128, " FC?", ENTER).expect("True");

    step("Setting random flags (inverse pattern) using menu")
        .test(CLEAR, LSHIFT, KEY6);
    for (uint f = 0; f < 13; f++)
        test(CLEAR,
             (f * 23) % 128, (fset & (1<<f)) ? F2 : F1).noerror();
    step("Check that flags were clear and clear them");
    for (uint f = 0; f < nflags; f++)
        test(CLEAR, (f * 23) % 128, F6, ENTER)
            .expect((fset & (1<<f)) ? "True" : "False");
    step("Check that flags were all clear");
    for (uint f = 0; f < nflags; f++)
        test(CLEAR, (f * 23) % 128, " FC?", ENTER).expect("True");
    step("Clear flags with menus");
    for (uint f = 0; f < 13; f++)
        test(CLEAR, (f * 23) % 128, F2).noerror();
    step("Check that flags are still all clear");
    for (uint f = 0; f < nflags; f++)
        test(CLEAR, (f * 23) % 128, " FC?", ENTER).expect("True");

    step("Flipping the bits to revert to original pattern using menu")
        .test(CLEAR, LSHIFT, KEY6);
    for (uint f = 0; f < 13; f++)
        if (fset & (1<<f))
            test(CLEAR, (f * 23) % 128, LSHIFT, F4).noerror();
    step("Check that required flags were flipped using FC?");
    for (uint f = 0; f < nflags; f++)
        test(CLEAR, (f * 23) % 128, " FC?", ENTER)
            .expect((fset & (1<<f)) ? "False" : "True");
    step("Check that required flags were flipped using FS?C");
    for (uint f = 0; f < nflags; f++)
        test(CLEAR, (f * 23) % 128, " FS?C", ENTER)
            .expect((fset & (1<<f)) ? "True" : "False");

    step("Check that flags are all clear at end");
    for (uint f = 0; f < nflags; f++)
        test(CLEAR, (f * 23) % 128, " FC?", ENTER).expect("True");
}


void tests::flags_by_name()
// ----------------------------------------------------------------------------
//   Set and clear all flags by name
// ----------------------------------------------------------------------------
{
    BEGIN(sysflags);

#define ID(id)
#define FLAG(Enable, Disable)                                   \
    step("Clearing flag " #Disable " (default)")                \
        .test(CLEAR, #Disable, ENTER).noerror()                 \
        .test("'" #Enable "' RCL", ENTER).expect("False")       \
        .test("'" #Disable "' RCL", ENTER).expect("True");      \
    step("Setting flag " #Enable)                               \
        .test(CLEAR, #Enable, ENTER).noerror()                  \
        .test("'" #Enable "' RCL", ENTER).expect("True")        \
        .test("'" #Disable "' RCL", ENTER).expect("False");     \
    step("Purging flag " #Enable " (return to default)")        \
        .test(CLEAR, "'" #Disable "' PURGE", ENTER).noerror()   \
        .test("'" #Enable "' RCL", ENTER).expect("False")       \
        .test("'" #Disable "' RCL", ENTER).expect("True");      \
    step("Purging flag " #Disable " (return to default)")       \
        .test(CLEAR, "'" #Enable "' PURGE", ENTER).noerror()    \
        .test("'" #Enable "' RCL", ENTER).expect("False")       \
        .test("'" #Disable "' RCL", ENTER).expect("True");
#define SETTING(Name, Low, High, Init)                          \
    step("Purging " #Name " to revert it to default " #Init)    \
        .test(CLEAR, "'" #Name "' PURGE", ENTER).noerror();
#include "ids.tbl"

    step("Clear DebugOnError for testing")
        .test(CLEAR, "KillOnError", ENTER);
}


void tests::settings_by_name()
// ----------------------------------------------------------------------------
//   Set and clear all settings by name
// ----------------------------------------------------------------------------
{
    BEGIN(settings);

#define ID(id)
#define FLAG(Enable, Disable)
#define SETTING(Name, Low, High, Init)                  \
    step("Getting " #Name " current value")             \
        .test("'" #Name "' RCL", ENTER)                 \
        .noerror();                                     \
    step("Setting " #Name " to its current value")      \
        .test("" #Name "", ENTER)                       \
        .noerror();
#include "ids.tbl"
}


void tests::parsing_commands_by_name()
// ----------------------------------------------------------------------------
//   Set and clear all settings by name
// ----------------------------------------------------------------------------
{
    BEGIN(commands);

#define ALIAS(ty, name)                                                 \
    if (object::is_command(object::ID_##ty))                            \
    {                                                                   \
        if (name)                                                       \
        {                                                               \
            step("Parsing " #name " for " #ty);                         \
            test(CLEAR, "{ ", (cstring) name, " } 1 GET", ENTER)        \
                .type(object::ID_##ty);                                 \
        }                                                               \
    }
#define ID(ty)                  ALIAS(ty, #ty)
#define NAMED(ty, name)         ALIAS(ty, name) ALIAS(ty, #ty)
#include "ids.tbl"
}


void tests::hms_dms_operations()
// ----------------------------------------------------------------------------
//   Test HMS and DMS operations
// ----------------------------------------------------------------------------
{
    BEGIN(hms);

    step("HMS data type")
        .test(CLEAR, "1.5_hms", ENTER).expect("1:30:00");
    step("DMS data type")
        .test(CLEAR, "1.7550_dms", ENTER).expect("1°45′18″");
    step("Creating DMS using fractions menu")
        .test(CLEAR, "1.2345", LSHIFT, H)
        .test(F4).expect("1 ¹⁹/₄₈")
        .test(F3).expect("1°23′45″");
    step("Creating DMS by adding zero")
        .test(CLEAR, "1.4241 0", LSHIFT, H)
        .test(LSHIFT, F3).expect("1°42′41″");
    step("Creating DMS by subtracting one")
        .test(CLEAR, "1.4241 1", LSHIFT, H)
        .test(LSHIFT, F4).expect("0°42′41″");
    step("HMS addition")
        .test(CLEAR, "1.4241 1.2333 HMS+", ENTER).expect("3:06:14");
    step("DMS addition")
        .test(CLEAR, "1.4241 1.2333 DMS+", ENTER).expect("3°06′14″");
    step("DMS addition through menu")
        .test(CLEAR, "1.4241 1.2333", LSHIFT, H, LSHIFT, F3).expect("3°06′14″");
    step("HMS subtraction")
        .test(CLEAR, "1.4241 1.2333 HMS-", ENTER).expect("0:19:08");
    step("DMS subtraction")
        .test(CLEAR, "1.4241 1.2333 DMS-", ENTER).expect("0°19′08″");
    step("DMS subtraction through menu")
        .test(CLEAR, "1.4241 1.2333", LSHIFT, H, LSHIFT, F4).expect("0°19′08″");
    step("DMS multiplication")
        .test(CLEAR, "1.2345", LSHIFT, H)
        .test(F4).expect("1 ¹⁹/₄₈")
        .test(F3).expect("1°23′45″")
        .test(2, MUL).expect("2°47′30″");
    step("DMS division")
        .test(2, DIV).expect("1°23′45″")
        .test(3, DIV).expect("0°27′55″")
        .test(5, DIV).expect("0°05′35″")
        .test(12, DIV).expect("0°00′27″¹¹/₁₂");

    step("Entering integral DMS using two dots")
        .test(CLEAR)
        .test(1, DOT).editor("1.")
        .test(DOT).editor("1°_dms")
        .test(ENTER).expect("1°00′00″");
    step("Entering DMS degree/minutes values using two dots")
        .test(CLEAR)
        .test(1, DOT).editor("1.")
        .test(2, DOT).editor("1°2′_dms")
        .test(ENTER).expect("1°02′00″");
    step("Entering DMS degree/minutes/seconds values using two dots")
        .test(CLEAR)
        .test(1, DOT).editor("1.")
        .test(2, DOT).editor("1°2′_dms")
        .test(3).editor("1°2′3_dms")
        .test(ENTER).expect("1°02′03″");
    step("Entering degrees/minutes/seconds using three dots")
        .test(CLEAR)
        .test(1, DOT).editor("1.")
        .test(2,DOT).editor("1°2′_dms")
        .test(35,DOT).editor("1°2′35″_dms")
        .test(ENTER).expect("1°02′35″");
    step("Entering degrees/minutes/seconds/fraction using four dots")
        .test(CLEAR)
        .test(1, DOT).editor("1.")
        .test(2,DOT).editor("1°2′_dms")
        .test(35,DOT).editor("1°2′35″_dms")
        .test(42,DOT).editor("1°2′35″42/_dms")
        .test(100).editor("1°2′35″42/100_dms")
        .test(ENTER).expect("1°02′35″²¹/₅₀");
    step("Error when no fraction is given")
        .test(CLEAR)
        .test(1, DOT).editor("1.")
        .test(2,DOT).editor("1°2′_dms")
        .test(35,DOT).editor("1°2′35″_dms")
        .test(42).editor("1°2′35″42_dms")
        .test(ENTER).error("Syntax error");
    step("Cancelling DMS with third dot")
        .test(CLEAR)
        .test(1, DOT).editor("1.")
        .test(DOT).editor("1°_dms")
        .test(DOT).editor("1.")
        .test(ENTER).expect("1.");
    step("DMS disabled in text")
        .test(CLEAR, RSHIFT, ENTER,"1", NOSHIFT, DOT).editor("\"1.\"")
        .test(DOT).editor("\"1..\"")
        .test(DOT).editor("\"1...\"")
        .test(ENTER).expect("\"1...\"");
    step("Invalid DMS value should display correctly")
        .test(CLEAR, "ABC_dms", ENTER).expect("'ABC'");
    step("Invalid HMS value should display correctly")
        .test(CLEAR, "ABC_hms", ENTER).expect("'ABC'");
    step("Invalid date value should display correctly")
        .test(CLEAR, "ABC_date", ENTER).expect("'ABC'");
    step("Inserting zeros automatically")
        .test(CLEAR, DOT, KEY3, DOT, ENTER)
        .expect("0°03′00″");
    step("Inserting zeros automatically")
        .test(CLEAR, KEY3, DOT, DOT, ENTER)
        .expect("3°00′00″");
    step("Inserting zeros automatically")
        .test(CLEAR, DOT, DOT, KEY3, ENTER)
        .expect("0°00′03″");

    step("Converting DMS to HMS")
        .test(CLEAR)
        .test(1, DOT, 2, DOT, 3, ENTER).expect("1°02′03″")
        .test(LSHIFT, H, LSHIFT, F5).expect("1:02:03")
        .test(F3).expect("1°02′03″")
        .test(F3).noerror().expect("1°02′03″")
        .test(LSHIFT, F5).noerror().expect("1:02:03")
        .test(LSHIFT, F5).noerror().expect("1:02:03");

    step("Converting angles to DMS")
        .test(CLEAR, "0.5", LSHIFT, J, A, RSHIFT, F1).expect("30°00′00″");
}


void tests::date_operations()
// ----------------------------------------------------------------------------
//   Test date-related operations
// ----------------------------------------------------------------------------
{
    BEGIN(date);

    step("Displaying a date")
        .test(CLEAR, "19681205_date", ENTER)
        .expect("Thu 5/Dec/1968");
    step("Displaying a date with a time")
        .test(CLEAR, "19690217.035501_date", ENTER)
        .expect("Mon 17/Feb/1969, 3:55:01");
    step("Displaying a date with a fractional time")
        .test(CLEAR, "19690217.03550197_date", ENTER)
        .expect("Mon 17/Feb/1969, 3:55:01.97");
    step("Displaying invalid date and time")
        .test(CLEAR, "999999999.99999999_date", ENTER)
        .expect("Sat 99/99/99999, 99:99:99.99");

    step("Difference between two dates using DDays")
        .test(CLEAR, "20230908", ENTER)
        .expect("20 230 908")
        .test("19681205", ENTER)
        .expect("19 681 205")
        .test("DDays", ENTER)
        .expect("20 000 d");
    step("Difference between two dates using DDays (units)")
        .test(CLEAR, "19681205_date", ENTER)
        .expect("Thu 5/Dec/1968")
        .test("20230908_date", ENTER)
        .expect("Fri 8/Sep/2023")
        .test("DDays", ENTER)
        .expect("-20 000 d");
    step("Difference between two dates using sub")
        .test(CLEAR, "19681205_date", ENTER)
        .expect("Thu 5/Dec/1968")
        .test("20230908_date", ENTER)
        .expect("Fri 8/Sep/2023")
        .test(SUB)
        .expect("-20 000 d");
    step("Adding days to a date (before)")
        .test("20240217_date", ENTER, NOSHIFT, ADD)
        .expect("Fri 16/May/1969");
    step("Adding days to a date (after)")
        .test(CLEAR, "20240217_date", ENTER)
        .expect("Sat 17/Feb/2024")
        .test("42", NOSHIFT, ADD)
        .expect("Sat 30/Mar/2024");
    step("Subtracting days to a date")
        .test("116", NOSHIFT, SUB)
        .expect("Tue 5/Dec/2023");
    step("Subtracting days to a date (with day unit)")
        .test("112_d", NOSHIFT, SUB)
        .expect("Tue 15/Aug/2023");
    step("Adding days to a date (with time unit)")
        .test("112_h", NOSHIFT, ADD)
        .expect("Sat 19/Aug/2023, 16:00:00");

    step("Runing TEVAL to time something")
        .test(CLEAR, LSHIFT, RUNSTOP,
              "0 1 10 FOR i i + 0.01 WAIT NEXT", ENTER,
              "TEVAL", LENGTHY(1500), ENTER).noerror()
        .match("duration:[1-3]?[0-9][0-9] ms");
}


void tests::online_help()
// ----------------------------------------------------------------------------
//   Check the online help system
// ----------------------------------------------------------------------------
{
    BEGIN(help);

    step("Main menu shows help as F1")
        .test(CLEAR, EXIT, A, LENGTHY(100), F1).noerror()
        .image_noheader("help");
    step("Exiting help with EXIT")
        .test(EXIT).noerror()
        .image_noheader("help-exit");
    step("Help with keyboard shortcut")
        .test(CLEAR, RSHIFT, ADD).noerror()
        .image_noheader("help");
    step("Following link with ENTER")
        .test(ENTER).noerror()
        .image_noheader("help-topic");
    step("Help with command line")
        .test(CLEAR, "help", ENTER).noerror()
        .image_noheader("help");
    step("History across invokations")
        .test(NOSHIFT, BSP).noerror()
        .image_noheader("help-topic");
    step("Help topic - Integers")
        .test(CLEAR, EXIT, "123", RSHIFT, ADD).noerror()
        .image_noheader("help-integers");
    step("Help topic - Decimal")
        .test(CLEAR, EXIT, "123.5", RSHIFT, ADD).noerror()
        .image_noheader("help-decimal");
    step("Help topic - topic")
        .test(CLEAR, EXIT, "\"authors\"",
              NOSHIFT, RSHIFT, ADD, DOWN, DOWN, DOWN, DOWN)
        .noerror()
        .image_noheader("help-authors");
    step("Returning to main screen with F1")
        .test(F1).noerror()
        .image_noheader("help");
    step("Page up and down with F2 and F3")
        .test(F3).noerror()
        .image_noheader("help-page2")
        .test(F3).noerror()
        .image_noheader("help-page3")
        .test(F2).noerror()
        .image_noheader("help-page4")
        .test(F3).noerror()
        .image_noheader("help-page5");
    step("Follow link with ENTER")
        .test(ENTER).noerror()
        .image_noheader("help-help");
    step("Back to previous topic with BSP")
        .test(BSP).noerror()
        .image_noheader("help-page6");
    step("Next link with F5")
        .test(F3, UP, F4, F5, ENTER).noerror()
        .image_noheader("help-keyboard");
    step("Back with F6")
        .test(F6).noerror()
        .image_noheader("help-page7");
    step("Previous topic with F4")
        .test(UP, F4).noerror()
        .image_noheader("help-page8");
    step("Select topic with ENTER")
        .test(LENGTHY(200), ENTER).noerror()
        .image_noheader("help-design");
    step("Exit to normal command line")
        .test(EXIT, CLEAR, EXIT).noerror();
    step("Invoke help about SIN command with long press")
        .test(LONGPRESS, J)
        .image_noheader("help-sin");
    step("Invoke help about COS command with long press")
        .test(EXIT, LONGPRESS, K)
        .image_noheader("help-cos");
    step("Invoke help about DEG menu command with long press")
        .test(EXIT, SHIFT, N, LONGPRESS, F1)
        .image_noheader("help-degrees");
    step("Exit and cleanup")
        .test(EXIT, CLEAR, EXIT);
}


void tests::infinity_and_undefined()
// ----------------------------------------------------------------------------
//   Check infinity and undefined operations
// ----------------------------------------------------------------------------
{
    BEGIN(infinity);

    step("Divide by zero error (integer)")
        .test(CLEAR, "1 0", ENTER, NOSHIFT, DIV)
        .error("Divide by zero");
    step("Divide by zero error (decimal)")
        .test(CLEAR, "1.0 0.0", ENTER, NOSHIFT, DIV)
        .error("Divide by zero");
    step("Divide by zero error (bignum)")
        .test(CLEAR, "2 100 ^ 0", ENTER, NOSHIFT, DIV)
        .error("Divide by zero");
    step("Divide by zero error (fractions)")
        .test(CLEAR, "1/3 0", ENTER, NOSHIFT, DIV)
        .error("Divide by zero");

    step("Setting infinity flag")
        .test(CLEAR, "'InfinityValue' FS?", ENTER).expect("False")
        .test("-22 SF", ENTER).noerror()
        .test("'InfinityValue' FS?", ENTER).expect("True");

    step("Clear infinite result flag")
        .test("-26 CF", ENTER).noerror()
        .test("'InfiniteResultIndicator' FS?", ENTER).expect("False");

    step("Divide by zero as symbolic infinity (integer)")
        .test(CLEAR, "-26 FS?", ENTER).expect("False")
        .test("1 0", ENTER, NOSHIFT, DIV)
        .expect("∞")
        .test("-26 FS?C", ENTER).expect("True");
    step("Divide by zero as symbolic infinity (decimal)")
        .test(CLEAR, "-26 FS?", ENTER).expect("False")
        .test("1.0 0.0", ENTER, NOSHIFT, DIV)
        .expect("∞")
        .test("-26 FS?C", ENTER).expect("True");
    step("Divide by zero as symbolic infinity (bignum)")
        .test(CLEAR, "-26 FS?", ENTER).expect("False")
        .test("2 100 ^ 0", ENTER, NOSHIFT, DIV)
        .expect("∞")
        .test("'InfiniteResultIndicator' FS?C", ENTER).expect("True");
    step("Divide by zero as symbolic infinity (fractions)")
        .test(CLEAR, "-26 FS?", ENTER).expect("False")
        .test("1/3 0", ENTER, NOSHIFT, DIV)
        .expect("∞")
        .test("'InfiniteResultIndicator' FS?C", ENTER).expect("True");

    step("Divide by zero as symbolic infinity (negative integer)")
        .test(CLEAR, "-26 FS?", ENTER).expect("False")
        .test("-1 0", ENTER, NOSHIFT, DIV)
        .expect("'-∞'")
        .test("-26 FS?C", ENTER).expect("True");
    step("Divide by zero as symbolic infinity (decimal)")
        .test(CLEAR, "-26 FS?", ENTER).expect("False")
        .test("-1.0 0.0", ENTER, NOSHIFT, DIV)
        .expect("'-∞'")
        .test("-26 FS?C", ENTER).expect("True");
    step("Divide by zero as symbolic infinity (bignum)")
        .test(CLEAR, "-26 FS?", ENTER).expect("False")
        .test("2 100 ^ NEG 0", ENTER, NOSHIFT, DIV)
        .expect("'-∞'")
        .test("-26 FS?C", ENTER).expect("True");
    step("Divide by zero as symbolic infinity (fractions)")
        .test(CLEAR, "-26 FS?", ENTER).expect("False")
        .test("-1/3 0", ENTER, NOSHIFT, DIV)
        .expect("'-∞'")
        .test("-26 FS?C", ENTER).expect("True");

    step("Setting numerical constants flag")
        .test(CLEAR, "'NumericalConstants' FS?", ENTER).expect("False")
        .test("-2 SF", ENTER).noerror()
        .test("'NumericalConstants' FS?", ENTER).expect("True");

    step("Divide by zero as numeric infinity (integer)")
        .test(CLEAR, "-26 FS?", ENTER).expect("False")
        .test("1 0", ENTER, NOSHIFT, DIV)
        .expect("9.99999⁳⁹⁹⁹⁹⁹⁹")
        .test("-26 FS?C", ENTER).expect("True");
    step("Divide by zero as numeric infinity (decimal)")
        .test(CLEAR, "-26 FS?", ENTER).expect("False")
        .test("1.0 0.0", ENTER, NOSHIFT, DIV)
        .expect("9.99999⁳⁹⁹⁹⁹⁹⁹")
        .test("-26 FS?C", ENTER).expect("True");
    step("Divide by zero as numeric infinity (bignum)")
        .test(CLEAR, "-26 FS?", ENTER).expect("False")
        .test("2 100 ^ 0", ENTER, NOSHIFT, DIV)
        .expect("9.99999⁳⁹⁹⁹⁹⁹⁹")
        .test("-26 FS?C", ENTER).expect("True");
    step("Divide by zero as numeric infinity (fractions)")
        .test(CLEAR, "-26 FS?", ENTER).expect("False")
        .test("1/3 0", ENTER, NOSHIFT, DIV)
        .expect("9.99999⁳⁹⁹⁹⁹⁹⁹")
        .test("-26 FS?C", ENTER).expect("True");

    step("Divide by zero as numeric infinity (negative integer)")
        .test(CLEAR, "-26 FS?", ENTER).expect("False")
        .test("-1 0", ENTER, NOSHIFT, DIV)
        .expect("-9.99999⁳⁹⁹⁹⁹⁹⁹")
        .test("-26 FS?C", ENTER).expect("True");
    step("Divide by zero as numeric infinity (decimal)")
        .test(CLEAR, "-26 FS?", ENTER).expect("False")
        .test("-1.0 0.0", ENTER, NOSHIFT, DIV)
        .expect("-9.99999⁳⁹⁹⁹⁹⁹⁹")
        .test("-26 FS?C", ENTER).expect("True");
    step("Divide by zero as numeric infinity (bignum)")
        .test(CLEAR, "-26 FS?", ENTER).expect("False")
        .test("2 100 ^ NEG 0", ENTER, NOSHIFT, DIV)
        .expect("-9.99999⁳⁹⁹⁹⁹⁹⁹")
        .test("-26 FS?C", ENTER).expect("True");
    step("Divide by zero as numeric infinity (fractions)")
        .test(CLEAR, "-26 FS?", ENTER).expect("False")
        .test("-1/3 0", ENTER, NOSHIFT, DIV)
        .expect("-9.99999⁳⁹⁹⁹⁹⁹⁹")
        .test("-26 FS?C", ENTER).expect("True");

    step("Clearing numerical constants flag")
        .test(CLEAR, "'NumericalConstants' FS?", ENTER).expect("True")
        .test("-2 CF", ENTER).noerror()
        .test("'NumericalConstants' FS?", ENTER).expect("False");
    step("Setting numerical results flag")
        .test(CLEAR, "'NumericalResults' FS?", ENTER).expect("False")
        .test("-3 SF", ENTER).noerror()
        .test("'NumericalResults' FS?", ENTER).expect("True");

    step("Divide by zero as numeric infinity (integer)")
        .test(CLEAR, "1 0", ENTER, NOSHIFT, DIV)
        .expect("9.99999⁳⁹⁹⁹⁹⁹⁹");
    step("Divide by zero as numeric infinity (decimal)")
        .test(CLEAR, "1.0 0.0", ENTER, NOSHIFT, DIV)
        .expect("9.99999⁳⁹⁹⁹⁹⁹⁹");
    step("Divide by zero as numeric infinity (bignum)")
        .test(CLEAR, "2 100 ^ 0", ENTER, NOSHIFT, DIV)
        .expect("9.99999⁳⁹⁹⁹⁹⁹⁹");
    step("Divide by zero as numeric infinity (fractions)")
        .test(CLEAR, "1/3 0", ENTER, NOSHIFT, DIV)
        .expect("9.99999⁳⁹⁹⁹⁹⁹⁹");

    step("Divide by zero as numeric infinity (negative integer)")
        .test(CLEAR, "-1 0", ENTER, NOSHIFT, DIV)
        .expect("-9.99999⁳⁹⁹⁹⁹⁹⁹");
    step("Divide by zero as numeric infinity (decimal)")
        .test(CLEAR, "-1.0 0.0", ENTER, NOSHIFT, DIV)
        .expect("-9.99999⁳⁹⁹⁹⁹⁹⁹");
    step("Divide by zero as numeric infinity (bignum)")
        .test(CLEAR, "2 100 ^ NEG 0", ENTER, NOSHIFT, DIV)
        .expect("-9.99999⁳⁹⁹⁹⁹⁹⁹");
    step("Divide by zero as numeric infinity (fractions)")
        .test(CLEAR, "-1/3 0", ENTER, NOSHIFT, DIV)
        .expect("-9.99999⁳⁹⁹⁹⁹⁹⁹");

    step("Clear numerical results flag")
        .test(CLEAR, "'NumericalResults' FS?", ENTER).expect("True")
        .test("-3 CF", ENTER).noerror()
        .test("'NumericalResults' FS?", ENTER).expect("False");

    step("Divide by zero as symbolic infinity (integer)")
        .test(CLEAR, "1 0", ENTER, NOSHIFT, DIV)
        .expect("∞");
    step("Divide by zero as symbolic infinity (decimal)")
        .test(CLEAR, "1.0 0.0", ENTER, NOSHIFT, DIV)
        .expect("∞");
    step("Divide by zero as symbolic infinity (bignum)")
        .test(CLEAR, "2 100 ^ 0", ENTER, NOSHIFT, DIV)
        .expect("∞");
    step("Divide by zero as symbolic infinity (fractions)")
        .test(CLEAR, "1/3 0", ENTER, NOSHIFT, DIV)
        .expect("∞");

    step("Clear infinity value flag")
        .test(CLEAR, "'InfinityError' FS?", ENTER).expect("False")
        .test("-22 CF", ENTER).noerror()
        .test("'InfinityError' FS?", ENTER).expect("True");

    step("Divide by zero error (integer)")
        .test(CLEAR, "1 0", ENTER, NOSHIFT, DIV)
        .error("Divide by zero");
    step("Divide by zero error (decimal)")
        .test(CLEAR, "1.0 0.0", ENTER, NOSHIFT, DIV)
        .error("Divide by zero");
    step("Divide by zero error (bignum)")
        .test(CLEAR, "2 100 ^ 0", ENTER, NOSHIFT, DIV)
        .error("Divide by zero");
    step("Divide by zero error (fractions)")
        .test(CLEAR, "1/3 0", ENTER, NOSHIFT, DIV)
        .error("Divide by zero");

    test(CLEAR);
}


void tests::overflow_and_underflow()
// ----------------------------------------------------------------------------
//   Test overflow and underflow
// ----------------------------------------------------------------------------
{
    BEGIN(overflow);

    step("Set maximum exponent to 499")
        .test(CLEAR, "499 MaximumDecimalExponent", ENTER).noerror()
        .test("'MaximumDecimalExponent' RCL", ENTER).expect("499");

    step("Check that undeflow error is not set by default")
        .test("'UnderflowError' FS?", ENTER).expect("False")
        .test("'UnderflowValue' FS?", ENTER).expect("True");

    step("Clear overflow and underflow indicators")
        .test("-23 CF -24 CF -25 CF -26 CF", ENTER).noerror();
    step("Check negative underflow indicator is clear")
        .test("'NegativeUnderflowIndicator' FS?", ENTER).expect("False");
    step("Check positive underflow indicator is clear")
        .test("'PositiveUnderflowIndicator' FS?", ENTER).expect("False");
    step("Check overflow indicator is clear")
        .test("'OverflowIndicator' FS?", ENTER).expect("False");
    step("Check infinite result indicator is clear")
        .test("'InfiniteResultindicator' FS?", ENTER).expect("False");

    step("Test numerical overflow as infinity for multiply")
        .test(CLEAR)
        .test("1E499 10 *", ENTER).expect("∞")
        .test("-23 FS?C", ENTER).expect("False")
        .test("-24 FS?C", ENTER).expect("False")
        .test("-25 FS?C", ENTER).expect("True");
    step("Test numerical overflow as infinity for exponential")
        .test(CLEAR)
        .test("1280 exp", ENTER).expect("∞")
        .test("-23 FS?C", ENTER).expect("False")
        .test("-24 FS?C", ENTER).expect("False")
        .test("-25 FS?C", ENTER).expect("True");
    step("Test numerical overflow as infinity")
        .test(CLEAR)
        .test("1E499 10 *", ENTER).expect("∞")
        .test("-23 FS?C", ENTER).expect("False")
        .test("-24 FS?C", ENTER).expect("False")
        .test("-25 FS?C", ENTER).expect("True");
    step("Test positive numerical underflow as zero")
        .test(CLEAR)
        .test("1E-499 10 /", ENTER).expect("0.")
        .test("-23 FS?C", ENTER).expect("False")
        .test("-24 FS?C", ENTER).expect("True")
        .test("-25 FS?C", ENTER).expect("False");
    step("Test negative numerical underflow as zero")
        .test(CLEAR)
        .test("-1E-499 10 /", ENTER).expect("-0.")
        .test("-23 FS?C", ENTER).expect("True")
        .test("-24 FS?C", ENTER).expect("False")
        .test("-25 FS?C", ENTER).expect("False");

    step("Set underflow as error")
        .test(CLEAR, "-20 SF", ENTER).noerror()
        .test("'UnderflowError' FS?", ENTER).expect("True");

    step("Test numerical overflow as infinity")
        .test(CLEAR)
        .test("1E499 10 *", ENTER).expect("∞")
        .test("-23 FS?C", ENTER).expect("False")
        .test("-24 FS?C", ENTER).expect("False")
        .test("-25 FS?C", ENTER).expect("True");
    step("Test positive numerical underflow as error")
        .test(CLEAR)
        .test("1E-499 10 /", ENTER).error("Positive numerical underflow")
        .test(CLEARERR).expect("10")
        .test(BSP).expect("1.⁳⁻⁴⁹⁹")
        .test("-23 FS?C", ENTER).expect("False")
        .test("-24 FS?C", ENTER).expect("False")
        .test("-25 FS?C", ENTER).expect("False");
    step("Test negative numerical underflow as error")
        .test(CLEAR)
        .test("-1E-499 10 /", ENTER).error("Negative numerical underflow")
        .test(CLEARERR).expect("10")
        .test(BSP).expect("-1.⁳⁻⁴⁹⁹")
        .test("-23 FS?C", ENTER).expect("False")
        .test("-24 FS?C", ENTER).expect("False")
        .test("-25 FS?C", ENTER).expect("False");

    step("Set overflow as error")
        .test(CLEAR, "-21 SF", ENTER).noerror()
        .test("'OverflowError' FS?", ENTER).expect("True");

    step("Test numerical overflow as infinity")
        .test(CLEAR)
        .test("1E499 10 *", ENTER).error("Numerical overflow")
        .test(CLEARERR).expect("10")
        .test(BSP).expect("1.⁳⁴⁹⁹")
        .test("-23 FS?C", ENTER).expect("False")
        .test("-24 FS?C", ENTER).expect("False")
        .test("-25 FS?C", ENTER).expect("False");
    step("Test positive numerical underflow as error")
        .test(CLEAR)
        .test("1E-499 10 /", ENTER).error("Positive numerical underflow")
        .test(CLEARERR).expect("10")
        .test(BSP).expect("1.⁳⁻⁴⁹⁹")
        .test("-23 FS?C", ENTER).expect("False")
        .test("-24 FS?C", ENTER).expect("False")
        .test("-25 FS?C", ENTER).expect("False");
    step("Test negative numerical underflow as error")
        .test(CLEAR)
        .test("-1E-499 10 /", ENTER).error("Negative numerical underflow")
        .test(CLEARERR).expect("10")
        .test(BSP).expect("-1.⁳⁻⁴⁹⁹")
        .test("-23 FS?C", ENTER).expect("False")
        .test("-24 FS?C", ENTER).expect("False")
        .test("-25 FS?C", ENTER).expect("False");

    step("Reset modes")
        .test(CLEAR, "ResetModes KillOnError", ENTER)
        .test("'MaximumDecimalExponent' RCL", ENTER)
        .expect("1 152 921 504 606 846 976");
}


void tests::graphic_stack_rendering()
// ----------------------------------------------------------------------------
//   Check the rendering of expressions in graphic mode
// ----------------------------------------------------------------------------
{
    BEGIN(gstack);

    step("Draw expression")
        .test(CLEAR, EXIT, EXIT)
        .test("1 'X' +", ENTER, B, C, E, "3 X 3", LSHIFT, B, MUL, ADD)
        .test(ALPHA, X, NOSHIFT, J, K, L, ADD)
        .image_noheader("expression");

    step("Two levels of stack")
        .test(CLEAR, EXIT, EXIT)
        .test("1 'X' +", ENTER, B, C, E, "3 X 3", LSHIFT, B, MUL, ADD)
        .test(ALPHA, X, NOSHIFT, J, K, L)
        .image_noheader("two-levels");

    step("Automatic reduction of size")
        .test(CLEAR, EXIT, EXIT)
        .test("1 'X' +", ENTER, B, C, E, "3 X 3", LSHIFT, B, MUL, ADD)
        .test(ALPHA, X, NOSHIFT, J, K, L, ADD, C, B, C, B)
        .image_noheader("reduced");

    step("Constants")
        .test(CLEAR, LSHIFT, I, F2, F1, F2, F3)
        .image_noheader("constants", 2);

    step("Vector")
        .test(CLEAR, LSHIFT, KEY9, "1 2 3", ENTER, EXIT)
        .image_noheader("vector-vertical");
    step("Vector horizontal rendering")
        .test("HorizontalVectors", ENTER)
        .image_noheader("vector-horizontal");
    step("Vector vertical rendering")
        .test("VerticalVectors", ENTER)
        .image_noheader("vector-vertical");

    step("Matrix")
        .test(CLEAR, LSHIFT, KEY9,
              LSHIFT, KEY9, "1 2 3 4", DOWN,
              LSHIFT, KEY9, "4 5 6 7", DOWN,
              LSHIFT, KEY9, "8 9 10 11", DOWN,
              LSHIFT, KEY9, "12 13 14 18", ENTER, EXIT)
        .image_noheader("matrix");
    step("Matrix with smaller size")
        .test(13, DIV, ENTER, MUL)
        .image_noheader("matrix-smaller");

    step("Lists")
        .test(CLEAR, RSHIFT, SPACE, "1 2 \"ABC\"", ENTER, EXIT)
        .image_noheader("list-horizontal");
    step("List vertical")
        .test("VerticalLists", ENTER)
        .test(CLEAR, RSHIFT, SPACE, "1 2 \"ABC\"", ENTER, EXIT)
        .image_noheader("list-vertical");
    step("List horizontal")
        .test("HorizontalLists", ENTER)
        .test(CLEAR, RSHIFT, SPACE, "1 2 \"ABC\"", ENTER, EXIT)
        .image_noheader("list-horizontal");

    step("Power")
        .test(CLEAR, "'2^x'", ENTER)
        .image_noheader("power-xgraph")
        .test(CLEAR, "'(x-1)^(n+3)'", ENTER)
        .image_noheader("power-expr-xgraph");
    step("Exponentials")
        .test(CLEAR, "'exp(y+1)'", ENTER)
        .image_noheader("exp-xgraph")
        .test(CLEAR, "'alog(1/(x+1))'", ENTER)
        .image_noheader("alog-xgraph")
        .test(CLEAR, "'exp2(3/(x-1))'", ENTER)
        .image_noheader("alog2-xgraph");

    step("Square root")
        .test(CLEAR, "'sqrt(1/(1+x))+1'", ENTER)
        .image_noheader("sqrt-xgraph");
    step("Cube root")
        .test(CLEAR, "'cbrt(1/(1+x))+1'", ENTER)
        .image_noheader("cbrt-xgraph");
    step("N-th root")
        .test(CLEAR, "'1/(1+x)' 'n-1'", RSHIFT, B, 1, ADD)
        .image_noheader("xroot-xgraph");

    step("Combination and permutations")
        .test(CLEAR, "X Y COMB N M 1 + PERM + 3 +", ENTER)
        .image_noheader("comb-perm-xgraph");

    step("Sum")
        .test(CLEAR, "I 1 10 N + 'I+1' Σ 3 +", ENTER)
        .image_noheader("sum-xgraph");
    step("Product")
        .test(CLEAR, "2 J 1.2 10.2 K * 'J+4' ∏ *", ENTER)
        .image_noheader("product-xgraph");
}


void tests::insertion_of_variables_constants_and_units()
// ----------------------------------------------------------------------------
//   Check that we correctly insert constant and variables in programs
// ----------------------------------------------------------------------------
{
    BEGIN(insert);

    step("Select constant menu")
        .test(CLEAR, LSHIFT, I, F2).image_menus("constants-menu", 1);
    step("Insert pi")
        .test(CLEAR, F1).expect("π");
    step("Insert e")
        .test(CLEAR, F2).expect("e");
    step("Insert i")
        .test(CLEAR, F3).expect("ⅈ");
    step("Insert Infinity")
        .test(CLEAR, F4).expect("∞");
    step("Insert Undefined")
        .test(CLEAR, F5).expect("?");
    step("Insert j")
        .test(CLEAR, F6, F1).expect("ⅉ");
    step("Insert rad")
        .test(CLEAR, F2).expect("rad");
    step("Insert two pi")
        .test(CLEAR, F3).expect("twoπ");
    step("Insert angl")
        .test(CLEAR, F4, F6).expect("angl");

    step("Insert pi value")
        .test(CLEAR, LSHIFT, F1).expect("3.14159 26535 9");
    step("Insert e value")
        .test(CLEAR, LSHIFT, F2).expect("2.71828 18284 6");
    step("Insert i value")
        .test(CLEAR, LSHIFT, F3).expect("0+1ⅈ");
    step("Insert infinity value")
        .test(CLEAR, LSHIFT, F4).expect("9.99999⁳⁹⁹⁹⁹⁹⁹");
    step("Insert undefined value")
        .test(CLEAR, LSHIFT, F5).expect("Undefined");
    step("Insert j value")
        .test(CLEAR, F6, LSHIFT, F1).expect("0+1ⅈ");
    step("Insert rad value")
        .test(CLEAR, LSHIFT, F2).expect("1 r");
    step("Insert two pi value")
        .test(CLEAR, LSHIFT, F3).expect("6.28318 53071 8 r");
    step("Insert angl value")
        .test(CLEAR, LSHIFT, F4, F6).expect("180 °");

    step("Begin program")
        .test(CLEAR, LSHIFT, RUNSTOP).editor("«»");
    step("Insert pi")
        .test(F1).editor("« Ⓒπ »");
    step("Insert e")
        .test(F2).editor("« Ⓒπ  Ⓒe »");
    step("Insert i")
        .test(F3).editor("« Ⓒπ  Ⓒe  Ⓒⅈ »");
    step("Insert infinity")
        .test(F4).editor("« Ⓒπ  Ⓒe  Ⓒⅈ  Ⓒ∞ »");
    step("Insert undefined")
        .test(F5).editor("« Ⓒπ  Ⓒe  Ⓒⅈ  Ⓒ∞  Ⓒ? »");

    step("Insert pi value")
        .test(LSHIFT, F1).editor("« Ⓒπ  Ⓒe  Ⓒⅈ  Ⓒ∞  Ⓒ?  "
                                 "3.14159 26535 89793 23846 264 »");
    step("Insert e value")
        .test(LSHIFT, F2).editor("« Ⓒπ  Ⓒe  Ⓒⅈ  Ⓒ∞  Ⓒ?  "
                                 "3.14159 26535 89793 23846 264  "
                                 "2.71828 18284 59045 23536 028 »");
    step("Insert i value")
        .test(LSHIFT, F3).editor("« Ⓒπ  Ⓒe  Ⓒⅈ  Ⓒ∞  Ⓒ?  "
                                 "3.14159 26535 89793 23846 264  "
                                 "2.71828 18284 59045 23536 028  "
                                 "0+ⅈ1 »");
    step("Insert infinity value")
        .test(LSHIFT, F4).editor("« Ⓒπ  Ⓒe  Ⓒⅈ  Ⓒ∞  Ⓒ?  "
                                 "3.14159 26535 89793 23846 264  "
                                 "2.71828 18284 59045 23536 028  "
                                 "0+ⅈ1  "
                                 "9.99999⁳999999 »");
    step("Insert undefined value")
        .test(LSHIFT, F5).editor("« Ⓒπ  Ⓒe  Ⓒⅈ  Ⓒ∞  Ⓒ?  "
                                 "3.14159 26535 89793 23846 264  "
                                 "2.71828 18284 59045 23536 028  "
                                 "0+ⅈ1  "
                                 "9.99999⁳999999  "
                                 "Undefined »");

    step("Test that constants parse")
        .test(ENTER)
        .want("« π e ⅈ ∞ ? "
              "3.14159 26535 9 2.71828 18284 6 0+1ⅈ 9.99999⁳⁹⁹⁹⁹⁹⁹ "
              "Undefined »", 300);

    step("Select library menu")
        .test(CLEAR, RSHIFT, H).noerror();
    step("Select secrets menu")
        .test(F1).noerror();
    step("Insert Dedicace")
        .test(CLEAR, LSHIFT, RUNSTOP, F1, ENTER).want("« Dedicace »");
    cstring ded = "\"À tous ceux qui se souviennent de Maubert électronique\"";
    step("Evaluate stack Dedicace")
        .test(RUNSTOP).expect(ded);
    step("Evaluate Dedicace")
        .test(CLEAR, F1).expect(ded);
    step("Evaluate Dedicace directly")
        .test(LSHIFT, F1).expect(ded);

    step("Begin program")
        .test(CLEAR, LSHIFT, RUNSTOP).editor("«»");
    step("Insert Dedicace")
        .test(F1).editor("« ⓁDedicace »");
    step("Insert LibraryHelp")
        .test(F2).editor("« ⓁDedicace  ⓁLibraryHelp »");

    step("Test that xlibs parse")
        .test(ENTER)
        .want("« Dedicace LibraryHelp »");
    step("Test that xlib can be edited")
        .test(DOWN)
        .editor("«\n\tⓁDedicace ⓁLibraryHelp\n»");
    step("Test that xlib edit can be entered")
        .test(ENTER)
        .want("« Dedicace LibraryHelp »");
    step("Test that xlib name can be edited")
        .test(DOWN)
        .editor("«\n\tⓁDedicace ⓁLibraryHelp\n»")
        .test(DOWN, DOWN, DOWN, DOWN, "ee")
        .editor("«\n\tⓁeeDedicace ⓁLibraryHelp\n»");
    step("Test that bad xlib name is detected")
        .test(ENTER)
        .error("Invalid or unknown library entry")
        .test(EXIT);

    step("Programmatic constant lookup (symbol)")
        .test(CLEAR, "c CONST", ENTER)
        .expect("299 792 458 m/s");
    step("Programmatic equation lookup (symbol)")
        .test(CLEAR, "RelativityMassEnergy LIBEQ", ENTER)
        .expect("'E=m·c↑2'");
    step("Programmatic library lookup (symbol)")
        .test(CLEAR, "Dedicace XLIB", ENTER)
        .expect("\"À tous ceux qui se souviennent de Maubert électronique\"");
    step("Programmatic constant lookup (text)")
        .test(CLEAR, "\"NA\" CONST", ENTER)
        .expect("6.02213 67⁳²³ mol⁻¹");
    step("Programmatic equation lookup (text)")
        .test(CLEAR, "\"IdealGas\" LIBEQ", ENTER)
        .expect("'P·V=n·R·T'");
    step("Programmatic library lookup (text)")
        .test(CLEAR, "\"LibraryHelp\" XLIB", ENTER)
        .expect("\"To modify the library, edit the config/library.csv file\"");
    step("Programmatic constant lookup (error)")
        .test(CLEAR, "NotExistent CONST", ENTER)
        .error("Invalid or unknown constant");
    step("Programmatic equation lookup (error)")
        .test(CLEAR, "\"StrangeGas\" LIBEQ", ENTER)
        .error("Not an equation or program");
    step("Programmatic library lookup (error)")
        .test(CLEAR, "\"Glop\" XLIB", ENTER)
        .error("Invalid or unknown library entry");

    step("Select units menu")
        .test(CLEAR, LSHIFT, KEY5, F4).image_menus("units-menu", 3);
    step("Select meter")
        .test(CLEAR, KEY1, F1).editor("1_m").test(ENTER).expect("1 m");
    step("Convert to yards")
        .test(LSHIFT, F2).expect("1 ¹⁰⁷/₁ ₁₄₃ yd");
    step("Select yards")
        .test(CLEAR, KEY1, F2).editor("1_yd").test(ENTER).expect("1 yd");
    step("Convert to feet")
        .test(LSHIFT, F3).expect("3 ft");
    step("Select feet")
        .test(CLEAR, KEY1, F3).editor("1_ft").test(ENTER).expect("1 ft");
    step("Convert to meters")
        .test(LSHIFT, F1).expect("³⁸¹/₁ ₂₅₀ m");

    step("Enter 27_m in program and evaluate it")
        .test(CLEAR, LSHIFT, RUNSTOP).editor("«»")
        .test("27", NOSHIFT, F1).editor("«27_m»")
        .test(ENTER).want("« 27 m »")
        .test(RUNSTOP).expect("27 m");
    step("Enter 27_yd in program and evaluate it")
        .test(CLEAR, LSHIFT, RUNSTOP).editor("«»")
        .test("27", NOSHIFT, F2).editor("«27_yd»")
        .test(ENTER).want("« 27 yd »")
        .test(RUNSTOP).expect("27 yd");
    step("Enter 27_ft in program and evaluate it")
        .test(CLEAR, LSHIFT, RUNSTOP).editor("«»")
        .test("27", NOSHIFT, F3).editor("«27_ft»")
        .test(ENTER).want("« 27 ft »")
        .test(RUNSTOP).expect("27 ft");

    step("Enter A with unit _m in program and evaluate it")
        .test(CLEAR, LSHIFT, RUNSTOP).editor("«»")
        .test("A", NOSHIFT, F1).editor("«A 1_m * »")
        .test(ENTER).want("« A 1 m × »")
        .test(RUNSTOP).expect("'A'");

    step("Enter 27_m⁻¹ in program and evaluate it")
        .test(CLEAR, LSHIFT, RUNSTOP).editor("«»")
        .test("27", RSHIFT, F1).editor("«27_(m)⁻¹»")
        .test(ENTER).want("« 27 m⁻¹ »")
        .test(RUNSTOP).expect("27 m⁻¹");
    step("Enter 27_yd⁻¹ in program and evaluate it")
        .test(CLEAR, LSHIFT, RUNSTOP).editor("«»")
        .test("27", RSHIFT, F2).editor("«27_(yd)⁻¹»")
        .test(ENTER).want("« 27 yd⁻¹ »")
        .test(RUNSTOP).expect("27 yd⁻¹");
    step("Enter 27_ft⁻¹ in program and evaluate it")
        .test(CLEAR, LSHIFT, RUNSTOP).editor("«»")
        .test("27", RSHIFT, F3).editor("«27_(ft)⁻¹»")
        .test(ENTER).want("« 27 ft⁻¹ »")
        .test(RUNSTOP).expect("27 ft⁻¹");

    step("Select variables menu")
        .test(CLEAR, NOSHIFT, H).noerror();
    step("Create variables named Foo and Baz")
        .test(CLEAR, "1968 'Foo'", NOSHIFT, G).noerror()
        .test("42", NOSHIFT, F, "Baz", NOSHIFT, G).noerror();

    step("Check we can read the variables back")
        .test(CLEAR, F1).expect("42")
        .test(CLEAR, F2).expect("1 968");

    step("Insert evaluation code")
        .test(CLEAR, LSHIFT, RUNSTOP).editor("«»")
        .test(F1).editor("« Baz »")
        .test(F2).editor("« Baz  Foo »");
    step("Check position of insertion point")
        .test("ABC").editor("« Baz  Foo ABC»");
    step("Check we can parse resulting program")
        .test(ENTER).want("« Baz Foo ABC »");
    step("Check evaluation of program")
        .test(RUNSTOP).expect("'ABC'")
        .test(BSP).expect("1 968")
        .test(BSP).expect("42")
        .test(BSP, BSP).error("Too few arguments");

    step("Insert recall code")
        .test(CLEAR, LSHIFT, RUNSTOP).editor("«»")
        .test(LSHIFT, F1).editor("« 'Baz' Recall »")
        .test(LSHIFT, F2).editor("« 'Baz' Recall  'Foo' Recall »");
    step("Insert store code")
        .test(RSHIFT, F1).editor("« 'Baz' Recall  'Foo' Recall  "
                                 "'Baz' Store »")
        .test(RSHIFT, F2).editor("« 'Baz' Recall  'Foo' Recall  "
                                 "'Baz' Store  'Foo' Store »");
    step("Check that it parses")
        .test(ENTER).want("« 'Baz' Recall 'Foo' Recall "
                          "'Baz' Store 'Foo' Store »");
    step("Check evaluation")
        .test(RUNSTOP)
        .test(CLEAR, F1).expect("1 968")
        .test(CLEAR, F2).expect("42");
    step("Cleanup")
        .test(CLEAR, "'Foo' Purge 'Baz' Purge", ENTER);
}


void tests::constants_menu()
// ----------------------------------------------------------------------------
//   Check that all the constants can be inserted in the program
// ----------------------------------------------------------------------------
{
    BEGIN(constants);

    step("Dates constants menu")
        .test(CLEAR, LSHIFT, I, F1);
    step("Bastille day")
        .test(CLEAR, NOSHIFT, F1).expect("BastilleDay")
        .test(LSHIFT, F1).expect("Tue 14/Jul/1789");
    step("Martin Luther King's day")
        .test(CLEAR, NOSHIFT, F2).expect("MartinLutherKingDeath")
        .test(LSHIFT, F2).expect("Thu 4/Apr/1968");
    step("Independence Day")
        .test(CLEAR, NOSHIFT, F3).expect("IndependenceDay")
        .test(LSHIFT, F3).expect("Thu 4/Jul/1776");

    step("Mathematics constants menu")
        .test(CLEAR, LSHIFT, I, F2);
    step("Pi")
        .test(CLEAR, NOSHIFT, F1).expect("π")
        .test(LSHIFT, F1).expect("3.14159 26535 9");
    step("e")
        .test(CLEAR, NOSHIFT, F2).expect("e")
        .test(LSHIFT, F2).expect("2.71828 18284 6");
    step("i")
        .test(CLEAR, NOSHIFT, F3).expect("ⅈ")
        .test(LSHIFT, F3).expect("0+1ⅈ");
    step("Undefined")
        .test(CLEAR, NOSHIFT, F4).expect("∞")
        .test(LSHIFT, F4).expect("9.99999⁳⁹⁹⁹⁹⁹⁹");
    step("Infinity")
        .test(CLEAR, NOSHIFT, F5).expect("?")
        .test(LSHIFT, F5).expect("Undefined");
    step("j")
        .test(NOSHIFT, F6)
        .test(CLEAR, NOSHIFT, F1).expect("ⅉ")
        .test(LSHIFT, F1).expect("0+1ⅈ");
    step("rad")
        .test(CLEAR, NOSHIFT, F2).expect("rad")
        .test(LSHIFT, F2).expect("1 r");
    step("twoπ")
        .test(CLEAR, NOSHIFT, F3).expect("twoπ")
        .test(LSHIFT, F3).expect("6.28318 53071 8 r");
    step("anglπ")
        .test(CLEAR, NOSHIFT, F4).expect("angl")
        .test(LSHIFT, F4).expect("180 °");

    step("Chemistry constants")
        .test(CLEAR, LSHIFT, I, F3);
    step("Avogadro constant")
        .test(CLEAR, NOSHIFT, F1).expect("NA")
        .test(LSHIFT, F1).expect("6.02213 67⁳²³ mol⁻¹");
    step("Boltzmann constant")
        .test(CLEAR, NOSHIFT, F2).expect("k")
        .test(LSHIFT, F2).expect("1.38065 8⁳⁻²³ J/K");
    step("Molar volume")
        .test(CLEAR, NOSHIFT, F3).expect("Vm")
        .test(LSHIFT, F3).expect("22.4141 mol⁻¹");
    step("Universal Gas constant")
        .test(CLEAR, NOSHIFT, F4).expect("R")
        .test(LSHIFT, F4).expect("8.31451 J/(mol·K)");
    step("Standard temperature")
        .test(CLEAR, NOSHIFT, F5).expect("StdT")
        .test(LSHIFT, F5).expect("273.15 K");
    step("Standard pressure")
        .test(NOSHIFT, F6)
        .test(CLEAR, NOSHIFT, F1).expect("StdP")
        .test(LSHIFT, F1).expect("101.325 kPa");
    step("Stefan-Boltzmann constant")
        .test(CLEAR, NOSHIFT, F2).expect("σ")
        .test(LSHIFT, F2).expect("0.00000 00567 05 W/(m↑2·K↑4)");

    step("Physics constants")
        .test(CLEAR, LSHIFT, I, F4);
    step("Imaginary unit")
        .test(CLEAR, NOSHIFT, F1).expect("ⅉ")
        .test(LSHIFT, F1).expect("0+1ⅈ");
    step("Speed of light")
        .test(CLEAR, NOSHIFT, F2).expect("c")
        .test(LSHIFT, F2).expect("299 792 458 m/s");
    step("Vaccuum permittivity")
        .test(CLEAR, NOSHIFT, F3).expect("ε0")
        .test(LSHIFT, F3).expect("8.85418 78176 1⁳⁻¹² F/m");
    step("Vaccuum permeability")
        .test(CLEAR, NOSHIFT, F4).expect("μ0")
        .test(LSHIFT, F4).expect("0.00000 12566 37 H/m");
    step("Acceleration of Earth")
        .test(CLEAR, NOSHIFT, F5).expect("g")
        .test(LSHIFT, F5).expect("9.80665 m/s↑2");
    step("Gravitational constant")
        .test(NOSHIFT, F6)
        .test(CLEAR, NOSHIFT, F1).expect("G")
        .test(LSHIFT, F1).expect("6.67259⁳⁻¹¹ m↑3/(s↑2·kg)");
    step("Planck constant")
        .test(CLEAR, NOSHIFT, F2).expect("h")
        .test(LSHIFT, F2).expect("6.62607 55⁳⁻³⁴ J·s");
    step("Reduced Planck constant")
        .test(CLEAR, NOSHIFT, F3).expect("ℏ")
        .test(LSHIFT, F3).expect("1.05457 266⁳⁻³⁴ J·s");
    step("Electric charge")
        .test(CLEAR, NOSHIFT, F4).expect("qe")
        .test(LSHIFT, F4).expect("1.60217 6634⁳⁻¹⁹ C");
    step("Electron mass")
        .test(CLEAR, NOSHIFT, F5).expect("me")
        .test(LSHIFT, F5).expect("9.10938 37139⁳⁻³¹ kg");
    step("Neutron mass")
        .test(NOSHIFT, F6)
        .test(CLEAR, NOSHIFT, F1).expect("mn")
        .test(LSHIFT, F1).expect("1.67492 7471⁳⁻²⁷ kg");
    step("Proton mass")
        .test(CLEAR, NOSHIFT, F2).expect("mp")
        .test(LSHIFT, F2).expect("1.67262 19259 5⁳⁻²⁷ kg");
    step("Hydrogen mass")
        .test(CLEAR, NOSHIFT, F3).expect("mH")
        .test(LSHIFT, F3).expect("1.00782 5 u");
    step("Unified mass unit")
        .test(CLEAR, NOSHIFT, F4).expect("u")
        .test(LSHIFT, F4).expect("1.66053 90689 2⁳⁻²⁷ kg");
    step("Dalton (1/12th C12 mass)")
        .test(CLEAR, NOSHIFT, F5).expect("Da")
        .test(LSHIFT, F5).expect("1.66053 90689 2⁳⁻²⁷ kg");
    step("Electron mass/charge ratio")
        .test(NOSHIFT, F6)
        .test(CLEAR, NOSHIFT, F1).expect("qme")
        .test(LSHIFT, F1).expect("175 881 962 000 C/kg");
    step("Proton/electron mass ratio")
        .test(CLEAR, NOSHIFT, F2).expect("mpme")
        .test(LSHIFT, F2).expect("1 836.15270 1");
    step("Fine structure constant")
        .test(CLEAR, NOSHIFT, F3).expect("α")
        .test(LSHIFT, F3).expect("0.00729 73530 8");
    step("Magnetic flux quantum")
        .test(CLEAR, NOSHIFT, F4).expect("ø")
        .test(LSHIFT, F4).expect("2.06783 461⁳⁻¹⁵ Wb");
    step("Faraday constant")
        .test(CLEAR, NOSHIFT, F5).expect("F")
        .test(LSHIFT, F5).expect("96 485.309 C/mol");
    step("Rydberg constant")
        .test(NOSHIFT, F6)
        .test(CLEAR, NOSHIFT, F1).expect("R∞")
        .test(LSHIFT, F1).expect("10 973 731.534 m⁻¹");
    step("Bohr radius")
        .test(CLEAR, NOSHIFT, F2).expect("a0")
        .test(LSHIFT, F2).expect("0.05291 77249 nm");
    step("Bohr magneton")
        .test(CLEAR, NOSHIFT, F3).expect("μB")
        .test(LSHIFT, F3).expect("9.27401 54⁳⁻²⁴ J/T");
    step("Nuclear magneton")
        .test(CLEAR, NOSHIFT, F4).expect("μN")
        .test(LSHIFT, F4).expect("5.05078 37393⁳⁻²⁷ J/T");
    step("Photon wavelength")
        .test(CLEAR, NOSHIFT, F5).expect("λ0")
        .test(LSHIFT, F5).expect("1 239.8425 nm");
    step("Photon frequency")
        .test(NOSHIFT, F6)
        .test(CLEAR, NOSHIFT, F1).expect("f0")
        .test(LSHIFT, F1).expect("2.41798 83⁳¹⁴ Hz");
    step("Compton wavelength")
        .test(CLEAR, NOSHIFT, F2).expect("λc")
        .test(LSHIFT, F2).expect("0.00242 63105 8 nm");
    step("Wien's constant")
        .test(CLEAR, NOSHIFT, F3).expect("c3")
        .test(LSHIFT, F3).expect("0.00289 7756 m·K");
    step("Boltzman / elementary charge ratio")
        .test(CLEAR, NOSHIFT, F4).expect("kq")
        .test(LSHIFT, F4).expect("0.00008 61738 6 J/(K·C)");
    step("Permitivity / elementary charge ratio")
        .test(CLEAR, NOSHIFT, F5).expect("ε0q")
        .test(LSHIFT, F5).expect("55 263 469.6 F/(m·C)");
    step("Permittivity - elementary charge product")
        .test(NOSHIFT, F6)
        .test(CLEAR, NOSHIFT, F1).expect("qε0")
        .test(LSHIFT, F1).expect("1.41859 78⁳⁻³⁰ F·C/m");
    step("Dielectric constant of silicon")
        .test(CLEAR, NOSHIFT, F2).expect("εsi")
        .test(LSHIFT, F2).expect("11.9");
    step("SiO2 dielectric constant")
        .test(CLEAR, NOSHIFT, F3).expect("εox")
        .test(LSHIFT, F3).expect("3.9");
    step("Reference sound intensity")
        .test(CLEAR, NOSHIFT, F4).expect("I0")
        .test(LSHIFT, F4).expect("1.⁳⁻¹² W/m↑2");
}



void tests::character_menu()
// ----------------------------------------------------------------------------
//   Character menu and character catalog
// ----------------------------------------------------------------------------
{
    BEGIN(characters);

    step("Character menu")
        .test(CLEAR, RSHIFT, KEY2).noerror()
        .image_menus("char-menu", 3);

    step("RPL menu")
        .test(CLEAR, RSHIFT, KEY2).noerror()
        .test(F2, RSHIFT, ENTER)
        .test(NOSHIFT, F1, F2, F3, F4, F5, F6,
              LSHIFT, F1, LSHIFT, F2, LSHIFT, F3,
              LSHIFT, F4, LSHIFT, F5, LSHIFT, F6,
              RSHIFT, F1, RSHIFT, F2, RSHIFT, F3,
              RSHIFT, F4, RSHIFT, F5, RSHIFT, F6,
              ENTER)
        .expect("\"→⇄Σ∏∆_⁳°′″ⒸⒺⓁ|?\"");
    step("Arith menu")
        .test(CLEAR, RSHIFT, KEY2).noerror()
        .test(F3, RSHIFT, ENTER)
        .test(NOSHIFT, F1, F2, F3, F4, F5, F6,
              LSHIFT, F1, LSHIFT, F2, LSHIFT, F3,
              LSHIFT, F4, LSHIFT, F5, LSHIFT, F6,
              RSHIFT, F1, RSHIFT, F2, RSHIFT, F3,
              RSHIFT, F4, RSHIFT, F5, RSHIFT, F6,
              ENTER)
        .expect("\"+-*/×÷<=>≤≠≥·%^↑\\±\"");
    step("Math menu")
        .test(CLEAR, RSHIFT, KEY2).noerror()
        .test(F4, RSHIFT, ENTER)
        .test(NOSHIFT, F1, F2, F3, F4, F5,
              LSHIFT, F1, LSHIFT, F2, LSHIFT, F3,
              LSHIFT, F4, LSHIFT, F5,
              RSHIFT, F1, RSHIFT, F2, RSHIFT, F3,
              RSHIFT, F4, RSHIFT, F5,
              ENTER)
        .expect("\"Σ∏∆∂∫πℼ′″°ⅈⅉℂℚℝ\"");
    step("French menu")
        .test(CLEAR, RSHIFT, KEY2).noerror()
        .test(F1, RSHIFT, ENTER)
        .test(NOSHIFT, F1, F2, F3, F4, F5,
              LSHIFT, F1, LSHIFT, F2, LSHIFT, F3,
              LSHIFT, F4, LSHIFT, F5,
              RSHIFT, F1, RSHIFT, F2, RSHIFT, F3,
              RSHIFT, F4, RSHIFT, F5,
              ENTER)
        .expect("\"àéèêôÀÉÈÊÔëîïûü\"");
    step("Punct menu")
        .test(CLEAR, RSHIFT, KEY2).noerror()
        .test(F5, RSHIFT, ENTER)
        .test(NOSHIFT, F1, F2, F3, F4, F5, F6,
              LSHIFT, F1, LSHIFT, F2, LSHIFT, F3,
              LSHIFT, F4, LSHIFT, F5, LSHIFT, F6, LSHIFT, F6,
              RSHIFT, F1, RSHIFT, F2, RSHIFT, F3,
              RSHIFT, F4, RSHIFT, F5, RSHIFT, F6,
              ENTER)
        .expect("\".,;:!?#$%&'\"\"¡¿`´~\\\"");
    step("Delim menu")
        .test(CLEAR, RSHIFT, KEY2).noerror()
        .test(F6, RSHIFT, ENTER)
        .test(NOSHIFT, F1, F2, F3, F4, F5, F6,
              LSHIFT, F1, LSHIFT, F2, LSHIFT, F3,
              LSHIFT, F4, LSHIFT, F4, LSHIFT, F5, LSHIFT, F6,
              RSHIFT, F1, RSHIFT, F2, RSHIFT, F3,
              ENTER)
        .expect("\"()[]{}«»'\"\"¦§¨­¯\"");

    step("Arrows menu")
        .test(CLEAR, RSHIFT, KEY2).noerror()
        .test(LSHIFT, F2, RSHIFT, ENTER)
        .test(NOSHIFT, F1, F2, F3, F4, F5,
              LSHIFT, F1, LSHIFT, F2, LSHIFT, F3,
              LSHIFT, F4, LSHIFT, F5,
              RSHIFT, F1, RSHIFT, F2, RSHIFT, F3,
              RSHIFT, F4, RSHIFT, F5,
              ENTER)
        .expect("\"←↑→↓↔↕⇄⇆↨⌂▲▼◀▬▶\"");
    step("Blocks menu")
        .test(CLEAR, RSHIFT, KEY2).noerror()
        .test(LSHIFT, F3, RSHIFT, ENTER)
        .test(NOSHIFT, F1, F2, F3, F4, F5,
              LSHIFT, F1, LSHIFT, F2, LSHIFT, F3,
              LSHIFT, F4, LSHIFT, F5,
              RSHIFT, F1, RSHIFT, F2, RSHIFT, F3,
              RSHIFT, F4, RSHIFT, F5,
              ENTER)
        .expect("\"┌┬┐─├┼┤│└┴┘▬╒╤╕\"");
    step("Bullets menu")
        .test(CLEAR, RSHIFT, KEY2).noerror()
        .test(LSHIFT, F4, RSHIFT, ENTER)
        .test(NOSHIFT, F1, F2, F3, F4, F5,
              LSHIFT, F1, LSHIFT, F2, LSHIFT, F3,
              LSHIFT, F4, LSHIFT, F5, LSHIFT, F6,
              RSHIFT, F1, RSHIFT, F2, RSHIFT, F3,
              ENTER)
        .expect("\"·∙►▶→□▪▫▬○●◊◘◙\"");
    step("Currency menu")
        .test(CLEAR, RSHIFT, KEY2).noerror()
        .test(LSHIFT, F5, RSHIFT, ENTER)
        .test(NOSHIFT, F1, F2, F3, F4, F5,
              LSHIFT, F1, LSHIFT, F2, LSHIFT, F3,
              LSHIFT, F4, LSHIFT, F5, LSHIFT, F6,
              RSHIFT, F1, RSHIFT, F2, RSHIFT, F3,
              ENTER)
        .expect("\"$€¢£¤₣₤₧₫₭₹₺₽ƒ\"");
    step("Greek menu")
        .test(CLEAR, RSHIFT, KEY2).noerror()
        .test(LSHIFT, F1, RSHIFT, ENTER)
        .test(NOSHIFT, F1, F2, F3, F4, F5,
              LSHIFT, F1, LSHIFT, F2, LSHIFT, F3,
              LSHIFT, F4, LSHIFT, F5,
              RSHIFT, F1, RSHIFT, F2, RSHIFT, F3,
              RSHIFT, F4, RSHIFT, F5,
              ENTER)
        .expect("\"αβγδεΑΒΓΔΕάΆ·Έέ\"");
    step("Europe menu")
        .test(CLEAR, RSHIFT, KEY2).noerror()
        .test(LSHIFT, F6, RSHIFT, ENTER)
        .test(NOSHIFT, F1, F2, F3, F4, F5,
              LSHIFT, F1, LSHIFT, F2, LSHIFT, F3,
              LSHIFT, F4, LSHIFT, F5,
              RSHIFT, F1, RSHIFT, F2, RSHIFT, F3,
              RSHIFT, F4, RSHIFT, F5,
              ENTER)
        .expect("\"ÀÁÂÃÄàáâãäÅÆÇåæ\"");

    step("Cyrillic menu")
        .test(CLEAR, RSHIFT, KEY2).noerror()
        .test(RSHIFT, F1, RSHIFT, ENTER)
        .test(NOSHIFT, F1, F2, F3, F4, F5,
              LSHIFT, F1, LSHIFT, F2, LSHIFT, F3,
              LSHIFT, F4, LSHIFT, F5,
              ENTER)
        .expect("\"АБВГДабвгд\"");
    step("Picto menu")
        .test(CLEAR, RSHIFT, KEY2).noerror()
        .test(RSHIFT, F2, RSHIFT, ENTER)
        .test(NOSHIFT, F1, F2, F3, F4, F5,
              LSHIFT, F1, LSHIFT, F2, LSHIFT, F3,
              LSHIFT, F4, LSHIFT, F5,
              RSHIFT, F1, RSHIFT, F2, RSHIFT, F3,
              RSHIFT, F4, RSHIFT, F5,
              ENTER)
        .expect("\"⌂№℡™⚙☺☻☼♀♂♠♣♥♦◊\"");
    step("Music menu")
        .test(CLEAR, RSHIFT, KEY2).noerror()
        .test(RSHIFT, F3, RSHIFT, ENTER)
        .test(NOSHIFT, F1, F2, F3, F4, F5, F6,
              ENTER)
        .expect("\"♩♪♫♭♮♯\"");
    step("Num-like menu")
        .test(CLEAR, RSHIFT, KEY2).noerror()
        .test(RSHIFT, F4, RSHIFT, ENTER)
        .test(NOSHIFT, F1, F2, F3, F4, F5,
              LSHIFT, F1, LSHIFT, F2, LSHIFT, F3,
              LSHIFT, F4, LSHIFT, F5,
              RSHIFT, F1, RSHIFT, F2, RSHIFT, F3,
              RSHIFT, F4, RSHIFT, F5,
              ENTER)
        .expect("\"⁰¹²³⁴₀₁₂₃₄ⅠⅡⅢⅣⅤ\"");
    step("Ltr-like menu")
        .test(CLEAR, RSHIFT, KEY2).noerror()
        .test(RSHIFT, F5, RSHIFT, ENTER)
        .test(NOSHIFT, F1, F2, F3, F4, F5,
              LSHIFT, F1, LSHIFT, F2, LSHIFT, F3,
              LSHIFT, F4, LSHIFT, F5,
              RSHIFT, F1, RSHIFT, F2, RSHIFT, F3,
              RSHIFT, F4, RSHIFT, F5,
              ENTER)
        .expect("\"$&@¢©¥ℂ℅ℊℎℏℓ№ℚℝ\"");
    step("All menu")
        .test(CLEAR, RSHIFT, KEY2).noerror()
        .test(RSHIFT, F6, RSHIFT, ENTER)
        .test(NOSHIFT, F1, F2, F3, F3, F4, F5,
              LSHIFT, F1, LSHIFT, F2, LSHIFT, F3,
              LSHIFT, F4, LSHIFT, F5,
              RSHIFT, F1, RSHIFT, F2, RSHIFT, F3,
              RSHIFT, F4, RSHIFT, F5,
              ENTER)
        .expect("\" !\"\"#$%&'()*+,-.\"");

    step("Catalog")
        .test(CLEAR, RSHIFT, ENTER, ADD, A, F4).editor("\"À\"")
        .test(F2).editor("\"A\"")
        .test(LSHIFT, F3).editor("\"a\"");
    step("Générons un peu de français")
        .test(CLEAR, RSHIFT, ENTER, ADD,
              "Ge", F5, "ne", F5, "rons un peu de franc", F4, "ais")
        .editor("\"Générons un peu de français\"")
        .test(ENTER).expect("\"Générons un peu de français\"");
}


void tests::probabilities()
// ----------------------------------------------------------------------------
//   Probabilities functions and probabilities menu
// ----------------------------------------------------------------------------
{
    BEGIN(probabilities);

    step("Factorial in program")
        .test(CLEAR, "37 FACT", ENTER).expect("13 763 753 091 226 345 046 315 979 581 580 902 400 000 000");
    step("Factorial in program with x! spelling")
        .test(CLEAR, "37 x!", ENTER).expect("13 763 753 091 226 345 046 315 979 581 580 902 400 000 000");
    step("Factorial in program using Gamma")
        .test(CLEAR, "37.2 FACT", ENTER).expect("2.84300 02599 5⁳⁴³");
    step("Combinations in program, returning zero")
        .test(CLEAR, "37 42 COMB", ENTER).expect("0");
    step("Combinations in program")
        .test(CLEAR, "42 37 COMB", ENTER).expect("850 668");
    step("Permutations in program, returning zero")
        .test(CLEAR, "37 42 PERM", ENTER).expect("0");
    step("Permutations in program")
        .test(CLEAR, "42 37 PERM", ENTER).expect("11 708 384 314 607 332 487 859 521 718 704 263 082 803 200 000 000");

    step("Factorial in menu")
        .test(CLEAR, LSHIFT, W)
        .test(CLEAR, "37", NOSHIFT, F3).expect("13 763 753 091 226 345 046 315 979 581 580 902 400 000 000");
    step("Factorial in menu using Gamma")
        .test(CLEAR, "37.2", NOSHIFT, F3).expect("2.84300 02599 5⁳⁴³");
    step("Combinations in menu, returning zero")
        .test(CLEAR, "37 42", NOSHIFT, F1).expect("0");
    step("Combinations in menu")
        .test(CLEAR, "42 37", NOSHIFT, F1).expect("850 668");
    step("Permutations in menu, returning zero")
        .test(CLEAR, "37 42", NOSHIFT, F2).expect("0");
    step("Permutations in menu")
        .test(CLEAR, "42 37", NOSHIFT, F2).expect("11 708 384 314 607 332 487 859 521 718 704 263 082 803 200 000 000");

    step("Symbolic combinations")
        .test(CLEAR, "n m", NOSHIFT, F1).expect("'Combinations(n;m)'")
        .test(CLEAR, "n 1", NOSHIFT, F1).expect("'Combinations(n;1)'")
        .test(CLEAR, "1 z", NOSHIFT, F1).expect("'Combinations(1;z)'");
    step("Symbolic permutations")
        .test(CLEAR, "n m", NOSHIFT, F2).expect("'Permutations(n;m)'")
        .test(CLEAR, "n 1", NOSHIFT, F2).expect("'Permutations(n;1)'")
        .test(CLEAR, "1 z", NOSHIFT, F2).expect("'Permutations(1;z)'");
}


void tests::sum_and_product()
// ----------------------------------------------------------------------------
//   Sum and product operations
// ----------------------------------------------------------------------------
{
    BEGIN(sumprod);

    step("Sum of integers")
        .test(CLEAR, "I 1 10 'I^3' Σ", ENTER)
        .expect("3 025");
    step("Product of integers")
        .test(CLEAR, "I 1 10 'I^3' ∏", ENTER)
        .expect("47 784 725 839 872 000 000");
    step("Sum of decimal")
        .test(CLEAR, "I 1.2 10.2 'I^3' Σ", ENTER)
        .expect("3 262.68");
    step("Product of decimal")
        .test(CLEAR, "I 1.2 10.2 'I^3' ∏", ENTER)
        .expect("2.54564 43577 3⁳²⁰");
    step("Sum of fraction")
        .test(CLEAR, "I 1/3 10/3 'I^3' Σ", ENTER)
        .expect("52 ⁴/₂₇");
    step("Product of fraction")
        .test(CLEAR, "I 1/3 10/3 'I^3' ∏", ENTER)
        .expect("41 ¹⁶² ⁹¹⁹/₅₃₁ ₄₄₁");

    step("Symbolic sum of integers")
        .test(CLEAR, "I 1 10 '(A+I)^3' Σ", ENTER)
        .expect("'(A+1)³+(A+2)³+(A+3)³+(A+4)³+(A+5)³+"
                "(A+6)³+(A+7)³+(A+8)³+(A+9)³+(A+10)³'");
    step("Symbolic product of integers")
        .test(CLEAR, "I 1 10 '(A+I)^3' ∏", ENTER)
        .expect("'(A+1)³·(A+2)³·(A+3)³·(A+4)³·(A+5)³·"
                "(A+6)³·(A+7)³·(A+8)³·(A+9)³·(A+10)³'");
    step("Symbolic sum of decimal")
        .test(CLEAR, "I 1.2 10.2 '(A+I)^3' Σ", ENTER)
        .expect("'(A+1.2)³+(A+2.2)³+(A+3.2)³+(A+4.2)³+(A+5.2)³+"
                "(A+6.2)³+(A+7.2)³+(A+8.2)³+(A+9.2)³+(A+10.2)³'");
    step("Symbolic product of decimal")
        .test(CLEAR, "I 1.2 10.2 '(A+I)^3' ∏", ENTER)
        .expect("'(A+1.2)³·(A+2.2)³·(A+3.2)³·(A+4.2)³·(A+5.2)³·"
                "(A+6.2)³·(A+7.2)³·(A+8.2)³·(A+9.2)³·(A+10.2)³'");
    step("Symbolic sum of fraction")
        .test(CLEAR, "I 1/3 10/3 '(A+I)^3' Σ", ENTER)
        .expect("'(A+¹/₃)³+(A+⁴/₃)³+(A+⁷/₃)³+(A+¹⁰/₃)³'");
    step("Symbolic product of fraction")
        .test(CLEAR, "I 1/3 10/3 '(A+I)^3' ∏", ENTER)
        .expect("'(A+¹/₃)³·(A+⁴/₃)³·(A+⁷/₃)³·(A+¹⁰/₃)³'");

    step("Empty sum")
        .test(CLEAR, "I 10 1 'I^3' Σ", ENTER)
        .expect("0");
    step("Empty product")
        .test(CLEAR, "I 10 1 'I^3' ∏", ENTER)
        .expect("1");

    step("Symbolic sum expression")
        .test(CLEAR, "I 1 N '(A+I)^3' Σ", ENTER)
        .expect("'Σ(I;1;N;(A+I)↑3)'")
        .test(CLEAR, "I N 1 '(A+I)^3' Σ", ENTER)
        .expect("'Σ(I;N;1;(A+I)↑3)'");
    step("Symbolic product expression")
        .test(CLEAR, "I 1 N '(A+I)^3' ∏", ENTER)
        .expect("'∏(I;1;N;(A+I)↑3)'")
        .test(CLEAR, "I N 1 '(A+I)^3' ∏", ENTER)
        .expect("'∏(I;N;1;(A+I)↑3)'");
}


void tests::polynomials()
// ----------------------------------------------------------------------------
//   Operations on polynomials
// ----------------------------------------------------------------------------
{
    BEGIN(poly);

    step("Display polynomial prefix on the stack")
        .test(CLEAR, "PrefixPolynomialRender", ENTER).noerror();

    step("Create polynomial from an expression")
        .test(CLEAR, "'X-Y' →Poly", ENTER)
        .expect("ⓅX-Y");
    step("Create polynomial from menu")
        .test(CLEAR, "'X-Y'", ENTER, NOSHIFT, A, F4)
        .expect("ⓅX-Y");
    step("Create polynomial using self-insert")
        .test(CLEAR, RSHIFT, C, F1, "X-Y", ENTER)
        .expect("ⓅX-Y");
    step("Reordering of polynomials")
        .test(F1, "2*X*X*X+Y*(Y+1)*3+Z*Z*Z", ENTER)
        .expect("Ⓟ2·X↑3+3·Y↑2+3·Y+Z↑3");
    step("Adding polynomials")
        .test(ADD)
        .expect("ⓅX+2·Y+2·X↑3+3·Y↑2+Z↑3");
    step("Cancelling out terms")
        .test(F1, KEY2, MUL, "Y", NOSHIFT, ENTER, SUB)
        .expect("ⓅX+2·X↑3+3·Y↑2+Z↑3");
   step("Adding an expression to a polynomial")
       .test("'Y-X'", ENTER, ADD)
        .expect("Ⓟ2·X↑3+3·Y↑2+Z↑3+Y");
   step("Adding a polynomial to an expression")
       .test("'Y-X'", ENTER, M, ADD)
        .expect("Ⓟ2·Y-X+2·X↑3+3·Y↑2+Z↑3");
   step("Multiplying a polynomial by an expression")
       .test("'Y-X'", ENTER, M, MUL)
       .expect("Ⓟ2·Y↑2+2·X↑3·Y+3·Y↑3+Y·Z↑3-3·X·Y+X↑2-2·X↑4-3·X·Y↑2-X·Z↑3");
   step("Adding/subtracting expressions to cancel out terms")
       .test("'X*Y*X*X*2'", ENTER, SUB)
       .expect("Ⓟ2·Y↑2+3·Y↑3+Y·Z↑3-3·X·Y+X↑2-2·X↑4-3·X·Y↑2-X·Z↑3");
   step("... step 2")
       .test("'Y*Y*3*Y'", ENTER, SUB)
       .expect("Ⓟ2·Y↑2+Y·Z↑3-3·X·Y+X↑2-2·X↑4-3·X·Y↑2-X·Z↑3");
   step("... step 3")
       .test("'Y*3*X*Y'", ENTER, ADD)
       .expect("Ⓟ2·Y↑2+Y·Z↑3-3·X·Y+X↑2-2·X↑4-X·Z↑3");
   step("... step 4")
       .test("'Z^3*(-X-Y)'", ENTER, SUB)
       .expect("Ⓟ2·Y↑2+2·Y·Z↑3-3·X·Y+X↑2-2·X↑4");
   step("... step 5")
       .test("'(Y+Y)*(Y+Z*sq(Z))'", ENTER, SUB)
       .expect("Ⓟ3·X·Y+X↑2-2·X↑4");
   step("... step 6")
       .test("'X'", ENTER, LSHIFT, C, ENTER, LSHIFT, C, ENTER, ADD, SUB, SUB)
       .expect("Ⓟ3·X·Y");
   step("... step 7")
       .test("'Y*X'", ENTER, ADD)
       .expect("Ⓟ2·X·Y");
   step("... step 8")
       .test("'X*Y'", ENTER, ADD)
       .expect("ⓅX·Y");
   step("Special case where resulting polynomial is empty")
       .test("'X*Y'", ENTER, ADD)
       .expect("Ⓟ0");
   step("Adding back one fo the original variables")
       .test("'X'", ENTER, ADD)
       .expect("ⓅX");
   step("Multiplication of simple polynomials")
        .test(NOSHIFT, F1, "X-Y", ENTER, NOSHIFT, F1, "X+Y", ENTER, MUL)
       .expect("ⓅX↑2-Y↑2");
   step("Polynomial euclidean division")
       .test(NOSHIFT, F1, "X-Y", ENTER, DIV)
       .expect("ⓅX+Y");
   step("Polynomial exponentiation")
       .test("3", LSHIFT, B)
       .expect("ⓅX↑3+3·X↑2·Y+3·X·Y↑2+Y↑3");
   step("Polynomial division with remainder")
       .test(NOSHIFT, F1, "X-Y", ENTER, DIV)
       .expect("ⓅX↑2+4·X·Y+7·Y↑2");
   step("Polynomial remainder")
       .test(LSHIFT, M, "rem", ENTER)
       .expect("Ⓟ8·Y↑3");
   step("Checking result")
       .test(NOSHIFT, M, F1, "X-Y", ENTER, MUL, ADD)
       .expect("ⓅY↑3+X↑3+3·X↑2·Y+3·X·Y↑2");

    step("Restore default rendering for polynomials")
        .test(CLEAR, "'PrefixPolynomialRender' purge", ENTER).noerror();
}


void tests::quotient_and_remainder()
// ----------------------------------------------------------------------------
//   DIV2 operation, computing simultaneous quotient and remainder
// ----------------------------------------------------------------------------
{
    BEGIN(quorem);

    step("Integer values")
        .test(CLEAR, 355, ENTER, 113, " DIV2", ENTER)
        .expect("R:16")
        .test(BSP)
        .expect("Q:3");
    step("Big integer values")
        .test(CLEAR, "2", ENTER, "70", LSHIFT, B, 313, " IDIV2", ENTER)
        .expect("R:11")
        .test(BSP)
        .expect("Q:3 771 858 213 154 668 701");
    step("Fractions")
        .test(CLEAR, "2/3", ENTER, "4/55", RSHIFT, W, F3)
        .expect("R:²/₁₆₅")
        .test(BSP)
        .expect("Q:9");
    step("Decimal")
        .test(CLEAR, "2.3", ENTER, "0.32", RSHIFT, W, F3)
        .expect("R:0.06")
        .test(BSP)
        .expect("Q:7.");
    step("Polynomials")
        .test(CLEAR, "'X^2+X+1'", ENTER, "'2*(X+2)'", RSHIFT, C, F6)
        .expect("R:3")
        .test(BSP)
        .expect("Q:¹/₂·X-¹/₂");
    step("Polynomials with polynomial remainder")
        .test(CLEAR, "'(X^2+X+1)^3'", ENTER, "'2*(X+2)^2'", RSHIFT, C, F6)
        .expect("R:81·X-135")
        .test(BSP)
        .expect("Q:¹/₂·X↑4-¹/₂·X↑3+3·X↑2-6 ¹/₂·X+17");
    step("Polynomials with zero remainder")
        .test(CLEAR, "'(X^2+X+1)^3'", ENTER, "'(1+X^2+X)^2'", RSHIFT, C, F6)
        .expect("R:0")
        .test(BSP)
        .expect("Q:X↑2+X+1");
}


void tests::expression_operations()
// ----------------------------------------------------------------------------
//   Operations on expressions
// ----------------------------------------------------------------------------
{
    BEGIN(expr);

    step("List variables in expression with LNAME")
        .test(CLEAR, "'ABC+A+X+Foo(Z;B;A)'", ENTER)
        .expect("'ABC+A+X+Foo(Z;B;A)'")
        .test("LNAME", ENTER)
        .expect("[ ABC Foo A B X Z ]")
        .test(BSP)
        .expect("'ABC+A+X+Foo(Z;B;A)'");
    step("List variables in program")
        .test(CLEAR, LSHIFT, RUNSTOP, "A BD + C *", ENTER)
        .want("« A BD + C × »")
        .test("LNAME", ENTER)
        .expect("[ BD A C ]")
        .test(BSP)
        .want("« A BD + C × »");
    step("List variables in polynomial")
        .test(CLEAR, "'2*X+Y'", ENTER, NOSHIFT, A, F4)
        .expect("2·X+Y")
        .test("LNAME", ENTER)
        .expect("[ X Y ]")
        .test(BSP)
        .expect("2·X+Y");

    step("List variables in expression with XVARS")
        .test(CLEAR, "'ABC+A+X+Foo(Z;B;A)'", ENTER)
        .expect("'ABC+A+X+Foo(Z;B;A)'")
        .test("XVARS", ENTER)
        .expect("{ ABC Foo A B X Z }")
        .test(BSP, BSP)
        .error("Too few arguments");
    step("List variables in program")
        .test(CLEAR, LSHIFT, RUNSTOP, "A BD + C *", ENTER)
        .want("« A BD + C × »")
        .test("XVARS", ENTER)
        .expect("{ BD A C }")
        .test(BSP, BSP)
        .error("Too few arguments");
    step("List variables in polynomial")
        .test(CLEAR, "'2*X+Y'", ENTER, NOSHIFT, A, F4)
        .expect("2·X+Y")
        .test("XVARS", ENTER)
        .expect("{ X Y }")
        .test(BSP, BSP)
        .error("Too few arguments");
}


void tests::random_number_generation()
// ----------------------------------------------------------------------------
//   Test the generation of random numbers
// ----------------------------------------------------------------------------
{
    BEGIN(random);

    step("Set a known seed 17")
        .test(CLEAR, "17 RandomSeed", ENTER).noerror();

    step("Clear statistics data")
        .test(CLEAR, LSHIFT, S, RSHIFT, F3);

    step("Generate 1000 random numbers")
        .test(CLEAR, "1 1000 START RAND Σ+ NEXT", ENTER).noerror();

    step("Check statistics total")
        .test(CLEAR, LSHIFT, S, F3).expect("503.03593 6495");
    step("Check statistics mean")
        .test(F4).expect("0.50303 59364 95");
    step("Check statistics min and max")
        .test(LSHIFT, F3).expect("0.00621 35929 6")
        .test(LSHIFT, F4).expect("0.99967 04518 08");


    step("Set a known seed 42.42")
        .test(CLEAR, "42.42 RandomSeed", ENTER).noerror();

    step("Clear statistics data to try again")
        .test(CLEAR, LSHIFT, S, RSHIFT, F3);

    step("Generate 1000 random numbers")
        .test(CLEAR, "1 1000 START RAND Σ+ NEXT", ENTER).noerror();

    step("Check statistics total")
        .test(CLEAR, LSHIFT, S, F3).expect("509.25246 401");
    step("Check statistics mean")
        .test(F4).expect("0.50925 24640 1");
    step("Check statistics min and max")
        .test(LSHIFT, F3).expect("0.00101 85847 61")
        .test(LSHIFT, F4).expect("0.99994 94163 52");

    step("Set a known seed 123.456")
        .test(CLEAR, "123.456 RandomSeed", ENTER).noerror();

    step("Clear statistics data to try again")
        .test(CLEAR, LSHIFT, S, RSHIFT, F3);

    step("Generate 1000 random numbers")
        .test(CLEAR, "1 1000 START -1000 1000 RANDOM Σ+ NEXT", ENTER).noerror();

    step("Check statistics total")
        .test(CLEAR, LSHIFT, S, F3).expect("-32 132");
    step("Check statistics mean")
        .test(F4).expect("-32 ³³/₂₅₀");
    step("Check statistics min and max")
        .test(LSHIFT, F3).expect("-998")
        .test(LSHIFT, F4).expect("999");

    step("Random graphing")
        .test(CLEAR,
              "5121968 RDZ "
              "0 2500 start "
              "{} 0 399 random R→B + 0 239 random R→B + pixon "
              "next", LENGTHY(2500), ENTER)
        .image("random-graph");
}


void tests::object_structure()
// ----------------------------------------------------------------------------
//   Extracting structure from an object
// ----------------------------------------------------------------------------
{
    BEGIN(explode);

    step("Obj→ on rectangular complex value")
        .test(CLEAR, "1ⅈ2", ENTER, RSHIFT, N, F4).got("2", "1");
    step("Obj→ on polar complex value")
        .test(CLEAR, "1∡90", ENTER, RSHIFT, N, F4).got("¹/₂", "1");
    step("Obj→ on unit objects")
        .test(CLEAR, "123_km/h", ENTER, RSHIFT, N, F4).got("'km÷h'", "123");
    step("Obj→ on program")
        .test(CLEAR, LSHIFT, RUNSTOP, "A B + 5 *", ENTER, RSHIFT, N, F4)
        .got("5", "×", "5", "+", "B", "A");
    step("Obj→ on expression")
       .test(CLEAR, LSHIFT, "'5*(A+B)'", ENTER, RSHIFT, N, F4)
        .got("5", "×", "+", "B", "A", "5");
    step("Obj→ on list")
        .test(CLEAR, LSHIFT, "{ A B + 5 * }", ENTER, RSHIFT, N, F4)
        .got("5", "×", "5", "+", "B", "A");
    step("Obj→ on user-defined function call")
        .test(CLEAR, LSHIFT, "'F(A+B;C*D;E-F)'", ENTER, RSHIFT, N, F4)
        .expect("1").test(BSP).expect("'F(A+B;C·D;E-F)'")
        .test(F4).got("[ F 'A+B' 'C·D' 'E-F' ]");
    step("Obj→ on vector")
        .test(CLEAR, LSHIFT, "[a b c d]", ENTER, RSHIFT, N, F4)
        .got("{ 4 }", "d", "c", "b", "a");
    step("Obj→ on matrix")
        .test(CLEAR, LSHIFT, "[[a b][c d]]", ENTER, RSHIFT, N, F4)
        .got("{ 2 2 }", "d", "c", "b", "a");
    step("Obj→ on polynomial")
        .test(CLEAR, LSHIFT, "'X-Y+3*(X+Y^2)' →Poly", ENTER)
        .expect("4·X-Y+3·Y↑2")
        .test(RSHIFT, N, F4).expect("'4·X+-1·Y+3·Y²'")
        .test(F4).got("12","+","×","x²","Y","3","+","×","Y","-1","×","X","4");
    step("Obj→ on text")
        .test(CLEAR, "\"1 2 + 3 *\"", ENTER, RSHIFT, N, F4).got("9");
    step("Obj→ on fractions")
        .test(CLEAR, "1/2", ENTER, RSHIFT, N, F4).got("2", "1");
    step("Obj→ on tags")
        .test(CLEAR, ":abc:1.5", ENTER, RSHIFT, N, F4)
        .got("\"abc \"", "1.5");

}


void tests::library()
// ----------------------------------------------------------------------------
//   Check the content of the content library.
// ----------------------------------------------------------------------------
{
    BEGIN(library);

    step("Secrets: Dedicace")
        .test(CLEAR, RSHIFT, H, F1, F1)
        .expect("\"À tous ceux qui se souviennent de Maubert électronique\"");
    step("Secrets: Library help")
        .test(CLEAR, F2)
        .expect("\"To modify the library, edit the config/library.csv file\"");

    step("Physics: Relativistic and classical kinetic energy")
        .test(CLEAR, RSHIFT, H, F2, F1)
        .image("lib-kinetic", 2000);

    step("Math: Collatz conjecture benchmark")
        .test(CLEAR, RSHIFT, H, F3, LENGTHY(5000), F1, ENTER, SWAP)
        .expect("1")
        .test(BSP)
        .match("duration:[1-9].*ms");
    step("Math: Collatz conjecture")
        .test(CLEAR, "15", LENGTHY(500), F2, ENTER, ENTER)
        .expect("1");
    step("Math: Count primes")
        .test(CLEAR, "227", F3)
        .expect("49");
    step("Math: Triangle equations")
        .test(CLEAR, F4)
        .image_noheader("lib-triangle");
}


void tests::regression_checks()
// ----------------------------------------------------------------------------
//   Checks for specific regressions
// ----------------------------------------------------------------------------
{
    BEGIN(regressions);

    Settings = settings();

    step("Bug 116: Rounding of gamma(7) and gamma(8)");
    test(CLEAR, "7 gamma", ENTER).expect("720.");
    test(CLEAR, "8 gamma", ENTER).expect("5 040.");

    step("Bug 168: pi no longer parses correctly");
    test(CLEAR, LSHIFT, I, F2, F1).expect("π");
    test(DOWN).editor("Ⓒπ");
    test(ENTER).expect("π");

    step("Bug 207: parsing of cos(X+pi)");
    test(CLEAR, "'COS(X+π)'", ENTER).expect("'cos(X+π)'");

    step("Bug 238: Parsing of power");
    test(CLEAR, "'X↑3'", ENTER).expect("'X↑3'");
    test(CLEAR, "'X·X↑(N-1)'", ENTER).expect("'X·X↑(N-1)'");

    step("Bug 253: Complex cos outside domain");
    test(CLEAR, "0+30000.ⅈ sin", ENTER).expect("3.41528 61889 6⁳¹³⁰²⁸∡90°");
    test(CLEAR, "0+30000.ⅈ cos", ENTER).expect("3.41528 61889 6⁳¹³⁰²⁸∡0°");
    test(CLEAR, "0+30000.ⅈ tan", ENTER).expect("1∡90°");

    step("Bug 272: Type error on logical operations");
    test(CLEAR, "'x' #2134AF AND", ENTER).error("Bad argument type");

    step("Bug 277: 1+i should have positive arg");
    test(CLEAR, "1+1ⅈ arg", ENTER).expect("45 °");
    test(CLEAR, "1-1ⅈ arg", ENTER).expect("-45 °");
    test(CLEAR, "1 1 atan2", ENTER).expect("45 °");
    test(CLEAR, "1+1ⅈ ToPolar", ENTER).match("1.414.*∡45°");

    step("Bug 287: arg of negative number");
    test(CLEAR, "-35 arg", ENTER).expect("180 °");

    step("Bug 288: Abusive simplification of multiplication by -1");
    test(CLEAR, "-1 3 *", ENTER).expect("-3");

    step("Bug 279: 0/0 should error out");
    test(CLEAR, "0 0 /", ENTER).error("Divide by zero");

    step("Bug 695: Putting program separators in names");
    test(CLEAR,
         LSHIFT, RUNSTOP,               // «»
         ALPHA_RS, G,                   // «→»
         N,                             // «→N»
         SHIFT, RUNSTOP,                // «→N «»»
         UP, BSP, DOWN, DOWN, UP,       // «→N«»»
         N,                             // «→N«N»»
         ENTER)
        .noerror().type(object::ID_program)
        .test(RUNSTOP)
        .noerror().type(object::ID_program).want("« N »")
        .test(BSP)
        .noerror().type(object::ID_expression).expect("'→N'");

    step("Bug 822: Fraction iteration")
        .test(CLEAR,
              LSHIFT, H,
              100, RSHIFT, F3,
              20,  RSHIFT, F4)
        .test("1968.1205", F6).expect("1 968 ²⁴¹/₂ ₀₀₀")
        .test("1968.0512", F6).expect("1 968 ³²/₆₂₅")
        .test(LSHIFT, N, RSHIFT, F4); // Reset modes

    step("Bug 906: mod and rem should have spaces during editing")
        .test(CLEAR, "X Y mod", ENTER).expect("'X mod Y'")
        .test(NOSHIFT, DOWN, ENTER).expect("'X mod Y'")
        .test(CLEAR, "X Y rem", ENTER).expect("'X rem Y'")
        .test(NOSHIFT, DOWN, ENTER).expect("'X rem Y'");

    step("Bug 917: Editor works when exiting and search is active")
        .test(CLEAR, "123", ENTER, DOWN).editor("123")
        .test(NOSHIFT, A, EXIT).expect("123")
        .test(KEY1).editor("1")
        .test(ENTER).expect("1");

    step("Bug 961: Type for decimal values")
        .test(CLEAR, "123.4 TYPE", ENTER).expect("0");

    step("Bug 1110: Test computation of c from epsilon0 and mu0")
        .test(CLEAR, LSHIFT, I, F4, F3, F4, MUL, C, B, LSHIFT, KEY1)
        .expect("299 792 458. m/(F↑(¹/₂)·H↑(¹/₂))");
}


void tests::plotting()
// ----------------------------------------------------------------------------
//   Test the plotting functions
// ----------------------------------------------------------------------------
{
    BEGIN(plotting);

    step("Select radians");
    test(CLEAR, "RAD", ENTER).noerror();

    step("Function plot: Sine wave");
    test(CLEAR, "'3*sin(x)' FunctionPlot", LENGTHY(200), ENTER)
        .noerror().image("plot-sine");
    step("Function plot: Sine wave without axes");
    test(CLEAR, "NoPlotAxes '3*sin(x)' FunctionPlot", LENGTHY(200), ENTER)
        .noerror().image("plot-sine-noaxes");
    step("Function plot: Sine wave not connected no axes");
    test(CLEAR, "NoCurveFilling '3*sin(x)' FunctionPlot", LENGTHY(200), ENTER)
        .noerror().image("plot-sine-noaxes-nofill");
    step("Function plot: Sine wave with axes no fill");
    test(CLEAR, "-29 CF '3*sin(x)' FunctionPlot", LENGTHY(200), ENTER)
        .noerror().image("plot-sine-nofill");
    step("Function plot: Sine wave defaults");
    test(CLEAR, "-31 CF '3*sin(x)' FunctionPlot", LENGTHY(200), ENTER)
        .noerror().image("plot-sine");

    step("Function plot: Equation");
    test(CLEAR,
         ALPHA, X, ENTER, ENTER, J, 3, MUL, M, 21, MUL, COS, 2, MUL, ADD,
         RSHIFT, O, LENGTHY(200), F1)
        .noerror().image("plot-eq");
    step("Function plot: Program");
    test(CLEAR, SHIFT, RUNSTOP,
         NOSHIFT, I, F1, L, M, 41, MUL, J, MUL, ENTER, ENTER,
         RSHIFT, O, LENGTHY(200), F1)
        .noerror().image("plot-pgm");
    step("Function plot: Disable curve filling");
    test(CLEAR, RSHIFT, UP, ENTER, "NoCurveFilling", ENTER,
         RSHIFT, O, LENGTHY(200), F1)
        .noerror().image("plot-nofill");
    step("Check that LastArgs gives us the previous plot")
        .test(CLEAR, LSHIFT, M).want("« Duplicate tan Swap 41 × sin × »");
    step("Function plot: Disable curve filling with flag -31");
    test("-31 CF", ENTER,
         RSHIFT, O, LENGTHY(200), F1)
        .noerror().image("plot-pgm");

    step("Polar plot: Program");
    test(CLEAR, SHIFT, RUNSTOP,
         61, MUL, L, SHIFT, C, 2, ADD, ENTER,
         RSHIFT, O, LENGTHY(200), F2)
        .noerror().image("polar-pgm");
    step("Polar plot: Program, no fill");
    test(CLEAR, "NoCurveFilling", ENTER,
         SHIFT, RUNSTOP,
         61, MUL, L, SHIFT, C, 2, ADD, ENTER,
         RSHIFT, O, LENGTHY(200), F2)
        .noerror().image("polar-pgm-nofill");
    step("Polar plot: Program, curve filling");
    test(CLEAR, "CurveFilling", ENTER,
         SHIFT, RUNSTOP,
         61, MUL, L, SHIFT, C, 2, ADD, ENTER,
         RSHIFT, O, LENGTHY(200), F2)
        .noerror().image("polar-pgm");
    step("Polar plot: Equation");
    test(CLEAR, F, J, 611, MUL, ALPHA, X,
         NOSHIFT, DOWN, MUL, K, 271, MUL,
         ALPHA, X, NOSHIFT, DOWN,
         ADD, KEY2, DOT, KEY5, ENTER,
         RSHIFT, O,
         ENTER, LENGTHY(200), F2)
        .noerror().image("polar-eq");
    step("Polar plot: Zoom in X and Y");
    test(EXIT, "0.5 XSCALE 0.5 YSCALE", ENTER).noerror()
        .test(ENTER, LENGTHY(200), F2)
        .noerror().image("polar-zoomxy");
    step("Polar plot: Zoom out Y");
    test(EXIT, "2 YSCALE", ENTER).noerror()
        .test(ENTER, LENGTHY(200), F2)
        .noerror().image("polar-zoomy");
    step("Polar plot: Zoom out X");
    test(EXIT, "2 XSCALE", ENTER).noerror()
        .test(ENTER, LENGTHY(200), F2)
        .noerror().image("polar-zoomx");
    step("Saving plot parameters")
        .test("PPAR", ENTER, NOSHIFT, M);
    step("Polar plot: Select min point with PMIN");
    test(EXIT, "-3-4ⅈ PMIN", ENTER).noerror()
        .test(ENTER, RSHIFT, O, LENGTHY(200), F2)
        .noerror().image("polar-pmin");

    step("Polar plot: Select max point with PMAX");
    test(EXIT, "5+6ⅈ pmax", ENTER).noerror()
        .test(ENTER, RSHIFT, O, LENGTHY(200), F2)
        .noerror().image("polar-pmax");
    step("Polar plot: Select X range with XRNG");
    test(EXIT, "-6 7 xrng", ENTER).noerror()
        .test(ENTER, LENGTHY(200), F2)
        .noerror().image("polar-xrng");
    step("Polar plot: Select Y range with YRNG");
    test(EXIT, "-3 2.5 yrng", ENTER).noerror()
        .test(ENTER, LENGTHY(200), F2)
        .noerror().image("polar-yrng");
    step("Restoring plot parameters")
        .test(NOSHIFT, M, "'PPAR'", NOSHIFT, G);

    step("Parametric plot: Program");
    test(CLEAR, SHIFT, RUNSTOP,
         "'9.5*sin(31.27*X)' eval '5.5*cos(42.42*X)' eval RealToComplex",
         ENTER, ENTER, LENGTHY(200), F3)
        .noerror().image("pplot-pgm");
    step("Parametric plot: Degrees");
    test("DEG 2 LINEWIDTH", ENTER, LENGTHY(200), F3)
        .noerror().image("pplot-deg");
    step("Parametric plot: Equation");
    test(CLEAR,
         "3 LINEWIDTH 0.25 GRAY FOREGROUND "
         "'exp((0.17ⅈ5.27)*x+(1.5ⅈ8))' ParametricPlot", LENGTHY(200), ENTER)
        .noerror().image("pplot-eq");

    step("Bar plot");
    test(CLEAR,
         "[[ 1 -1 ][2 -2][3 -3][4 -4][5 -6][7 -8][9 -10]]", LENGTHY(200), ENTER,
         33, MUL, K, 2, MUL,
         RSHIFT, O, LENGTHY(200), F5)
        .noerror().image("barplot");

    step("Scatter plot");
    test(CLEAR,
         "[[ -5 -5][ -3 0][ -5 5][ 0 3][ 5 5][ 3 0][ 5 -5][ 0 -3][-5 -5]]",
         ENTER,
         "4 LineWidth ScatterPlot", LENGTHY(200), ENTER)
        .noerror().image("scatterplot");

     step("Reset drawing parameters");
     test(CLEAR, "1 LineWidth 0 GRAY Foreground", ENTER).noerror();
}


void tests::plotting_all_functions()
// ----------------------------------------------------------------------------
//   Plot all real functions
// ----------------------------------------------------------------------------
{
    BEGIN(plotfns);

    step("Select radians")
        .test(CLEAR, SHIFT, N, F2).noerror();

    step("Select 24-digit precision")
        .test(CLEAR, SHIFT, O, 24, F6).noerror();

    step("Purge the `PlotParameters` variable")
        .test(CLEAR, "'PPAR' purge", ENTER).noerror();

    step("Select plotting menu")
        .test(CLEAR, RSHIFT, O).noerror();

    uint dur = 1500;

#define FUNCTION(name)                                  \
    step("Plotting " #name);                            \
    test(CLEAR, "'" #name "(x)'", LENGTHY(dur), F1)     \
        .image("fnplot-" #name, dur)

    FUNCTION(sqrt);
    FUNCTION(cbrt);

    FUNCTION(sin);
    FUNCTION(cos);
    FUNCTION(tan);
    FUNCTION(asin);
    FUNCTION(acos);
    FUNCTION(atan);

    step("Select degrees");
    test(CLEAR, SHIFT, N, F1).noerror();

    step("Reselect plotting menu");
    test(CLEAR, RSHIFT, O).noerror();

    FUNCTION(sinh);
    FUNCTION(cosh);
    FUNCTION(tanh);
    FUNCTION(asinh);
    FUNCTION(acosh);
    FUNCTION(atanh);

    FUNCTION(log1p);
    FUNCTION(expm1);
    FUNCTION(log);
    FUNCTION(log10);
    FUNCTION(log2);
    FUNCTION(exp);
    FUNCTION(exp10);
    FUNCTION(exp2);
    FUNCTION(erf);
    FUNCTION(erfc);
    FUNCTION(tgamma);
    FUNCTION(lgamma);


    FUNCTION(abs);
    FUNCTION(sign);
    FUNCTION(IntPart);
    FUNCTION(FracPart);
    FUNCTION(ceil);
    FUNCTION(floor);
    FUNCTION(inv);
    FUNCTION(neg);
    FUNCTION(sq);
    FUNCTION(cubed);
    FUNCTION(fact);

    FUNCTION(re);
    FUNCTION(im);
    FUNCTION(arg);
    FUNCTION(conj);

    FUNCTION(ToDecimal);
    FUNCTION(ToFraction);
}


void tests::graphic_commands()
// ----------------------------------------------------------------------------
//   Graphic commands
// ----------------------------------------------------------------------------
{
    BEGIN(graphics);

    step("Clear LCD")
        .test(CLEAR, "ClearLCD", ENTER)
        .noerror().image("cllcd").test(ENTER)
        .test(CLEAR, "CLLCD 1 1 DISP CLLCD", ENTER)
        .noerror().image("cllcd");

    step("Draw graphic objects")
        .test(CLEAR,
              "13 LineWidth { 0 0 } 5 Circle 1 LineWidth "
              "GROB 9 15 "
              "E300140015001C001400E3008000C110AA00940090004100220014102800 "
              "2 25 for i "
              "PICT OVER "
              "2.321 ⅈ * i * exp 4.44 0.08 i * + * Swap "
              "GXor "
              "PICT OVER "
              "1.123 ⅈ * i * exp 4.33 0.08 i * + * Swap "
              "GAnd "
              "PICT OVER "
              "4.12 ⅈ * i * exp 4.22 0.08 i * + * Swap "
              "GOr "
              "next", ENTER)
        .noerror().image("walkman").test(EXIT);

    step("Displaying text, compatibility mode");
    test(CLEAR,
         "\"Hello World\" 1 DISP "
         "\"Compatibility mode\" 2 DISP", ENTER)
        .noerror().image("text-compat").test(ENTER);

    step("Displaying text, fractional row");
    test(CLEAR,
         "\"Gutentag\" 1.5 DrawText "
         "\"Fractional row\" 3.8 DrawText", ENTER)
        .noerror().image("text-frac").test(ENTER);

    step("Displaying text, pixel row");
    test(CLEAR,
         "\"Bonjour tout le monde\" #5d DISP "
         "\"Pixel row mode\" #125d DISP", ENTER)
        .noerror().image("text-pixrow").test(ENTER);

    step("Displaying text, x-y coordinates");
    test(CLEAR, "\"Hello\" { 0 0 } DISP ", ENTER)
        .noerror().image("text-xy").test(ENTER);

    step("Displaying text, x-y pixel coordinates");
    test(CLEAR, "\"Hello\" { #20d #20d } DISP ", ENTER)
        .noerror().image("text-pixxy").test(ENTER);

    step("Displaying text, font ID");
    test(CLEAR, "\"Hello\" { 0 1 2 } DISP \"World\" { 0 -1 3 } DISP ", ENTER)
        .noerror().image("text-font").test(ENTER);

    step("Displaying text, erase and invert");
    test(CLEAR, "\"Inverted\" { 0 0 3 true true } DISP", ENTER)
        .noerror().image("text-invert").test(ENTER);

    step("Displaying text, background and foreground");
    test(CLEAR,
         "1 Gray Background cllcd "
         "0.25 Gray Foreground 0.75 Gray Background "
         "\"Grayed\" { 0 0 } Disp", ENTER)
        .noerror().image("text-gray").test(ENTER);

    step("Displaying text, restore background and foreground");
    test(CLEAR,
         "0 Gray Foreground 1 Gray Background "
         "\"Grayed\" { 0 0 } Disp", ENTER)
        .noerror().image("text-normal").test(ENTER);

    step("Displaying text, type check");
    test(CLEAR, "\"Bad\" \"Hello\" DISP", ENTER)
        .error("Bad argument type");

    step("Displaying styled text");
    test(CLEAR,
         "0 10 for i"
         "  \"Hello\" { }"
         "  i 135 * 321 mod 25 + R→B +"
         "  i  51 * 200 mod  3 + R→B +"
         "  i DISPXY "
         "next", ENTER)
        .noerror().image("text-dispxy");

    step("Lines");
    test(CLEAR, "3 50 for i ⅈ i * exp i 2 + ⅈ * exp 5 * Line next", ENTER)
        .noerror().image("lines").test(ENTER);

    step("Line width");
    test(CLEAR,
         "1 11 for i "
         "{ #000 } #0 i 20 * + + "
         "{ #400 } #0 i 20 * + + "
         "i LineWidth Line "
         "next "
         "1 LineWidth", LENGTHY(5000), ENTER)
        .noerror().image("line-width").test(ENTER);

    step("Line width, grayed");
    test(CLEAR,
         "1 11 for i "
         "{ #000 } #0 i 20 * + + "
         "{ #400 } #0 i 20 * + + "
         "i 12 / gray foreground "
         "i LineWidth Line "
         "next "
         "1 LineWidth 0 Gray Foreground", LENGTHY(5000), ENTER)
        .noerror().image("line-width-gray").test(ENTER);

    step("Circles");
    test(CLEAR,
         "1 11 for i "
         "{ 0 0 } i Circle "
         "{ 0 1 } i 0.25 * Circle "
         "next ", LENGTHY(5000), ENTER)
        .noerror().image("circles").test(ENTER);

    step("Circles, complex coordinates");
    test(CLEAR,
         "2 150 for i "
         "ⅈ i 0.12 * * exp 0.75 0.05 i * + * 0.4 0.003 i * +  Circle "
         "next ", LENGTHY(5000), ENTER)
        .noerror().image("circles-complex").test(ENTER);

    step("Circles, fill and patterns");
    test(CLEAR,
         "0 LineWidth "
         "2 150 for i "
         "i 0.0053 * gray Foreground "
         "ⅈ i 0.12 * * exp 0.75 0.05 i * + * 0.1 0.008 i * +  Circle "
         "next ", LENGTHY(5000), ENTER)
        .noerror().image("circles-fill").test(ENTER);

    step("Ellipses");
    test(CLEAR,
         "0 gray foreground 1 LineWidth "
         "2 150 for i "
         "i 0.12 * ⅈ * exp 0.05 i * 0.75 + * "
         "i 0.17 * ⅈ * exp 0.05 i * 0.75 + * "
         " Ellipse "
         "next ", LENGTHY(5000), ENTER)
        .noerror().image("ellipses").test(ENTER);

    step("Ellipses, fill and patterns");
    test(CLEAR,
         "0 LineWidth "
         "2 150 for i "
         "i 0.0047 * gray Foreground "
         "0.23 ⅈ * exp 5.75 0.01 i * - * "
         "1.27 ⅈ * exp 5.45 0.01 i * - * neg "
         " Ellipse "
         "next ", LENGTHY(5000), ENTER)
        .noerror().image("ellipses-fill").test(ENTER);

    step("Rectangles");
    test(CLEAR,
         "0 gray foreground 1 LineWidth "
         "2 150 for i "
         "i 0.12 * ⅈ * exp 0.05 i * 0.75 + * "
         "i 0.17 * ⅈ * exp 0.05 i * 0.75 + * "
         " Rect "
         "next ", LENGTHY(5000), ENTER)
        .noerror().image("rectangles").test(ENTER);

    step("Rectangles, fill and patterns");
    test(CLEAR,
         "0 LineWidth "
         "2 150 for i "
         "i 0.0047 * gray Foreground "
         "0.23 ⅈ * exp 5.75 0.01 i * - * "
         "1.27 ⅈ * exp 5.45 0.01 i * - * neg "
         " Rect "
         "next ", LENGTHY(5000), ENTER)
        .noerror().image("rectangle-fill").test(ENTER);

    step("Rounded rectangles");
    test(CLEAR,
         "0 gray foreground 1 LineWidth "
         "2 150 for i "
         "i 0.12 * ⅈ * exp 0.05 i * 0.75 + * "
         "i 0.17 * ⅈ * exp 0.05 i * 0.75 + * "
         "0.8 RRect "
         "next ", LENGTHY(5000), ENTER)
        .noerror().image("rounded-rectangle").test(ENTER);

    step("Rounded rectangles, fill and patterns");
    test(CLEAR,
         "0 LineWidth "
         "2 150 for i "
         "i 0.0047 * gray Foreground "
         "0.23 ⅈ * exp 5.75 0.01 i * - * "
         "1.27 ⅈ * exp 5.45 0.01 i * - * neg "
         "0.8 RRect "
         "next ", LENGTHY(5000), ENTER)
        .noerror().image("rounded-rectangle-fill").test(ENTER);

    step("Clipping");
    test(CLEAR,
         "0 LineWidth CLLCD { 120 135 353 175 } Clip "
         "2 150 for i "
         "i 0.0053 * gray Foreground "
         "ⅈ i 0.12 * * exp 0.75 0.05 i * + * 0.1 0.008 i * +  Circle "
         "next "
         "{} Clip", LENGTHY(5000), ENTER)
        .noerror().image("clip-circles").test(ENTER);

    step("Cleanup");
    test(CLEAR,
         "1 LineWidth 0 Gray Foreground 1 Gray Background "
         "{ -1 -1 } { 3 2 } rect",
         ENTER).noerror().image("cleanup");

    step("PixOn")
        .test(CLEAR,
              "0 "
              "0 5000 for i"
              " 0.005 i * i 1.5 * R→P pixon "
              " 0.005 i * i 1.5 * R→P pix? 1 - neg + "
              "next",
              LENGTHY(5000), ENTER)
        .image("pixon")
        .test(ENTER).expect("5 001");
    step("PixOff")
        .test(CLEAR,
              "0 LINEWIDTH { #0 #0 } { 10#400 10#240 } rect 3 LINEWIDTH "
              "0 "
              "0 5000 for i"
              " 0.002 i * i 1.5 * R→P pixoff "
              " 0.002 i * i 1.5 * R→P pixelcolor + + + "
              "next "
              "1 LINEWIDTH",
              LENGTHY(5000), ENTER)
        .image("pixoff")
        .test(ENTER)
        .expect("12 429");

    step("PixTest")
        .test(CLEAR,
              "CLLCD "
              "0 399 for i "
              "{ } 10#0 i + + 10#100 + "
              "if i 997.42 * sin 0 > then pixon else pixoff end "
              "next "
              "0 "
              "0 399 for i "
              "{ } 10#0 i + + 10#100 + "
              "pix? i 997.42 * sin 0 > 0 1 IFTE - 1 + +  "
              "next",
              LENGTHY(5000), ENTER)
        .image("pixtest")
        .test(ENTER).expect("400");

    step("Convert to graph")
        .test(CLEAR, "'X+Y' cbrt inv 1 + sqrt dup 1 + 2 * /", ENTER, EXIT)
        .image_noheader("eq-xgraph")
        .test("→Grob", ENTER)
        .image_noheader("eq-graph")
        .test("→Grob", ENTER)
        .image_noheader("eq-graph");

    step("Pattern in graph conversion")
        .test(CLEAR, "0.85 GRAY FOREGROUND 0.15 GRAY BACKGROUND", ENTER)
        .noerror()
        .test(CLEAR, "'X+Y' cbrt inv 1 + sqrt dup 1 + 2 * /", ENTER, EXIT)
        .image_noheader("pat-eq-xgraph")
        .test("→Grob", ENTER)
        .image_noheader("pat-eq-graph")
        .test("→Grob", ENTER)
        .image_noheader("pat-eq-graph");

    step("Reset pattern")
        .test(CLEAR, "0 GRAY FOREGROUND 1 GRAY BACKGROUND", ENTER)
        .noerror();
}



// ============================================================================
//
//   Sequencing tests
//
// ============================================================================

static void passfail(bool ok)
// ----------------------------------------------------------------------------
//   Print a pass/fail message
// ----------------------------------------------------------------------------
{
#ifdef USE_IOS
    #warning IOS running
#define ESCAPE(x)
#else
    #warning Not IOS running
#define ESCAPE(x)       x
#endif
#define GREEN   ESCAPE("\033[32m")
#define RED     ESCAPE("\033[41;97m")
#define RESET   ESCAPE("\033[39;49;99;27m")
    fprintf(stderr, "%s\n", ok ? GREEN "[PASS]" RESET : RED "[FAIL]" RESET);
#undef GREEN
#undef RED
#undef RESET
}

tests &tests::begin(cstring name, bool disabled)
// ----------------------------------------------------------------------------
//   Beginning of a test
// ----------------------------------------------------------------------------
{
    if (sindex)
    {
        passfail(ok);
        if (!ok)
            show(failures.back());
    }

    tstart = sys_current_ms();
    tname = name;
    tindex++;
#define BLACK   ESCAPE("\033[40;97m")
#define GREY    ESCAPE("\033[100;37m")
#define CLREOL  ESCAPE("\033[K")
#define RESET   ESCAPE("\033[39;49;27m")
    if (disabled)
        fprintf(stderr,  GREY "%3u: %-75s" CLREOL RESET "\n", tindex, tname);
    else
        fprintf(stderr, BLACK "%3u: %-75s" CLREOL RESET "\n", tindex, tname);
#undef BLACK
#undef CLREOL
#undef RESET
    sindex      = 0;
    ok          = true;
    explanation = "";

    // Start with a clean state
    clear();

    return *this;
}


tests &tests::istep(cstring name)
// ----------------------------------------------------------------------------
//  Beginning of a step
// ----------------------------------------------------------------------------
{
    record(tests, "Step %+s, catching up", name);
    sname = name;
    if (sindex++)
    {
        passfail(ok);
        if (!ok)
            show(failures.back());
    }
    uint spent = sys_current_ms() - tstart;
    cstring blk = "                                                        ";
    size_t  off = utf8_length(utf8(sname));
    cstring pad = blk + (off < 56 ? off : 56);
    fprintf(stderr, "|%3u: %03u %3u.%u: %s%s",
            tindex, sindex, spent / 1000, spent / 100 % 10, sname, pad);
    cindex = 0;
    count++;
    ok          = true;
    explanation = "";

    return *this;
}


tests &tests::position(cstring sourceFile, uint sourceLine)
// ----------------------------------------------------------------------------
//  Record the position of the current test step
// ----------------------------------------------------------------------------
{
    file = sourceFile;
    line = sourceLine;
    return *this;
}


tests &tests::check(bool valid)
// ----------------------------------------------------------------------------
//   Record if a test fails
// ----------------------------------------------------------------------------
{
    cindex++;
    if (!valid)
        fail();
    return *this;
}


tests &tests::fail()
// ----------------------------------------------------------------------------
//   Report that a test failed
// ----------------------------------------------------------------------------
{
    failures.push_back(failure(file, line, tname, sname,
                               explanation, tindex, sindex, cindex));
    if (dump_on_fail)
        recorder_dump_for(dump_on_fail);
    ok = false;
    return *this;
}


tests &tests::summary()
// ----------------------------------------------------------------------------
//   Summarize the test results
// ----------------------------------------------------------------------------
{
    if (sindex)
        passfail(ok);

    if (failures.size())
    {
        fprintf(stderr, "Summary of %zu failures:\n", failures.size());
        cstring last = nullptr;
        uint    line = 0;
        for (auto f : failures)
            show(f, last, line);
    }
    fprintf(stderr, "Ran %u tests, %zu failures\n", count, failures.size());
    return *this;
}


tests &tests::show(tests::failure &f)
// ----------------------------------------------------------------------------
//   Show a single failure
// ----------------------------------------------------------------------------
{
    cstring last = nullptr;
    uint    line = 0;
    return show(f, last, line);
}


tests &tests::show(tests::failure &f, cstring &last, uint &line)
// ----------------------------------------------------------------------------
//   Show an individual failure
// ----------------------------------------------------------------------------
{
    if (f.test != last || f.line != line)
    {
        fprintf(stderr,
                "%s:%d:  Test #%u: %s\n",
                f.file,
                f.line,
                f.tindex,
                f.test);
        last = f.test;
    }
    fprintf(stderr,
            "%s:%d: %3u:%03u.%03u: %s\n",
            f.file,
            f.line,
            f.tindex,
            f.sindex,
            f.cindex,
            f.step);
    fprintf(stderr, "%s\n", f.explanation.c_str());
    return *this;
}


// ============================================================================
//
//   Utilities to build the tests
//
// ============================================================================

tests &tests::rpl_command(uint command, uint extrawait)
// ----------------------------------------------------------------------------
//   Send a command to the RPL thread and wait for it to be picked up
// ----------------------------------------------------------------------------
{
    record(tests, "RPL command %u, current is %u", command, test_command);
    if (test_command)
    {
        explain("Piling up RPL command ", command,
                " while command ", test_command, " is running");
        fail();
    }

    // Write the command for the RPL thread
    record(tests, "Sending RPL command %u", command);
    test_command = command;

    // Wait for the RPL thread to have processed it
    uint start = sys_current_ms();
    uint wait_time = default_wait_time + extrawait;
    while (test_command == command && sys_current_ms() - start < wait_time)
        sys_delay(key_delay_time);

    if (test_command)
    {
        explain("RPL command ", command, " was not processed, "
                "got ", test_command, " after waiting ", wait_time, " ms");
        fail();
    }
    return *this;
}


tests &tests::keysync(uint extrawait)
// ----------------------------------------------------------------------------
//   Wait for keys to sync with the RPL thread
// ----------------------------------------------------------------------------
{
    // Wait for the RPL thread to process the keys
    record(tests, "Need to send KEYSYNC with last_key=%d", last_key);
    rpl_command(KEYSYNC, extrawait);
    return *this;
}


tests &tests::clear(uint extrawait)
// ----------------------------------------------------------------------------
//   Make sure we are in a clean state
// ----------------------------------------------------------------------------
{
    nokeys(extrawait);
    rpl_command(CLEAR, extrawait);
    noerror(extrawait);
    return *this;
}


tests &tests::clear_error(uint extrawait)
// ----------------------------------------------------------------------------
//   Clear errors in a way that does not depend on error settings
// ----------------------------------------------------------------------------
//   Two settings can impact how we clear errors:
//   - The NeedToClearErrors setting impacts which key is actually needed
//   - Having a beep may delay how long it takes for screen refresh to show up
//   So for that reason, we send a special key to
{
    nokeys(extrawait);
    rpl_command(CLEARERR, extrawait);
    noerror(extrawait);
    return *this;
}


tests &tests::ready(uint extrawait)
// ----------------------------------------------------------------------------
//   Check if the calculator is ready and we can look at it
// ----------------------------------------------------------------------------
{
    nokeys(extrawait);
    refreshed(extrawait);
    return *this;
}


tests &tests::screen_refreshed(uint extrawait)
// ----------------------------------------------------------------------------
//    Wait until the screen was updated by the calculator
// ----------------------------------------------------------------------------
{
    record(tests, "Screen refreshed count=%u ui=%u",
           refresh_count, ui_refresh_count());
    uint start     = sys_current_ms();
    uint wait_time = default_wait_time + extrawait;

    // Wait for a screen redraw
    record(tests, "Waiting for screen update");
    while (sys_current_ms() - start < wait_time &&
           ui_refresh_count() == refresh_count)
        sys_delay(refresh_delay_time);
    if (ui_refresh_count() == refresh_count)
    {
        explain("No screen refresh");
        fail();
    }
    record(tests, "Done checking if screen refreshed count=%u ui=%u",
           refresh_count, ui_refresh_count());
    return *this;
}


tests &tests::refreshed(uint extrawait)
// ----------------------------------------------------------------------------
//    Wait until the screen and stack were updated by the calculator
// ----------------------------------------------------------------------------
{
    // Wait for a stack update
    uint start     = sys_current_ms();
    uint wait_time = default_wait_time + extrawait;
    int  key       = 0;
    bool found     = false;
    bool updated   = false;
    record(tests, "Waiting for key %d in stack at %u", last_key, start);
    while (sys_current_ms() - start < wait_time)
    {
        screen_refreshed(extrawait);

        uint available = Stack.available();
        record(errors, "Stack available = %u", available);
        if (!available)
        {
            sys_delay(refresh_delay_time);
        }
        else if (available > 1)
        {
            record(tests, "Consume extra %u stack", available);
            Stack.consume();
            updated = true;
        }
        else
        {
            key = Stack.key();
            if (key == last_key)
            {
                found = true;
                record(tests, "Consume expected stack %d", key);
                break;
            }
            else
            {
                record(tests, "Wrong key %d, expected %d", key, last_key);
                Stack.consume();
                updated = true;
            }
        }
    }
    if (!found)
    {
        if (updated)
            explain("Stack was updated but for wrong key ",
                    key, " != ", last_key);
        else
            explain("Stack was not updated in expected delay");
        fail();
    }

    record(tests,
           "Refreshed, key %d, needs=%u update=%u available=%u",
           Stack.key(),
           refresh_count,
           ui_refresh_count(),
           Stack.available());

    return *this;
}


tests &tests::itest(tests::key k, bool release)
// ----------------------------------------------------------------------------
//   Type a given key directly
// ----------------------------------------------------------------------------
{
    extern int key_remaining();

    // Check for special key sequences
    switch (k)
    {
    case NOSHIFT:
    case LSHIFT:
    case RSHIFT:
    case ALPHA:
    case ALPHA_LS:
    case ALPHA_RS:
    case LOWERCASE:
    case LOWER_LS:
    case LOWER_RS:
        return shifts((k-NOSHIFT) & 1, (k-NOSHIFT) & 2,
                      (k-NOSHIFT) & 4, (k-NOSHIFT) & 8);

    case CLEAR:         return clear();
    case CLEARERR:      return clear_error();
    case NOKEYS:        return nokeys();
    case REFRESH:       return refreshed();
    case LONGPRESS:     longpress = true; // Next key will be a long press
                        return *this;


    default: break;
    }


    // Wait for the RPL thread to process the keys (to be revisited on DM42)
    while (!key_empty())
        sys_delay(key_delay_time);

    uint lcd_updates = ui_refresh_count();
    record(tests,
           "Push key %d update %u->%u last %d",
           k, refresh_count, lcd_updates, last_key);
    refresh_count = lcd_updates;
    Stack.catch_up();
    last_key = k;

    key_push(k);
    if (longpress)
    {
        sys_delay(600);
        longpress = false;
        release   = false;
    }
    sys_delay(key_delay_time);

    if (release && k != RELEASE)
    {
        while (!key_remaining())
            sys_delay(key_delay_time);
        record(tests,
               "Release key %d update %u->%u last %d",
               k, refresh_count, lcd_updates, last_key);
        refresh_count = lcd_updates;
        Stack.catch_up();
        last_key = -k;
        record(tests, "Releasing key (sending key 0)");
        key_push(RELEASE);
        keysync();
    }

    return *this;
}


tests &tests::itest(unsigned int value)
// ----------------------------------------------------------------------------
//    Test a numerical value
// ----------------------------------------------------------------------------
{
    char buffer[32];
    snprintf(buffer, sizeof(buffer), "%u", value);
    return itest(NOSHIFT, cstring(buffer));
}


tests &tests::itest(int value)
// ----------------------------------------------------------------------------
//   Test a signed numerical value
// ----------------------------------------------------------------------------
{
    if (value < 0)
        return itest(uint(-value), CHS);
    else
        return itest(uint(value));
}


tests &tests::itest(unsigned long value)
// ----------------------------------------------------------------------------
//    Test a numerical value
// ----------------------------------------------------------------------------
{
    char buffer[32];
    snprintf(buffer, sizeof(buffer), "%lu", value);
    return itest(NOSHIFT, cstring(buffer));
}


tests &tests::itest(long long value)
// ----------------------------------------------------------------------------
//   Test a signed numerical value
// ----------------------------------------------------------------------------
{
    if (value < 0)
        return itest((unsigned long long) -value, CHS);
    else
        return itest((unsigned long long) value);
}


tests &tests::itest(unsigned long long value)
// ----------------------------------------------------------------------------
//    Test a numerical value
// ----------------------------------------------------------------------------
{
    char buffer[32];
    snprintf(buffer, sizeof(buffer), "%llu", value);
    return itest(NOSHIFT, cstring(buffer));
}


tests &tests::itest(long value)
// ----------------------------------------------------------------------------
//   Test a signed numerical value
// ----------------------------------------------------------------------------
{
    if (value < 0)
        return itest((unsigned long long) (-value), CHS);
    else
        return itest((unsigned long long) value);
}


tests &tests::itest(char c)
// ----------------------------------------------------------------------------
//   Type the character on the calculator's keyboard
// ----------------------------------------------------------------------------
{
    const char buf[] = { c, 0 };
    return itest(buf);
}


tests &tests::itest(cstring txt)
// ----------------------------------------------------------------------------
//   Type the string on the calculator's keyboard
// ----------------------------------------------------------------------------
{
    utf8 u = utf8(txt);

    while (*u)
    {
        unicode c = utf8_codepoint(u);
        u         = utf8_next(u);

        nokeys();

        bool alpha  = ui.alpha;
        bool shift  = false;
        bool xshift = false;
        bool lower  = ui.lowercase;
        key  k      = RELEASE;
        key  fn     = RELEASE;
        bool del    = false;
        bool bsp    = false;

        switch(c)
        {
        case 'A': k = A;            alpha = true; lower = false; break;
        case 'B': k = B;            alpha = true; lower = false; break;
        case 'C': k = C;            alpha = true; lower = false; break;
        case 'D': k = D;            alpha = true; lower = false; break;
        case 'E': k = E;            alpha = true; lower = false; break;
        case 'F': k = F;            alpha = true; lower = false; break;
        case 'G': k = G;            alpha = true; lower = false; break;
        case 'H': k = H;            alpha = true; lower = false; break;
        case 'I': k = I;            alpha = true; lower = false; break;
        case 'J': k = J;            alpha = true; lower = false; break;
        case 'K': k = K;            alpha = true; lower = false; break;
        case 'L': k = L;            alpha = true; lower = false; break;
        case 'M': k = M;            alpha = true; lower = false; break;
        case 'N': k = N;            alpha = true; lower = false; break;
        case 'O': k = O;            alpha = true; lower = false; break;
        case 'P': k = P;            alpha = true; lower = false; break;
        case 'Q': k = Q;            alpha = true; lower = false; break;
        case 'R': k = R;            alpha = true; lower = false; break;
        case 'S': k = S;            alpha = true; lower = false; break;
        case 'T': k = T;            alpha = true; lower = false; break;
        case 'U': k = U;            alpha = true; lower = false; break;
        case 'V': k = V;            alpha = true; lower = false; break;
        case 'W': k = W;            alpha = true; lower = false; break;
        case 'X': k = X;            alpha = true; lower = false; break;
        case 'Y': k = Y;            alpha = true; lower = false; break;
        case 'Z': k = Z;            alpha = true; lower = false; break;

        case 'a': k = A;            alpha = true; lower = true;  break;
        case 'b': k = B;            alpha = true; lower = true;  break;
        case 'c': k = C;            alpha = true; lower = true;  break;
        case 'd': k = D;            alpha = true; lower = true;  break;
        case 'e': k = E;            alpha = true; lower = true;  break;
        case 'f': k = F;            alpha = true; lower = true;  break;
        case 'g': k = G;            alpha = true; lower = true;  break;
        case 'h': k = H;            alpha = true; lower = true;  break;
        case 'i': k = I;            alpha = true; lower = true;  break;
        case 'j': k = J;            alpha = true; lower = true;  break;
        case 'k': k = K;            alpha = true; lower = true;  break;
        case 'l': k = L;            alpha = true; lower = true;  break;
        case 'm': k = M;            alpha = true; lower = true;  break;
        case 'n': k = N;            alpha = true; lower = true;  break;
        case 'o': k = O;            alpha = true; lower = true;  break;
        case 'p': k = P;            alpha = true; lower = true;  break;
        case 'q': k = Q;            alpha = true; lower = true;  break;
        case 'r': k = R;            alpha = true; lower = true;  break;
        case 's': k = S;            alpha = true; lower = true;  break;
        case 't': k = T;            alpha = true; lower = true;  break;
        case 'u': k = U;            alpha = true; lower = true;  break;
        case 'v': k = V;            alpha = true; lower = true;  break;
        case 'w': k = W;            alpha = true; lower = true;  break;
        case 'x': k = X;            alpha = true; lower = true;  break;
        case 'y': k = Y;            alpha = true; lower = true;  break;
        case 'z': k = Z;            alpha = true; lower = true;  break;

        case '0': k = KEY0;         shift = alpha; break;
        case '1': k = KEY1;         shift = alpha; break;
        case '2': k = KEY2;         shift = alpha; break;
        case '3': k = KEY3;         shift = alpha; break;
        case '4': k = KEY4;         shift = alpha; break;
        case '5': k = KEY5;         shift = alpha; break;
        case '6': k = KEY6;         shift = alpha; break;
        case '7': k = KEY7;         shift = alpha; break;
        case '8': k = KEY8;         shift = alpha; break;
        case '9': k = KEY9;         shift = alpha; break;

        case '+': k = ADD;          alpha = true;  shift = true; break;
        case '-': k = SUB;          alpha = true;  shift = true; break;
        case '*': k = MUL;          alpha = true; xshift = true; break;
        case '/': k = DIV;          alpha = true; xshift = true; break;
        case '.': k = DOT;          shift = alpha; break;
        case ',': k = DOT;          alpha = true;  break;
        case ' ': k = RUNSTOP;      alpha = true;  break;
        case '?': k = KEY7;         alpha = true; xshift = true; break;
        case '!': k = ADD;          alpha = true; xshift = true; break;
        case '_': k = SUB;          alpha = true;  break;
        case '%': k = RCL;          alpha = true;  shift = true; break;
        case ':': k = KEY0;         alpha = true;  bsp   = true; break;
        case ';': k = KEY0;         alpha = true; xshift = true;  break;
        case '<': k = SIN;          alpha = true;  shift = true;  break;
        case '=': k = COS;          alpha = true;  shift = true;  break;
        case '>': k = TAN;          alpha = true;  shift = true;  break;
        case '^': k = INV;          alpha = true;  shift = true;  break;
        case '(': k = XEQ;          alpha = true;  shift = true;  del = true; break;
        case ')': k = XEQ;          alpha = true;  shift = true;  bsp = true; break;
        case '[': k = KEY9;         alpha = false; shift = true;  del = true; break;
        case ']': k = KEY9;         alpha = false; shift = true;  bsp = true; break;
        case '{': k = RUNSTOP;      alpha = true; xshift = true;  del = true; break;
        case '}': k = RUNSTOP;      alpha = true; xshift = true;  bsp = true; break;
        case '"': k = ENTER;        alpha = true; xshift = true;  bsp = true; break;
        case '\'': k = XEQ;         alpha = true; xshift = true;  bsp = true; break;
        case '&': k = KEY1;         alpha = true; xshift = true; break;
        case '@': k = KEY2;         alpha = true; xshift = true; break;
        case '$': k = KEY3;         alpha = true; xshift = true; break;
        case '#': k = KEY4;         alpha = true; xshift = true; break;
        case '|': k = KEY6;         alpha = true; xshift = true; break;
        case '\\': k = ADD;         alpha = true; xshift = true; break;
        case '\n': k = BSP;         alpha = true; xshift = true; break;
        case L'«': k = RUNSTOP;     alpha = false; shift = true; del = true; break;
        case L'»': k = RUNSTOP;     alpha = false; shift = true; bsp = true; break;
        case L'▶': k = STO;         alpha = true;  shift = true; break;
        case L'→': k = STO;         alpha = true; xshift = true; break;
        case L'←': k = H;           alpha = true; xshift = true; break;
        case L'·': k = MUL;         alpha = true;  shift = true; break;
        case L'×': k = MUL;         alpha = true;  shift = true; break;
        case L'÷': k = DIV;         alpha = true;  shift = true; break;
        case L'↑': k = C;           alpha = true; xshift = true; break;
        case L'↓': k = I;           alpha = true; xshift = true; break;
        case L'ⅈ': k = G; fn = F1;  alpha = false; shift = true; break;
        case L'∡': k = G; fn = F2;  alpha = false; shift = true; break;
        case L'ρ': k = E;           alpha = true;  shift = true; break;
        case L'θ': k = E;           alpha = true; xshift = true; break;
        case L'π': k = I;           alpha = true;  shift = true; break;
        case L'Σ': k = A;           alpha = true;  shift = true; break;
        case L'∏': k = A;           alpha = true; xshift = true; break;
        case L'∆': k = B;           alpha = true; xshift = true; break;
        case L'∂': k = D;           alpha = true;  shift = true; break;
        case L'≤': k = J;           alpha = true; xshift = true; break;
        case L'≠': k = K;           alpha = true; xshift = true; break;
        case L'≥': k = L;           alpha = true; xshift = true; break;
        case L'√': k = C;           alpha = true;  shift = true; break;
        case L'∫': k = KEY8;        alpha = true; xshift = true; break;

            // Special characters that require the characters menu
#define NEXT        k = RESERVED2; break
        case L'ℂ': itest(RSHIFT, KEY2, F4, RSHIFT, F3); NEXT;
        case L'ℚ': itest(RSHIFT, KEY2, F4, RSHIFT, F4); NEXT;
        case L'ℝ': itest(RSHIFT, KEY2, F4, RSHIFT, F5); NEXT;
        case L'⁻': itest(RSHIFT, KEY2, RSHIFT, F4, F6, F6, RSHIFT, F3); NEXT;
        case L'⁰': itest(RSHIFT, KEY2, RSHIFT, F4, F1); NEXT;
        case L'¹': itest(RSHIFT, KEY2, RSHIFT, F4, F2); NEXT;
        case L'²': itest(RSHIFT, KEY2, RSHIFT, F4, F3); NEXT;
        case L'³': itest(RSHIFT, KEY2, RSHIFT, F4, F4); NEXT;
        case L'⁴': itest(RSHIFT, KEY2, RSHIFT, F4, F5); NEXT;
        case L'⁵': itest(RSHIFT, KEY2, RSHIFT, F4, F6, F1); NEXT;
        case L'⁶': itest(RSHIFT, KEY2, RSHIFT, F4, F6, F2); NEXT;
        case L'⁷': itest(RSHIFT, KEY2, RSHIFT, F4, F6, F3); NEXT;
        case L'⁸': itest(RSHIFT, KEY2, RSHIFT, F4, F6, F4); NEXT;
        case L'⁹': itest(RSHIFT, KEY2, RSHIFT, F4, F6, F5); NEXT;
        case L'₀': itest(RSHIFT, KEY2, RSHIFT, F4, LSHIFT, F1); NEXT;
        case L'₁': itest(RSHIFT, KEY2, RSHIFT, F4, LSHIFT, F2); NEXT;
        case L'₂': itest(RSHIFT, KEY2, RSHIFT, F4, LSHIFT, F3); NEXT;
        case L'₃': itest(RSHIFT, KEY2, RSHIFT, F4, LSHIFT, F4); NEXT;
        case L'₄': itest(RSHIFT, KEY2, RSHIFT, F4, LSHIFT, F5); NEXT;
        case L'₅': itest(RSHIFT, KEY2, RSHIFT, F4, F6, LSHIFT, F1); NEXT;
        case L'₆': itest(RSHIFT, KEY2, RSHIFT, F4, F6, LSHIFT, F2); NEXT;
        case L'₇': itest(RSHIFT, KEY2, RSHIFT, F4, F6, LSHIFT, F3); NEXT;
        case L'₈': itest(RSHIFT, KEY2, RSHIFT, F4, F6, LSHIFT, F4); NEXT;
        case L'₉': itest(RSHIFT, KEY2, RSHIFT, F4, F6, LSHIFT, F5); NEXT;
        case L'∛': itest(RSHIFT, KEY2, F4, F6, F6, F6, F6, LSHIFT, F2); NEXT;
        case L'∜': itest(RSHIFT, KEY2, F4, F6, F6, F6, F6, LSHIFT, F3); NEXT;
        case L'⊿': itest(RSHIFT, KEY2, F4, F6, F6, F6, F6, F6, F5); NEXT;
        case L'∠': itest(RSHIFT, KEY2, F4, F6, F6, F6, F6, F6, F3); NEXT;
        case L'Ⓒ': itest(RSHIFT, KEY2, F2, RSHIFT, F1); NEXT;
        case L'Ⓔ': itest(RSHIFT, KEY2, F2, RSHIFT, F2); NEXT;
        case L'Ⓛ': itest(RSHIFT, KEY2, F2, LSHIFT, F3); NEXT;
        case L'Ⓓ': itest(RSHIFT, KEY2, F2, F6, F6, F1); NEXT;
        case L'ⓧ': itest(RSHIFT, KEY2, F2, F6, F6, F2); NEXT;
        case L'°': itest(RSHIFT, KEY2, F2, F6, SHIFT, F3); NEXT;
        case L'⨯': itest(RSHIFT, KEY2, F4, LSHIFT, F6, LSHIFT, F1); NEXT;
        case L'⋅': itest(RSHIFT, KEY2, F4, LSHIFT, F6, LSHIFT, F2); NEXT;
        case L'α': itest(RSHIFT, KEY2, LSHIFT, F1, F1); NEXT;
        case L'β': itest(RSHIFT, KEY2, LSHIFT, F1, F2); NEXT;
        case L'γ': itest(RSHIFT, KEY2, LSHIFT, F1, F3); NEXT;
        case L'δ': itest(RSHIFT, KEY2, LSHIFT, F1, F4); NEXT;
        case L'ε': itest(RSHIFT, KEY2, LSHIFT, F1, F5); NEXT;
        case L'ζ': itest(RSHIFT, KEY2, LSHIFT, F1, F6, F1); NEXT;
        case L'η': itest(RSHIFT, KEY2, LSHIFT, F1, F6, F2); NEXT;
        case L'ι': itest(RSHIFT, KEY2, LSHIFT, F1, F6, F4); NEXT;
        case L'κ': itest(RSHIFT, KEY2, LSHIFT, F1, F6, F5); NEXT;
        case L'λ': itest(RSHIFT, KEY2, LSHIFT, F1, F6, F6, F1); NEXT;
        case L'μ': itest(RSHIFT, KEY2, LSHIFT, F1, F6, F6, F2); NEXT;
        case L'ν': itest(RSHIFT, KEY2, LSHIFT, F1, F6, F6, F3); NEXT;
        case L'ξ': itest(RSHIFT, KEY2, LSHIFT, F1, F6, F6, F4); NEXT;
        case L'ο': itest(RSHIFT, KEY2, LSHIFT, F1, F6, F6, F5); NEXT;
        case L'σ': itest(RSHIFT, KEY2, LSHIFT, F1, F6, F6, F6, F3); NEXT;
        case L'τ': itest(RSHIFT, KEY2, LSHIFT, F1, F6, F6, F6, F4); NEXT;
        case L'υ': itest(RSHIFT, KEY2, LSHIFT, F1, F6, F6, F6, F5); NEXT;
        case L'φ': itest(RSHIFT, KEY2, LSHIFT, F1, F6, F6, F6, F6, F1); NEXT;
        case L'χ': itest(RSHIFT, KEY2, LSHIFT, F1, F6, F6, F6, F6, F2); NEXT;
        case L'ψ': itest(RSHIFT, KEY2, LSHIFT, F1, F6, F6, F6, F6, F3); NEXT;
        case L'ω': itest(RSHIFT, KEY2, LSHIFT, F1, F6, F6, F6, F6, F4); NEXT;

        case L'Α': itest(RSHIFT, KEY2, LSHIFT, F1, LSHIFT, F1); NEXT;
        case L'Β': itest(RSHIFT, KEY2, LSHIFT, F1, LSHIFT, F2); NEXT;
        case L'Γ': itest(RSHIFT, KEY2, LSHIFT, F1, LSHIFT, F3); NEXT;
        case L'Δ': itest(RSHIFT, KEY2, LSHIFT, F1, LSHIFT, F4); NEXT;
        case L'Ε': itest(RSHIFT, KEY2, LSHIFT, F1, LSHIFT, F5); NEXT;
        case L'Ζ': itest(RSHIFT, KEY2, LSHIFT, F1, F6, LSHIFT, F1); NEXT;
        case L'Η': itest(RSHIFT, KEY2, LSHIFT, F1, F6, LSHIFT, F2); NEXT;
        case L'Θ': itest(RSHIFT, KEY2, LSHIFT, F1, F6, LSHIFT, F3); NEXT;
        case L'Ι': itest(RSHIFT, KEY2, LSHIFT, F1, F6, LSHIFT, F4); NEXT;
        case L'Κ': itest(RSHIFT, KEY2, LSHIFT, F1, F6, LSHIFT, F5); NEXT;
        case L'Λ': itest(RSHIFT, KEY2, LSHIFT, F1, F6, F6, LSHIFT, F1); NEXT;
        case L'Μ': itest(RSHIFT, KEY2, LSHIFT, F1, F6, F6, LSHIFT, F2); NEXT;
        case L'Ν': itest(RSHIFT, KEY2, LSHIFT, F1, F6, F6, LSHIFT, F3); NEXT;
        case L'Ξ': itest(RSHIFT, KEY2, LSHIFT, F1, F6, F6, LSHIFT, F4); NEXT;
        case L'Ο': itest(RSHIFT, KEY2, LSHIFT, F1, F6, F6, LSHIFT, F5); NEXT;
        case L'Π': itest(RSHIFT, KEY2, LSHIFT, F1, F6, F6, F6, LSHIFT, F1); NEXT;
        case L'Ρ': itest(RSHIFT, KEY2, LSHIFT, F1, F6, F6, F6, LSHIFT, F2); NEXT;
        case L'Τ': itest(RSHIFT, KEY2, LSHIFT, F1, F6, F6, F6, LSHIFT, F4); NEXT;
        case L'Υ': itest(RSHIFT, KEY2, LSHIFT, F1, F6, F6, F6, LSHIFT, F5); NEXT;
        case L'Φ': itest(RSHIFT, KEY2, LSHIFT, F1, F6, F6, F6, F6, LSHIFT, F1); NEXT;
        case L'Χ': itest(RSHIFT, KEY2, LSHIFT, F1, F6, F6, F6, F6, LSHIFT, F2); NEXT;
        case L'Ψ': itest(RSHIFT, KEY2, LSHIFT, F1, F6, F6, F6, F6, LSHIFT, F3); NEXT;
        case L'Ω': itest(RSHIFT, KEY2, LSHIFT, F1, F6, F6, F6, F6, LSHIFT, F4); NEXT;
        case L'∞': itest(RSHIFT, KEY2, F4, F6, F6, RSHIFT, F5); NEXT;
        case L'ℏ': itest(RSHIFT, KEY2, F4, F6, F6, F6, F6, LSHIFT, F5); NEXT;
#undef NEXT
        }

        if (k == RESERVED2)
            continue;

        if (shift)
            xshift = false;
        else if (xshift)
            shift = false;

        if (k == RELEASE)
        {
            fprintf(stderr, "Cannot translate '%lc' (%d)\n", wchar_t(c), c);
        }
        else
        {
            // Reach the required shift state
            shifts(shift, xshift, alpha, lower);

            // Send the key
            itest(k);

            // If we have a pair, like (), check if we need bsp or del
            if (bsp)
                itest(BSP, DOWN);
            else if (del)
                itest(SHIFT, BSP);

            // If we have a follow-up key, use that
            if (fn != RELEASE)
                itest(fn);
        }
    }
    return *this;
}


tests &tests::shifts(bool lshift, bool rshift, bool alpha, bool lowercase)
// ----------------------------------------------------------------------------
//   Reach the desired shift state from the current state
// ----------------------------------------------------------------------------
{
    // Must wait for the calculator to process our keys for valid state
    nokeys();

    // Check that we have no error here
    data_entry_noerror();

    // Check invalid input: can only have one shift
    if (lshift && rshift)
        lshift = false;

    // If not alpha, disable lowercase
    if (!alpha)
        lowercase = false;

    // First change lowercase state as necessary, since this messes up shift
    while (lowercase != ui.lowercase || alpha != ui.alpha)
    {
        data_entry_noerror();
        while (!ui.shift)
            itest(SHIFT, NOKEYS);
        itest(ENTER, NOKEYS);
    }

    while (rshift != ui.xshift)
        itest(SHIFT, NOKEYS);

    while (lshift != ui.shift)
        itest(SHIFT, NOKEYS);

    return *this;
}


tests &tests::itest(tests::WAIT delay)
// ----------------------------------------------------------------------------
//   Wait for a given delay
// ----------------------------------------------------------------------------
{
    sys_delay(delay.delay);
    return *this;
}


// ============================================================================
//
//    Test validation
//
// ============================================================================

tests &tests::nokeys(uint extrawait)
// ----------------------------------------------------------------------------
//   Check until the key buffer is empty, indicates that calculator is done
// ----------------------------------------------------------------------------
{
    uint start = sys_current_ms();
    uint wait_time = default_wait_time + extrawait;
    while (sys_current_ms() - start < wait_time && !key_empty())
        sys_delay(refresh_delay_time);
    if (!key_empty())
    {
        explain("Unable to get an empty keyboard buffer");
        fail();
        clear_error();
    }
    return *this;
}


tests &tests::data_entry_noerror(uint extrawait)
// ----------------------------------------------------------------------------
//  During data entry, check that no error message pops up
// ----------------------------------------------------------------------------
{
    uint start = sys_current_ms();
    uint wait_time = default_wait_time + extrawait;
    while (sys_current_ms() - start < wait_time && rt.error())
        sys_delay(refresh_delay_time);

    // Check that we are not displaying an error message
    if (rt.error())
    {
        explain("Unexpected error message [", rt.error(), "] "
                "during data entry, cleared");
        fail();
        clear_error();
    }
    return *this;
}


tests &tests::wait(uint ms)
// ----------------------------------------------------------------------------
//   Force a delay after the calculator was ready
// ----------------------------------------------------------------------------
{
    record(tests, "Waiting %u ms", ms);
    sys_delay(ms);
    return *this;
}


tests &tests::want(cstring ref, uint extrawait)
// ----------------------------------------------------------------------------
//   We want something that looks like this (ignore spacing)
// ----------------------------------------------------------------------------
{
    record(tests, "Expect [%+s] ignoring spacing", ref);
    ready(extrawait);
    cindex++;

    uint start = sys_current_ms();
    uint wait_time = default_wait_time + extrawait;
    while (sys_current_ms() - start < wait_time)
    {
        if (rt.error())
        {
            explain("Expected output [", ref, "], "
                    "got error [", rt.error(), "] instead");
            return fail();
        }

        if (cstring out = cstring(Stack.recorded()))
        {
            record(tests, "Comparing [%s] to [%+s] ignoring spaces", out, ref);
            cstring iout = out;
            cstring iref = ref;
            while (true)
            {
                if (*out == 0 && *ref == 0)
                    return *this;   // Successful match

                if (isspace(*ref))
                {
                    while (*ref && isspace(*ref))
                        ref++;
                    if (!isspace(*out))
                        break;
                    while (*out && isspace(*out))
                        out++;
                }
                else
                {
                    if (*out != *ref)
                        break;
                    out++;
                    ref++;
                }
            }

            if (strcmp(ref, cstring(out)) == 0)
                return *this;
            explain("Expected output matching [", iref, "], "
                    "got [", iout, "] instead, "
                    "[", ref, "] differs from [", out, "]");
            return fail();
        }
        sys_delay(refresh_delay_time);
    }
    record(tests, "No output");
    explain("Expected output [", ref, "] but got no stack change");
    return fail();
}


tests &tests::expect(cstring output, uint extrawait)
// ----------------------------------------------------------------------------
//   Check that the output at first level of stack matches the string
// ----------------------------------------------------------------------------
{
    record(tests, "Expecting [%+s]", output);
    ready(extrawait);
    cindex++;
    uint start = sys_current_ms();
    uint wait_time = default_wait_time + extrawait;
    while (sys_current_ms() - start < wait_time)
    {
        if (rt.error())
        {
            explain("Expected output [", output, "], "
                    "got error [", rt.error(), "] instead");
            return fail();
        }
        if (utf8 out = Stack.recorded())
        {
            record(tests, "Comparing [%s] to [%+s] %+s", out, output,
                   strcmp(output, cstring(out)) == 0 ? "OK" : "FAIL");
            if (strcmp(output, cstring(out)) == 0)
                return *this;
            explain("Expected output [", output, "], "
                    "got [", cstring(out), "] instead");
            return fail();
        }
        sys_delay(refresh_delay_time);
    }
    record(tests, "No output");
    explain("Expected output [", output, "] but got no stack change");
    return fail();
}


tests &tests::expect(int output, uint extrawait)
// ----------------------------------------------------------------------------
//   Check that the output matches an integer value
// ----------------------------------------------------------------------------
{
    char num[32];
    snprintf(num, sizeof(num), "%d", output);
    return expect(num, extrawait);
}


tests &tests::expect(unsigned int output, uint extrawait)
// ----------------------------------------------------------------------------
//   Check that the output matches an integer value
// ----------------------------------------------------------------------------
{
    char num[32];
    snprintf(num, sizeof(num), "%u", output);
    return expect(num, extrawait);
}


tests &tests::expect(long output, uint extrawait)
// ----------------------------------------------------------------------------
//   Check that the output matches an integer value
// ----------------------------------------------------------------------------
{
    char num[32];
    snprintf(num, sizeof(num), "%ld", output);
    return expect(num, extrawait);
}


tests &tests::expect(unsigned long output, uint extrawait)
// ----------------------------------------------------------------------------
//   Check that the output matches an integer value
// ----------------------------------------------------------------------------
{
    char num[32];
    snprintf(num, sizeof(num), "%lu", output);
    return expect(num, extrawait);
}


tests &tests::expect(long long output, uint extrawait)
// ----------------------------------------------------------------------------
//   Check that the output matches an integer value
// ----------------------------------------------------------------------------
{
    char num[32];
    snprintf(num, sizeof(num), "%lld", output);
    return expect(num, extrawait);
}


tests &tests::expect(unsigned long long output, uint extrawait)
// ----------------------------------------------------------------------------
//   Check that the output matches an integer value
// ----------------------------------------------------------------------------
{
    char num[32];
    snprintf(num, sizeof(num), "%llu", output);
    return expect(num, extrawait);
}


tests &tests::match(cstring restr, uint extrawait)
// ----------------------------------------------------------------------------
//   Check that the output at first level of stack matches the string
// ----------------------------------------------------------------------------
{
    ready(extrawait);
    cindex++;

    uint start = sys_current_ms();
    uint wait_time = default_wait_time + extrawait;
    while (sys_current_ms() - start < wait_time)
    {
        if (rt.error())
        {
            explain("Expected output matching [", restr, "], "
                    "got error [", rt.error(), "] instead");
            return fail();
        }

        if (utf8 out = Stack.recorded())
        {
            regex_t    re;
            regmatch_t rm;

            regcomp(&re, restr, REG_EXTENDED | REG_ICASE);
            bool ok = regexec(&re, cstring(out), 1, &rm, 0) == 0 && rm.rm_so == 0 &&
                out[rm.rm_eo] == 0;
            regfree(&re);
            if (ok)
                return *this;
            explain("Expected output matching [", restr, "], "
                    "got [", out, "]");
            return fail();
        }
        sys_delay(refresh_delay_time);
    }
    explain("Expected output matching [", restr, "] but stack not updated");
    return fail();
}


tests &tests::image(cstring file, int x, int y, int w, int h, uint extrawait)
// ----------------------------------------------------------------------------
//   Check that the output in the screen matches what is in the file
// ----------------------------------------------------------------------------
{
    record(tests, "Image check for file %+s w=%d h=%d", file, w, h);
    nokeys(extrawait);
    screen_refreshed(extrawait);
    cindex++;

    // If it is not good, keep it on screen a bit longer
    uint start = sys_current_ms();
    uint wait_time = image_wait_time + extrawait;
    while (sys_current_ms() - start < wait_time)
    {
        if (image_match(file, x, y, w, h, false))
            return *this;
        record(tests, "Retry image check for file %+s after %u/%u",
               file, sys_current_ms() - start, wait_time);
        sys_delay(refresh_delay_time);
    }

    explain("Expected screen to match [", file, "]");
    image_match(file, x, y, w, h, true);
    return fail();
}


tests &tests::image_noheader(cstring name, uint ignoremenus, uint extrawait)
// ----------------------------------------------------------------------------
//   Image, skipping the header area
// ----------------------------------------------------------------------------
{
    const int header_h = 23;
    const int menu_h = 25 * ignoremenus;
    return image(name, 0, header_h, LCD_W, LCD_H - header_h - menu_h, extrawait);
}


tests &tests::image_menus(cstring name, uint menus, uint extrawait)
// ----------------------------------------------------------------------------
//   Image, skipping the header area
// ----------------------------------------------------------------------------
{
    const int menu_h = 25 * menus;
    return image(name, 0, LCD_H-menu_h, LCD_W, menu_h, extrawait);
}


tests &tests::type(object::id ty, uint extrawait)
// ----------------------------------------------------------------------------
//   Check that the top of stack matches the type
// ----------------------------------------------------------------------------
{
    ready(extrawait);
    cindex++;

    uint start = sys_current_ms();
    uint wait_time = image_wait_time + extrawait;
    while (sys_current_ms() - start < wait_time)
    {
        if (rt.error())
        {
            explain("Expected type [",
                    object::name(ty),
                    "], "
                    "got error [",
                    rt.error(),
                    "] instead");
            return fail();
        }

        if (Stack.recorded())
        {
            object::id tty = Stack.type();
            if (tty == ty)
                return *this;
            explain("Expected type ",
                    object::name(ty),
                    " (",
                    int(ty),
                    ")"
                    " but got ",
                    object::name(tty),
                    " (",
                    int(tty),
                    ")");
            return fail();
        }
        sys_delay(refresh_delay_time);
    }
    explain("Expected type ",
            object::name(ty),
            " (",
            int(ty),
            ")"
            " but stack not updated");
    return fail();
}


tests &tests::shift(bool s, uint extrawait)
// ----------------------------------------------------------------------------
//   Check that the shift state matches expectations
// ----------------------------------------------------------------------------
{
    nokeys(extrawait);
    return check(ui.shift == s, "Expected shift ", s, ", got ", ui.shift);
}


tests &tests::xshift(bool x, uint extrawait)
// ----------------------------------------------------------------------------
//   Check that the right shift state matches expectations
// ----------------------------------------------------------------------------
{
    nokeys(extrawait);
    return check(ui.xshift == x, "Expected xshift ", x, " got ", ui.xshift);
}


tests &tests::alpha(bool a, uint extrawait)
// ----------------------------------------------------------------------------
//   Check that the alpha state matches expectations
// ----------------------------------------------------------------------------
{
    nokeys(extrawait);
    return check(ui.alpha == a, "Expected alpha ", a, " got ", ui.alpha);
}


tests &tests::lower(bool l, uint extrawait)
// ----------------------------------------------------------------------------
//   Check that the lowercase state matches expectations
// ----------------------------------------------------------------------------
{
    nokeys(extrawait);
    return check(ui.lowercase == l, "Expected alpha ", l, " got ", ui.alpha);
}


tests &tests::editing(uint extrawait)
// ----------------------------------------------------------------------------
//   Check that we are editing, without checking the length
// ----------------------------------------------------------------------------
{
    nokeys(extrawait);
    return check(rt.editing(),
                 "Expected to be editing, got length ",
                 rt.editing());
}


tests &tests::editing(size_t length, uint extrawait)
// ----------------------------------------------------------------------------
//   Check that the editor has exactly the expected length
// ----------------------------------------------------------------------------
{
    nokeys(extrawait);
    return check(rt.editing() == length,
                 "Expected editing length to be ", length,
                 " got ", rt.editing());
}


tests &tests::editor(cstring text, uint extrawait)
// ----------------------------------------------------------------------------
//   Check that the editor contents matches the text
// ----------------------------------------------------------------------------
{
    byte_p ed = nullptr;
    size_t sz = 0;

    nokeys(extrawait);

    uint start     = sys_current_ms();
    uint wait_time = image_wait_time + extrawait;
    while (sys_current_ms() - start < wait_time)
    {
        if (rt.error())
        {
            explain("Expected editor [", text, "], "
                    "got error [", rt.error(), "] instead");
            return fail();
        }

        ed = rt.editor();
        sz = rt.editing();
        if (ed && sz == strlen(text) && memcmp(ed, text, sz) == 0)
            return *this;

        sys_delay(refresh_delay_time);
    }

    if (!ed)
        explain("Expected editor to contain [", text, "], "
                "but it's empty");
    if (sz != strlen(text))
        explain("Expected ", strlen(text), " characters in editor"
                " [", text, "], "
                "but got ", sz, " characters "
                " [", std::string(cstring(ed), sz), "]");
    if (memcmp(ed, text, sz))
        explain("Expected editor to contain [", text, "], "
                "but it contains [", std::string(cstring(ed), sz), "]");

    fail();
    return *this;
}


tests &tests::cursor(size_t csr, uint extrawait)
// ----------------------------------------------------------------------------
//   Check that the cursor is at expected position
// ----------------------------------------------------------------------------
{
    nokeys(extrawait);
    return check(ui.cursor == csr,
                 "Expected cursor to be at position ",
                 csr,
                 " but it's at position ",
                 ui.cursor);
}


tests &tests::error(cstring msg, uint extrawait)
// ----------------------------------------------------------------------------
//   Check that the error message matches expectations
// ----------------------------------------------------------------------------
{
    utf8 err = nullptr;
    nokeys(extrawait);

    uint start     = sys_current_ms();
    uint wait_time = image_wait_time + extrawait;
    while (sys_current_ms() - start < wait_time)
    {
        err = rt.error();
        if (!msg == !err && (!msg || strcmp(cstring(err), msg) == 0))
            return *this;
        sys_delay(refresh_delay_time);
    }
    if (!msg && err)
        explain("Expected no error, got [", err, "]").itest(CLEAR);
    if (msg && !err)
        explain("Expected error message [", msg, "], got none");
    if (msg && err && strcmp(cstring(err), msg) != 0)
        explain("Expected error message [", msg, "], "
                "got [", err, "]");
    fail();
    return *this;
}


tests &tests::command(cstring ref, uint extrawait)
// ----------------------------------------------------------------------------
//   Check that the command result matches expectations
// ----------------------------------------------------------------------------
{
    text_p cmdo = nullptr;
    size_t sz   = 0;
    utf8   cmd  = nullptr;

    nokeys(extrawait);

    uint start     = sys_current_ms();
    uint wait_time = image_wait_time + extrawait;
    while (sys_current_ms() - start < wait_time)
    {
        cmdo = rt.command();
        cmd  = cmdo->value(&sz);
        if (!ref == !cmd && (!ref || strcmp(ref, cstring(cmd)) == 0))
            return *this;

        sys_delay(refresh_delay_time);
    }


    if (!ref && cmd)
        explain("Expected no command, got [", cmd, "]");
    if (ref && !cmd)
        explain("Expected command [", ref, "], got none");
    if (ref && cmd && strcmp(ref, cstring(cmd)) != 0)
        explain("Expected command [", ref, "], got [", cmd, "]");

    fail();
    return *this;
}


tests &tests::source(cstring ref, uint extrawait)
// ----------------------------------------------------------------------------
//   Check that the source indicated in the editor matches expectations
// ----------------------------------------------------------------------------
{
    utf8 src = nullptr;
    nokeys(extrawait);

    uint start     = sys_current_ms();
    uint wait_time = image_wait_time + extrawait;
    while (sys_current_ms() - start < wait_time)
    {
        utf8 src = rt.source();
        if (!src == !ref && (!ref || strcmp(ref, cstring(src)) == 0))
            return *this;
        sys_delay(refresh_delay_time);
    }

    if (!ref && src)
        explain("Expected no source, got [", src, "]");
    if (ref && !src)
        explain("Expected source [", ref, "], got none");
    if (ref && src && strcmp(ref, cstring(src)) != 0)
        explain("Expected source [", ref, "], "
                "got [", src, "]");

    fail();
    return *this;
}<|MERGE_RESOLUTION|>--- conflicted
+++ resolved
@@ -6762,15 +6762,6 @@
         .expect("'(-cos(A·X+3))÷A+sin(X·B-5)÷B+(-ln (cos(Z-C·X)))÷C'");
     step("Primitive of hyperbolic sine, cosine, tangent")
         .test(CLEAR, "'sinh(A*X-3)+cosh(B*X+5*A)+tanh(C*(X-A))' 'X'", F1)
-<<<<<<< HEAD
-        .expect("'cosh(A·X-3)÷A+sinh(B·X+5·A)÷B+ln (cosh(C·(X-A)))÷C'");
-    step("Primitive of arcsine, arccosine, arctangent")
-        .test(CLEAR, "'asin(A*X+B)+acos(X*B+A*(X+1))+atan(C*(X-6))' 'X'", F1)
-        .expect("'((A·X+B)·sin⁻¹(A·X+B)+√(1-(A·X+B)²))÷A+((X·B+A·(X+1))·cos⁻¹(X·B+A·(X+1))-√(1-(X·B+A·(X+1))²))÷(B+A)+(C·(X-6)·tan⁻¹(C·(X-6))-ln((C·(X-6))²+1)÷2)÷C'");
-    step("Primitive of inverse hyperbolic sine, cosine, tangent")
-        .test(CLEAR, "'asinh(1-2*X)+acosh(1+3*X)+atanh(4*X-1)' 'X'", F1)
-        .expect("'((1-2·X)·sinh⁻¹(1-2·X)-√((1-2·X)²+1))÷2+((3·X+1)·cosh⁻¹(3·X+1)-√((3·X+1)²-1))÷3+((4·X-1)·tan⁻¹(4·X-1)-ln(1-(4·X-1)²)÷2)÷4'");
-=======
         .expect("'cosh(A·X-3)÷A+sinh(B·X+5·A)÷B+ln (cosh(C·(X-A)))÷C'", 2000);
     step("Primitive of arcsine, arccosine, arctangent")
         .test(CLEAR, "'asin(A*X+B)+acos(X*B+A*(X+1))+atan(C*(X-6))' 'X'", F1)
@@ -6778,7 +6769,6 @@
     step("Primitive of inverse hyperbolic sine, cosine, tangent")
         .test(CLEAR, "'asinh(1-2*X)+acosh(1+3*X)+atanh(4*X-1)' 'X'", F1)
         .expect("'((1-2·X)·sinh⁻¹(1-2·X)-√((1-2·X)²+1))÷2+((3·X+1)·cosh⁻¹(3·X+1)-√((3·X+1)²-1))÷3+((4·X-1)·tan⁻¹(4·X-1)-ln(1-(4·X-1)²)÷2)÷4'", 2000);
->>>>>>> 436bb1a6
 
     step("Primitive of log and exp")
         .test(CLEAR, "'log(A*X+B)+exp(X*C-D)' 'X'", F1)
